--- conflicted
+++ resolved
@@ -3,10 +3,7 @@
 import argparse
 import os
 from collections import namedtuple
-<<<<<<< HEAD
-=======
 from pathlib import Path
->>>>>>> 600bf978
 from typing import Any, Callable, Iterable, Iterator, Sequence
 
 import yaml
