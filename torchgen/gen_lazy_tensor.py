from __future__ import annotations

import argparse
import os
import pathlib
from collections import namedtuple
<<<<<<< HEAD
from pathlib import Path
from typing import Any, Callable, Iterable, Iterator, Sequence
=======
from typing import (
    Any,
    Callable,
    Iterable,
    Iterator,
    List,
    Optional,
    Sequence,
    Tuple,
    Type,
    Union,
)
>>>>>>> 3b9902ba

import yaml

import torchgen.dest as dest
from torchgen.api.lazy import setValueT
from torchgen.api.types import BaseCppType
from torchgen.dest.lazy_ir import GenLazyIR, GenLazyNativeFuncDefinition, GenTSLazyIR
from torchgen.gen import get_grouped_native_functions, parse_native_yaml
from torchgen.gen_backend_stubs import (
    error_on_missing_kernels,
    gen_dispatcher_registrations,
    gen_dispatchkey_nativefunc_headers,
    parse_backend_yaml,
)
from torchgen.model import NativeFunction, NativeFunctionsGroup, OperatorName
from torchgen.selective_build.selector import SelectiveBuilder
from torchgen.utils import FileManager, NamespaceHelper
from torchgen.yaml_utils import YamlLoader


# ~~~~~~~~~~~~~~~~~~~~~~~~~~~~~~~~~~~~~~~~~~~~~~~~~~~~~~~~~~~~~~~~~~~ #
#
#                        Lazy Tensor Codegen
#
# ~~~~~~~~~~~~~~~~~~~~~~~~~~~~~~~~~~~~~~~~~~~~~~~~~~~~~~~~~~~~~~~~~~~ #
# Overview
# ~~~~~~~~
#
# This codegen script builds on existing data models and helpers used
# by all ATen backends, and adds new functionality specific to lazy
# tensor backends.
#
# Inputs:
# - <backend>_native_functions.yaml: controls which operators are
#   supported by the backend.
#
# Outputs:
# (for all backends)
# <DispatchKey>Ir.h defines Lazy IR classes to be constructed during tracing
# - opt-in: also generate 'lowering' methods for the TorchScript backend only
# <DispatchKey>NativeFunctions.cpp defines implementations of native functions which perform lazy tracing
# - opt-in: 'full_codegen' section of backend yaml; 'supported' section omits these implementations
# <DispatchKey>NativeFunctions.h declares implementations of native functions for both 'supported' and 'full_codegen'
# ops
#
# Register<DispatchKey>.cpp registers all op implementations with the dispatcher
# RegisterAutograd<DispatchKey>.cpp registers all autograd implementations with the dispatcher
#
# Validation Helpers:
# - Shape Inference: errs if any ops in backend yaml require shape inference not provided by meta kernels or
#   implementations in torch/csrc/lazy/core/shape_inference.*
# - native function impls: errs if any 'supported' ops do not have an implementation defined in the backend
#   (non-codegen) implementation file
#
#
# About the Data Model
# ~~~~~~~~~~~~~~~~~~~~
#
# Modeled after ATen codegen, the first step is to parse yaml and build a data model for the operators
# we care about.  In this case, the <backend>_native_functions yaml defines a subset of the core operators
# (defined in more detail in the main native_functions.yaml), which will be supported by your backend.
# Backends can list ops in two categories:
#  - `supported` ops require hand-implementations but still get codegenned declarations and registrations
#  - `full_codegen` ops get implementations (and IR classes) generated too
#
# Each native function is modeled as an object with a schema, and each schema has objects representing their
# arguments.  Much of the codegen is manipulation of the arguments and their types.  For example, lazy tensor
# backends need to transform 'at::Tensor' arguments into 'lazy::Value' objects, as well as replacing reference
# types (stringref) with actual string objects, and this is done by manipulating the data model objects.
# - see api/lazy.py for the lazy data model
#
# Once the data model is set up, the rest of this script processes a number of templates for output CPP file
# and fills in the template values using helpers in `dest/lazy_ir.py` and `dest/lazy_ts_lowering.py`.  These
# helpers mostly iterate over functions and their arguments, outputting different c++ snippets.
#
# ~~~~~~~~~~~~~~~~~~~~~~~~~~~~~~~~~~~~~~~~~~~~~~~~~~~~~~~~~~~~~~~~~~~ #


# Parses the external backend's yaml, and adds a new BackendIndex for the backend's dispatch key.
# Returns a Tuple of (backend_key, autograd_key, cpp_namespace, updated BackendIndex mapping, full_codegen)
ParsedExternalYaml = namedtuple(
    "ParsedExternalYaml",
    ["backend_key", "autograd_key", "cpp_namespace", "backend_indices", "full_codegen"],
)


def parse_native_functions_keys(
    backend_yaml_path: str,
    grouped_native_functions: Sequence[NativeFunction | NativeFunctionsGroup],
) -> tuple[list[OperatorName], list[Any], list[OperatorName]]:
    with open(backend_yaml_path) as f:
        yaml_values = yaml.load(f, Loader=YamlLoader)
    assert isinstance(yaml_values, dict)

    full_codegen = yaml_values.pop("full_codegen", [])
    non_native = yaml_values.pop("non_native", [])
    ir_gen = yaml_values.pop("ir_gen", [])
    assert isinstance(full_codegen, list)
    assert isinstance(non_native, list)
    assert isinstance(ir_gen, list)
    full_codegen_opnames = [OperatorName.parse(name) for name in full_codegen]
    ir_gen_opnames = [OperatorName.parse(name) for name in ir_gen]
    return full_codegen_opnames, non_native, ir_gen_opnames


def validate_shape_inference_header(
    shape_inference_hdr: str, expected_shape_infr_decls: list[str]
) -> None:
    try:
        with open(shape_inference_hdr) as f:
            shape_infr_decls = f.read()
            shape_infr_decl_lines = set(shape_infr_decls.split("\n"))
    except OSError as e:
        raise AssertionError(
            f"Unable to read from the specified shape_inference_hdr file: {shape_inference_hdr}"
        ) from e

    # TODO(whc) add a check for shape inference functions that have meta kernels implement and should be retired.

    missing_decls = [
        decl for decl in expected_shape_infr_decls if decl not in shape_infr_decl_lines
    ]
    if missing_decls:
        raise Exception(  # noqa: TRY002
            f"""Missing shape inference function.\n
Please add declare this function in {shape_inference_hdr}:\n
and implement it in the corresponding shape_inference.cpp file.\n
{os.linesep.join(missing_decls)}"""
        )


# Some helper functions for the codegen.
def get_ltc_helper_fns() -> str:
    return """\
at::Tensor to_meta(const at::Tensor& tensor) {
  // undefined tensors can't be converted to the meta device, since they don't have sizes/strides
  if (!tensor.defined()) return tensor;
  auto out = at::native::empty_strided_meta_symint(tensor.sym_sizes(), tensor.sym_strides(), \
/*dtype=*/std::make_optional(tensor.scalar_type()), /*layout=*/std::make_optional(tensor.layout()), \
/*device=*/std::make_optional(c10::Device(c10::kMeta)), /*pin_memory=*/std::nullopt);
  // needs to handle wrapped numbers, so dtype promotion works properly.
  if (tensor.unsafeGetTensorImpl()->is_wrapped_number()) {
    out.unsafeGetTensorImpl()->set_wrapped_number(true);
  }
  return out;
}
std::optional<at::Tensor> to_meta(const std::optional<at::Tensor>& tensor) {
  if (tensor.has_value()) {
    return to_meta(*tensor);
  }
  return std::nullopt;
}

std::vector<at::Tensor> to_meta(at::ITensorListRef t_list) {
  std::vector<at::Tensor> outs;
  outs.reserve(t_list.size());
  for (const auto& tensor : t_list) {
    outs.push_back(to_meta(tensor));
  }
  return outs;
}
"""


class default_args:
    node_base: str = "Node"
    node_base_hdr: str | None = None
    shape_inference_hdr: str = "torch/csrc/lazy/core/shape_inference.h"
    tensor_class: str = "torch::lazy::LazyTensor"
    tensor_class_hdr: str = "torch/csrc/lazy/core/tensor.h"
    lazy_ir_generator: type[GenLazyIR] = GenLazyIR
    native_func_definition_generator: type[
        GenLazyNativeFuncDefinition
    ] = GenLazyNativeFuncDefinition
    backend_name: str = "TorchScript"


def main() -> None:
    parser = argparse.ArgumentParser(description="Generate Lazy Tensor backend files")
    parser.add_argument(
        "-s",
        "--source-yaml",
        "--source_yaml",
        help="path to source yaml file containing operator external definitions",
    )
    parser.add_argument("-o", "--output-dir", "--output_dir", help="output directory")
    parser.add_argument(
        "--dry-run", "--dry_run", type=bool, default=False, help="output directory"
    )
    parser.add_argument(
        "--impl-path",
        "--impl_path",
        type=str,
        default=None,
        help="path to the source C++ file containing kernel definitions",
    )
    parser.add_argument(
        "--gen-ts-lowerings",
        "--gen_ts_lowerings",
        action="store_true",
        help="Generate TorchScript lowerings in addition to Lazy IR and NativeFunctions",
    )
    parser.add_argument(
        "--node-base",
        "--node_base",
        type=str,
        default=default_args.node_base,
        help="Name of backend specific custom Lazy IR Node base class",
    )
    parser.add_argument(
        "--node-base-hdr",
        "--node_base_hdr",
        type=str,
        default=default_args.node_base_hdr,
        help="Path to header file defining custom Lazy IR Node base class",
    )
    parser.add_argument(
        "--shape-inference-hdr",
        "--shape_inference_hdr",
        type=str,
        default=default_args.shape_inference_hdr,
        help="Path to header file defining custom Lazy shape inference functions",
    )
    parser.add_argument(
        "--tensor-class",
        "--tensor_class",
        type=str,
        default=default_args.tensor_class,
        help="Name of backend specific custom Lazy Tensor class",
    )
    parser.add_argument(
        "--tensor-class-hdr",
        "--tensor_class_hdr",
        type=str,
        default=default_args.tensor_class_hdr,
        help="Path to header file defining custom Lazy Tensor class",
    )
    parser.add_argument(
        "--backend-name",
        "--backend_name",
        type=str,
        default=default_args.backend_name,
        help="Name of the backend to generate",
    )
    options = parser.parse_args()

    # Assumes that this file lives at PYTORCH_ROOT/torchgen/gen_backend_stubs.py
    torch_root = pathlib.Path(__file__).parent.parent.parent.absolute()
    aten_path = str(torch_root / "aten" / "src" / "ATen")
    lazy_ir_generator: type[GenLazyIR] = default_args.lazy_ir_generator
    if options.gen_ts_lowerings:
        lazy_ir_generator = GenTSLazyIR
    native_func_definition_generator: type[
        GenLazyNativeFuncDefinition
    ] = default_args.native_func_definition_generator

    run_gen_lazy_tensor(
        aten_path,
        options.source_yaml,
        options.output_dir,
        options.dry_run,
        options.impl_path,
        options.node_base,
        options.node_base_hdr,
        options.tensor_class,
        options.tensor_class_hdr,
        options.shape_inference_hdr,
        lazy_ir_generator,
        native_func_definition_generator,
        options.backend_name,
    )


def run_gen_lazy_tensor(
    aten_path: str,
    source_yaml: str,
    output_dir: str,
    dry_run: bool,
    impl_path: str | None,
    node_base: str = default_args.node_base,
    node_base_hdr: str | None = default_args.node_base_hdr,
    tensor_class: str = default_args.tensor_class,
    tensor_class_hdr: str = default_args.tensor_class_hdr,
    shape_inference_hdr: str = default_args.shape_inference_hdr,
    lazy_ir_generator: type[GenLazyIR] = default_args.lazy_ir_generator,
    native_func_definition_generator: type[
        GenLazyNativeFuncDefinition
    ] = default_args.native_func_definition_generator,
    # build_in_tree is true for TS backend and affects include paths
    build_in_tree: bool = False,
    # per_operator_headers changes whether ATen/Functions.h or individual operator headers are used
    # it must match how ATen was built
    per_operator_headers: bool = False,
    backend_name: str = default_args.backend_name,
    gen_forced_fallback_code: bool = False,
    use_lazy_shape: bool = True,
    # the following arguments are temporary customization points for xla backend migration.
    # do not rely on them otherwise, they should be removed once migration is complete
    backend_namespace: str = "torch::lazy",
    get_tensorlist: str = "GetTensorList",
    get_tensor_or_wrap_number: str = "GetLtcTensorOrCreateForWrappedNumber",
    try_get_tensor: str = "TryGetLtcTensor",
    metrics_counter: str = 'TORCH_LAZY_FN_COUNTER("lazy::")',
    create_tensor: str = "LazyTensor::Create",
    create_from_first_tensor: bool = False,
    create_aten_from_ltc_tensor: str = "torch::lazy::CreateAtenFromLtcTensor",
    tuple_aten_from_ltc_tensors: str = "torch::lazy::TupleAtenFromLtcTensors",
    lazy_value_class: str = "torch::lazy::Value",
    lazy_tensor_ptr: str = "LazyTensorPtr",
    get_device_fn: str = "torch::lazy::GetBackendDevice",
) -> None:
    lv_tokens = lazy_value_class.split("::")
    lv_class = lv_tokens[-1]
    lv_ns = "::".join(lv_tokens[:-1])
    setValueT(BaseCppType(lv_ns, lv_class))
    template_dir = os.path.join(aten_path, "templates")

    def make_file_manager(install_dir: str) -> FileManager:
        return FileManager(
            install_dir=install_dir, template_dir=template_dir, dry_run=dry_run
        )

    fm = make_file_manager(output_dir)

    native_yaml_path = os.path.join(aten_path, "native/native_functions.yaml")
    tags_yaml_path = os.path.join(aten_path, "native/tags.yaml")
    parsed_yaml = parse_native_yaml(native_yaml_path, tags_yaml_path)
    native_functions, backend_indices = (
        parsed_yaml.native_functions,
        parsed_yaml.backend_indices,
    )
    grouped_native_functions = get_grouped_native_functions(native_functions)

    def sort_native_function(f: NativeFunctionsGroup | NativeFunction) -> str:
        """
        We sort the native function because of the note in concat_map_codegen.
        TODO(alanwaketan): Remove this sorting hack once all ops are grouped properly.
        """
        func = f.functional.func if isinstance(f, NativeFunctionsGroup) else f.func
        return str(func.name.name)

    grouped_native_functions = sorted(
        grouped_native_functions, key=sort_native_function
    )

    parsed_backend_yaml = parse_backend_yaml(
        source_yaml, grouped_native_functions, backend_indices
    )
    backend_key = parsed_backend_yaml.backend_key
    autograd_key = parsed_backend_yaml.autograd_key
    cpp_namespace = parsed_backend_yaml.cpp_namespace
    backend_indices = parsed_backend_yaml.backend_indices
    # the following 3 keys are all processed differently
    # for full_codegen, we generate IR, kernels, etc
    # for ir_gen, we generate only IR
    # non_native is used to register kernels not declared in
    # native_functions.yaml
    full_codegen, non_native, ir_gen = parse_native_functions_keys(
        source_yaml, grouped_native_functions
    )

    def concat_map_codegen(
        func: Callable[[NativeFunction], Sequence[str]],
        xs: Iterable[NativeFunctionsGroup | NativeFunction],
        ops_list: list[OperatorName] = full_codegen,
    ) -> Iterator[str]:
        """
        We code-gen for the functional variant, which is all we need for IR classes/lowerings/shape inferences, but we
        only code-gen additional entries for the inplace variant for the native functions.
        """

        for x in xs:
            fs = list(x.functions()) if isinstance(x, NativeFunctionsGroup) else [x]
            for f in fs:
                if f.func.name in ops_list:
                    yield from func(f)

    selector = SelectiveBuilder.get_nop_selector()

    assert backend_key is not None
    class_name = backend_indices[backend_key].native_function_class_name()

    if impl_path is not None:
        error_on_missing_kernels(
            native_functions,
            backend_indices,
            backend_key,
            autograd_key,
            class_name,
            impl_path,
            full_codegen,
        )

    """ Validate Shape Inference Definitions

    Generated lazy native functions all perform shape inference, by first using a meta:: kernel
    if available for that op, and otherwise using a 'compute_shape_{op}' function instead.  The generator
    knows the call signature for compute_shape_{op} because it matches the nativefunction (and meta::) signature,
    so it just has to check whether the op is structured and generate a call for one or the other.  It's up to the dev
    to supply the missing compute_shape_{op} function, but the codegen at least warns you about this and provides
    the expected signature which can be copy-pasted into shape_inference.h.

    compute_shape_{op} functions are handwritten and should be replaced over time as ops get ported
    to structured kernels.

    See torch/csrc/lazy/core/shape_inference.cpp #READ THIS! for more information.
    """
    if shape_inference_hdr is not None:
        expected_shape_infr_decls = list(
            concat_map_codegen(
                dest.GenLazyShapeInferenceDefinition(
                    backend_indices[backend_key], tensor_class
                ),
                grouped_native_functions,
            )
        )

        validate_shape_inference_header(shape_inference_hdr, expected_shape_infr_decls)
    assert class_name is not None

    # Generate nativefunction declarations
    # Note, eager registrations is set to False for the lazy TS backend as another LTC backend
    # may want to register their own lazy kernels instead of registering the TS ones.
    # The registration will lazily happen when init_ts_backend is called.
    gen_dispatchkey_nativefunc_headers(
        fm,
        class_name,
        cpp_namespace,
        backend_indices,
        grouped_native_functions,
        backend_key,
        autograd_key,
        backend_name,
    )

    # Generate Dispatcher registrations which hook up the nativefunctions
    for dispatch_key in (
        [backend_key] if autograd_key is None else [backend_key, autograd_key]
    ):
        gen_dispatcher_registrations(
            fm,
            output_dir,
            class_name,
            backend_indices,
            grouped_native_functions,
            backend_key,
            dispatch_key,
            selector,
            build_in_tree=build_in_tree,
            per_operator_headers=per_operator_headers,
            backend_name=backend_name,
            eager_registration=False,
        )

    # Generate native function impls that build IR nodes
    ns_helper = NamespaceHelper(cpp_namespace)
    fm.write_with_template(
        f"{backend_key}NativeFunctions.cpp",
        "DispatchKeyNativeFunctions.cpp",
        lambda: {
            "includes": [
                f"#include <{path}>"
                for path in [
                    tensor_class_hdr,
                    shape_inference_hdr,
                    "ATen/Functions.h",
                    "ATen/native/TensorConversions.h",
                    "ATen/NativeFunctions.h",
                    "ATen/CompositeExplicitAutogradNonFunctionalFunctions.h",
                    "ATen/MetaFunctions.h",
                    "ATen/Operators.h",
                    "ATen/native/CPUFallback.h",
                    "torch/csrc/lazy/core/ir_builder.h",
                    "torch/csrc/lazy/core/lazy_graph_executor.h",
                    "torch/csrc/lazy/core/metrics.h",
                    "torch/csrc/lazy/core/shape.h",
                    f"{output_dir}/{backend_key}NativeFunctions.h",
                    f"{output_dir}/LazyIr.h",
                ]
                + (
                    ["torch/csrc/lazy/ts_backend/ts_eager_fallback.h"]
                    if gen_forced_fallback_code
                    else []
                )
            ],
            "helper_fns": get_ltc_helper_fns(),
            "native_functions_include": "",
            "namespace_prologue": ns_helper.prologue,
            "namespace_epilogue": ns_helper.epilogue,
            "native_function_definitions": list(
                concat_map_codegen(
                    native_func_definition_generator(
                        f"{backend_key}NativeFunctions",
                        backend_indices[backend_key],
                        tensor_class,
                        gen_forced_fallback_code,
                        backend_namespace,
                        get_tensorlist,
                        get_tensor_or_wrap_number,
                        try_get_tensor,
                        metrics_counter,
                        create_tensor,
                        create_from_first_tensor,
                        create_aten_from_ltc_tensor,
                        tuple_aten_from_ltc_tensors,
                        lazy_tensor_ptr,
                        get_device_fn,
                    ),
                    grouped_native_functions,
                )
            ),
        },
    )
    # Generate IR node classes
    lazy_ir_obj = lazy_ir_generator(
        backend_indices[backend_key], backend_name, node_base, use_lazy_shape
    )

    fm.write_with_template(
        "LazyIr.h",
        "LazyIr.h",
        lambda: {
            "lazy_ir_sysinc": [
                f"#include <{path}>"
                for path in [
                    "ATen/core/Formatting.h",
                    "c10/core/ScalarType.h",
                    "c10/util/Optional.h",
                    "torch/csrc/lazy/core/hash.h",
                    "torch/csrc/lazy/core/ir.h",
                    "torch/csrc/lazy/core/shape.h",
                    "vector",
                ]
            ],
            "lazy_ir_inc": [f'#include "{node_base_hdr}"']
            if node_base_hdr is not None
            else [],
            "ir_declarations": list(
                concat_map_codegen(
                    lazy_ir_obj, grouped_native_functions, full_codegen + ir_gen
                )
            ),
            "namespace_prologue": ns_helper.prologue,
            "namespace_epilogue": ns_helper.epilogue,
        },
    )

    # Generate Non Native IR Node classes
    fm.write_with_template(
        "LazyNonNativeIr.h",
        "LazyNonNativeIr.h",
        lambda: {
            "lazy_non_native_ir_inc": [
                f"#include <{path}>"
                for path in [
                    "torch/csrc/lazy/core/ir.h",
                    "torch/csrc/lazy/core/ir_builder.h",
                    "torch/csrc/lazy/core/internal_ops/ltc_ops.h",
                    "torch/csrc/lazy/core/shape_inference.h",
                ]
                + ([node_base_hdr] if node_base_hdr else [])
                if path
            ],
            "non_native_ir_nodes": dest.generate_non_native_lazy_ir_nodes(
                non_native, lazy_ir_obj
            ),
            "namespace_prologue": ns_helper.prologue,
            "namespace_epilogue": ns_helper.epilogue,
        },
    )


if __name__ == "__main__":
    main()<|MERGE_RESOLUTION|>--- conflicted
+++ resolved
@@ -4,23 +4,7 @@
 import os
 import pathlib
 from collections import namedtuple
-<<<<<<< HEAD
-from pathlib import Path
 from typing import Any, Callable, Iterable, Iterator, Sequence
-=======
-from typing import (
-    Any,
-    Callable,
-    Iterable,
-    Iterator,
-    List,
-    Optional,
-    Sequence,
-    Tuple,
-    Type,
-    Union,
-)
->>>>>>> 3b9902ba
 
 import yaml
 
