#!/bin/bash

# Required environment variable: $BUILD_ENVIRONMENT
# (This is set by default in the Docker images we build, so you don't
# need to set it yourself.

set -ex

# shellcheck source=./common.sh
source "$(dirname "${BASH_SOURCE[0]}")/common.sh"

# Do not change workspace permissions for ROCm CI jobs
# as it can leave workspace with bad permissions for cancelled jobs
if [[ "$BUILD_ENVIRONMENT" != *rocm* ]]; then
  # Workaround for dind-rootless userid mapping (https://github.com/pytorch/ci-infra/issues/96)
  WORKSPACE_ORIGINAL_OWNER_ID=$(stat -c '%u' "/var/lib/jenkins/workspace")
  cleanup_workspace() {
    echo "sudo may print the following warning message that can be ignored. The chown command will still run."
    echo "    sudo: setrlimit(RLIMIT_STACK): Operation not permitted"
    echo "For more details refer to https://github.com/sudo-project/sudo/issues/42"
    sudo chown -R "$WORKSPACE_ORIGINAL_OWNER_ID" /var/lib/jenkins/workspace
  }
  # Disable shellcheck SC2064 as we want to parse the original owner immediately.
  # shellcheck disable=SC2064
  trap_add cleanup_workspace EXIT
  sudo chown -R jenkins /var/lib/jenkins/workspace
  git config --global --add safe.directory /var/lib/jenkins/workspace
fi

echo "Environment variables:"
env

TORCH_INSTALL_DIR=$(python -c "import site; print(site.getsitepackages()[0])")/torch
TORCH_BIN_DIR="$TORCH_INSTALL_DIR"/bin
TORCH_LIB_DIR="$TORCH_INSTALL_DIR"/lib
TORCH_TEST_DIR="$TORCH_INSTALL_DIR"/test

BUILD_DIR="build"
BUILD_RENAMED_DIR="build_renamed"
BUILD_BIN_DIR="$BUILD_DIR"/bin

#Set Default values for these variables in case they are not set
SHARD_NUMBER="${SHARD_NUMBER:=1}"
NUM_TEST_SHARDS="${NUM_TEST_SHARDS:=1}"

export VALGRIND=ON
# export TORCH_INDUCTOR_INSTALL_GXX=ON
if [[ "$BUILD_ENVIRONMENT" == *clang9* ]]; then
  # clang9 appears to miscompile code involving c10::optional<c10::SymInt>,
  # such that valgrind complains along these lines:
  #
  # Conditional jump or move depends on uninitialised value(s)
  #    at 0x40303A: ~optional_base (Optional.h:281)
  #    by 0x40303A: call (Dispatcher.h:448)
  #    by 0x40303A: call(at::Tensor const&, c10::ArrayRef<c10::SymInt>, c10::ArrayRef<c10::SymInt>, c10::optional<c10::SymInt>) (basic.cpp:10)
  #    by 0x403700: main (basic.cpp:16)
  #  Uninitialised value was created by a stack allocation
  #    at 0x402AAA: call(at::Tensor const&, c10::ArrayRef<c10::SymInt>, c10::ArrayRef<c10::SymInt>, c10::optional<c10::SymInt>) (basic.cpp:6)
  #
  # The problem does not appear with gcc or newer versions of clang (we tested
  # clang14).  So we suppress valgrind testing for clang9 specifically.
  # You may need to suppress it for other versions of clang if they still have
  # the bug.
  #
  # A minimal repro for the valgrind error is below:
  #
  # #include <ATen/ATen.h>
  # #include <ATen/core/dispatch/Dispatcher.h>
  #
  # using namespace at;
  #
  # Tensor call(const at::Tensor & self, c10::SymIntArrayRef size, c10::SymIntArrayRef stride, c10::optional<c10::SymInt> storage_offset) {
  #   auto op = c10::Dispatcher::singleton()
  #       .findSchemaOrThrow(at::_ops::as_strided::name, at::_ops::as_strided::overload_name)
  #       .typed<at::_ops::as_strided::schema>();
  #   return op.call(self, size, stride, storage_offset);
  # }
  #
  # int main(int argv) {
  #   Tensor b = empty({3, 4});
  #   auto z = call(b, b.sym_sizes(), b.sym_strides(), c10::nullopt);
  # }
  export VALGRIND=OFF
fi

if [[ "${PYTORCH_TEST_RERUN_DISABLED_TESTS}" == "1" ]] || [[ "${CONTINUE_THROUGH_ERROR}" == "1" ]]; then
  # When rerunning disable tests, do not generate core dumps as it could consume
  # the runner disk space when crashed tests are run multiple times. Running out
  # of space is a nasty issue because there is no space left to even download the
  # GHA to clean up the disk
  #
  # We also want to turn off core dump when CONTINUE_THROUGH_ERROR is set as there
  # is a small risk of having multiple core files generated. Arguably, they are not
  # that useful in this case anyway and the test will still continue
  ulimit -c 0

  # Note that by piping the core dump to a script set in /proc/sys/kernel/core_pattern
  # as documented in https://man7.org/linux/man-pages/man5/core.5.html, we could
  # dynamically stop generating more core file when the disk space drops below a
  # certain threshold. However, this is not supported inside Docker container atm
fi

# Get fully qualified path using realpath
if [[ "$BUILD_ENVIRONMENT" != *bazel* ]]; then
  CUSTOM_TEST_ARTIFACT_BUILD_DIR=$(realpath "${CUSTOM_TEST_ARTIFACT_BUILD_DIR:-"build/custom_test_artifacts"}")
fi

# Reduce set of tests to include when running run_test.py
if [[ -n $TESTS_TO_INCLUDE ]]; then
  echo "Setting INCLUDE_CLAUSE"
  INCLUDE_CLAUSE="--include $TESTS_TO_INCLUDE"
fi

echo "Environment variables"
env

echo "Testing pytorch"

export LANG=C.UTF-8

PR_NUMBER=${PR_NUMBER:-${CIRCLE_PR_NUMBER:-}}

if [[ "$TEST_CONFIG" == 'default' ]]; then
  export CUDA_VISIBLE_DEVICES=0
  export HIP_VISIBLE_DEVICES=0
fi

if [[ "$TEST_CONFIG" == 'distributed' ]] && [[ "$BUILD_ENVIRONMENT" == *rocm* ]]; then
  export HIP_VISIBLE_DEVICES=0,1
fi

if [[ "$TEST_CONFIG" == 'slow' ]]; then
  export PYTORCH_TEST_WITH_SLOW=1
  export PYTORCH_TEST_SKIP_FAST=1
fi

if [[ "$BUILD_ENVIRONMENT" == *slow-gradcheck* ]]; then
  export PYTORCH_TEST_WITH_SLOW_GRADCHECK=1
  # TODO: slow gradcheck tests run out of memory a lot recently, so setting this
  # to run them sequentially with only one process to mitigate the issue
  export PYTORCH_TEST_CUDA_MEM_LEAK_CHECK=1
fi

if [[ "$BUILD_ENVIRONMENT" == *cuda* || "$BUILD_ENVIRONMENT" == *rocm* ]]; then
  # Used so that only cuda/rocm specific versions of tests are generated
  # mainly used so that we're not spending extra cycles testing cpu
  # devices on expensive gpu machines
  export PYTORCH_TESTING_DEVICE_ONLY_FOR="cuda"
elif [[ "$BUILD_ENVIRONMENT" == *xpu* ]]; then
  export PYTORCH_TESTING_DEVICE_ONLY_FOR="xpu"
  # setting PYTHON_TEST_EXTRA_OPTION
  export PYTHON_TEST_EXTRA_OPTION="--xpu"
fi

if [[ "$TEST_CONFIG" == *crossref* ]]; then
  export PYTORCH_TEST_WITH_CROSSREF=1
fi

if [[ "$BUILD_ENVIRONMENT" == *rocm* ]]; then
  # regression in ROCm 6.0 on MI50 CI runners due to hipblaslt; remove in 6.1
  export VALGRIND=OFF
  # Print GPU info
  rocminfo
  rocminfo | grep -E 'Name:.*\sgfx|Marketing'
fi

if [[ "$BUILD_ENVIRONMENT" == *xpu* ]]; then
  # Source Intel oneAPI envrioment script to enable xpu runtime related libraries
  # refer to https://www.intel.com/content/www/us/en/docs/oneapi/programming-guide/2024-0/use-the-setvars-and-oneapi-vars-scripts-with-linux.html
  # shellcheck disable=SC1091
  source /opt/intel/oneapi/compiler/latest/env/vars.sh
  # Check XPU status before testing
  xpu-smi discovery
fi

if [[ "$BUILD_ENVIRONMENT" != *-bazel-* ]] ; then
  # JIT C++ extensions require ninja.
  pip_install --user "ninja==1.10.2"
  # ninja is installed in $HOME/.local/bin, e.g., /var/lib/jenkins/.local/bin for CI user jenkins
  # but this script should be runnable by any user, including root
  export PATH="$HOME/.local/bin:$PATH"
fi

if [[ "$BUILD_ENVIRONMENT" == *aarch64* ]]; then
  # TODO: revisit this once the CI is stabilized on aarch64 linux
  export VALGRIND=OFF
fi

install_tlparse

# DANGER WILL ROBINSON.  The LD_PRELOAD here could cause you problems
# if you're not careful.  Check this if you made some changes and the
# ASAN test is not working
if [[ "$BUILD_ENVIRONMENT" == *asan* ]]; then
    export ASAN_OPTIONS=detect_leaks=0:symbolize=1:detect_stack_use_after_return=true:strict_init_order=true:detect_odr_violation=1:detect_container_overflow=0:check_initialization_order=true:debug=true
    export UBSAN_OPTIONS=print_stacktrace=1:suppressions=$PWD/ubsan.supp
    export PYTORCH_TEST_WITH_ASAN=1
    export PYTORCH_TEST_WITH_UBSAN=1
    # TODO: Figure out how to avoid hard-coding these paths
    export ASAN_SYMBOLIZER_PATH=/usr/lib/llvm-15/bin/llvm-symbolizer
    export TORCH_USE_RTLD_GLOBAL=1
    # NB: We load libtorch.so with RTLD_GLOBAL for UBSAN, unlike our
    # default behavior.
    #
    # The reason for this is that without RTLD_GLOBAL, if we load multiple
    # libraries that depend on libtorch (as is the case with C++ extensions), we
    # will get multiple copies of libtorch in our address space.  When UBSAN is
    # turned on, it will do a bunch of virtual pointer consistency checks which
    # won't work correctly.  When this happens, you get a violation like:
    #
    #    member call on address XXXXXX which does not point to an object of
    #    type 'std::_Sp_counted_base<__gnu_cxx::_Lock_policy::_S_atomic>'
    #    XXXXXX note: object is of type
    #    'std::_Sp_counted_ptr<torch::nn::LinearImpl*, (__gnu_cxx::_Lock_policy)2>'
    #
    # (NB: the textual types of the objects here are misleading, because
    # they actually line up; it just so happens that there's two copies
    # of the type info floating around in the address space, so they
    # don't pointer compare equal.  See also
    #   https://github.com/google/sanitizers/issues/1175
    #
    # UBSAN is kind of right here: if we relied on RTTI across C++ extension
    # modules they would indeed do the wrong thing;  but in our codebase, we
    # don't use RTTI (because it doesn't work in mobile).  To appease
    # UBSAN, however, it's better if we ensure all the copies agree!
    #
    # By the way, an earlier version of this code attempted to load
    # libtorch_python.so with LD_PRELOAD, which has a similar effect of causing
    # it to be loaded globally.  This isn't really a good idea though, because
    # it depends on a ton of dynamic libraries that most programs aren't gonna
    # have, and it applies to child processes.

    # TODO: get rid of the hardcoded path
    export LD_PRELOAD=/usr/lib/llvm-15/lib/clang/15.0.7/lib/linux/libclang_rt.asan-x86_64.so
    # Disable valgrind for asan
    export VALGRIND=OFF

    (cd test && python -c "import torch; print(torch.__version__, torch.version.git_version)")
    echo "The next four invocations are expected to crash; if they don't that means ASAN/UBSAN is misconfigured"
    (cd test && ! get_exit_code python -c "import torch; torch._C._crash_if_csrc_asan(3)")
    #(cd test && ! get_exit_code python -c "import torch; torch._C._crash_if_csrc_ubsan(0)")
    (cd test && ! get_exit_code python -c "import torch; torch._C._crash_if_vptr_ubsan()")
    (cd test && ! get_exit_code python -c "import torch; torch._C._crash_if_aten_asan(3)")
fi

# The torch._C._crash_if_debug_asserts_fail() function should only fail if both of the following are true:
# 1. The build is in debug mode
# 2. The value 424242 is passed in
# This tests that the debug asserts are working correctly.
if [[ "$BUILD_ENVIRONMENT" == *-debug* ]]; then
    echo "We are in debug mode: $BUILD_ENVIRONMENT. Expect the python assertion to fail"
    # TODO: Enable the check after we setup the build to run debug asserts without having
    #       to do a full (and slow) debug build
    # (cd test && ! get_exit_code python -c "import torch; torch._C._crash_if_debug_asserts_fail(424242)")
elif [[ "$BUILD_ENVIRONMENT" != *-bazel-* ]]; then
    # Noop when debug is disabled. Skip bazel jobs because torch isn't available there yet.
    echo "We are not in debug mode: $BUILD_ENVIRONMENT. Expect the assertion to pass"
    (cd test && python -c "import torch; torch._C._crash_if_debug_asserts_fail(424242)")
fi

if [[ $TEST_CONFIG == 'nogpu_NO_AVX2' ]]; then
  export ATEN_CPU_CAPABILITY=default
elif [[ $TEST_CONFIG == 'nogpu_AVX512' ]]; then
  export ATEN_CPU_CAPABILITY=avx2
fi

test_python_legacy_jit() {
  time python test/run_test.py --include test_jit_legacy test_jit_fuser_legacy --verbose
  assert_git_not_dirty
}

test_python_shard() {
  if [[ -z "$NUM_TEST_SHARDS" ]]; then
    echo "NUM_TEST_SHARDS must be defined to run a Python test shard"
    exit 1
  fi

  # Bare --include flag is not supported and quoting for lint ends up with flag not being interpreted correctly
  # shellcheck disable=SC2086

  # modify LD_LIBRARY_PATH to ensure it has the conda env.
  # This set of tests has been shown to be buggy without it for the split-build
  time python test/run_test.py --exclude-jit-executor --exclude-distributed-tests $INCLUDE_CLAUSE --shard "$1" "$NUM_TEST_SHARDS" --verbose $PYTHON_TEST_EXTRA_OPTION

  assert_git_not_dirty
}

test_python() {
  # shellcheck disable=SC2086
  time python test/run_test.py --exclude-jit-executor --exclude-distributed-tests $INCLUDE_CLAUSE --verbose $PYTHON_TEST_EXTRA_OPTION
  assert_git_not_dirty
}


test_dynamo_shard() {
  if [[ -z "$NUM_TEST_SHARDS" ]]; then
    echo "NUM_TEST_SHARDS must be defined to run a Python test shard"
    exit 1
  fi
  python tools/dynamo/verify_dynamo.py
  # PLEASE DO NOT ADD ADDITIONAL EXCLUDES HERE.
  # Instead, use @skipIfTorchDynamo on your tests.
  time python test/run_test.py --dynamo \
    --exclude-inductor-tests \
    --exclude-jit-executor \
    --exclude-distributed-tests \
    --exclude-torch-export-tests \
    --shard "$1" "$NUM_TEST_SHARDS" \
    --verbose
  assert_git_not_dirty
}

test_inductor_distributed() {
  # Smuggle a few multi-gpu tests here so that we don't have to request another large node
  echo "Testing multi_gpu tests in test_torchinductor"
  python test/run_test.py -i inductor/test_torchinductor.py -k test_multi_gpu --verbose
  python test/run_test.py -i inductor/test_aot_inductor.py -k test_non_default_cuda_device --verbose
  python test/run_test.py -i inductor/test_aot_inductor.py -k test_replicate_on_devices --verbose
  python test/run_test.py -i distributed/test_c10d_functional_native.py --verbose
  python test/run_test.py -i distributed/_tensor/test_dtensor_compile.py --verbose
  python test/run_test.py -i distributed/tensor/parallel/test_fsdp_2d_parallel.py --verbose
  python test/run_test.py -i distributed/_composable/fsdp/test_fully_shard_comm.py --verbose
  python test/run_test.py -i distributed/_composable/fsdp/test_fully_shard_training.py -k test_train_parity_multi_group --verbose
  python test/run_test.py -i distributed/_composable/fsdp/test_fully_shard_training.py -k test_train_parity_with_activation_checkpointing --verbose
  python test/run_test.py -i distributed/_composable/fsdp/test_fully_shard_training.py -k test_train_parity_2d_mlp --verbose
  python test/run_test.py -i distributed/_composable/fsdp/test_fully_shard_training.py -k test_train_parity_hsdp --verbose
  python test/run_test.py -i distributed/_composable/fsdp/test_fully_shard_training.py -k test_train_parity_2d_transformer_checkpoint_resume --verbose
  python test/run_test.py -i distributed/_composable/fsdp/test_fully_shard_training.py -k test_gradient_accumulation --verbose
  python test/run_test.py -i distributed/_composable/fsdp/test_fully_shard_frozen.py --verbose
  python test/run_test.py -i distributed/_composable/fsdp/test_fully_shard_mixed_precision.py -k test_compute_dtype --verbose
  python test/run_test.py -i distributed/_composable/fsdp/test_fully_shard_mixed_precision.py -k test_reduce_dtype --verbose
  python test/run_test.py -i distributed/_composable/fsdp/test_fully_shard_clip_grad_norm_.py -k test_clip_grad_norm_2d --verbose
  python test/run_test.py -i distributed/fsdp/test_fsdp_tp_integration.py -k test_fsdp_tp_integration --verbose

  # this runs on both single-gpu and multi-gpu instance. It should be smart about skipping tests that aren't supported
  # with if required # gpus aren't available
  python test/run_test.py --include distributed/test_dynamo_distributed distributed/test_inductor_collectives --verbose
  assert_git_not_dirty
}

test_inductor_shard() {
  if [[ -z "$NUM_TEST_SHARDS" ]]; then
    echo "NUM_TEST_SHARDS must be defined to run a Python test shard"
    exit 1
  fi

  python tools/dynamo/verify_dynamo.py
  python test/run_test.py --inductor \
    --include test_modules test_ops test_ops_gradients test_torch \
    --shard "$1" "$NUM_TEST_SHARDS" \
    --verbose

  # Do not add --inductor for the following inductor unit tests, otherwise we will fail because of nested dynamo state
  python test/run_test.py \
    --include inductor/test_torchinductor inductor/test_torchinductor_opinfo inductor/test_aot_inductor \
    --shard "$1" "$NUM_TEST_SHARDS" \
    --verbose
}

test_inductor_aoti() {
  # docker build uses bdist_wheel which does not work with test_aot_inductor
  # TODO: need a faster way to build
  if [[ "$BUILD_ENVIRONMENT" != *rocm* ]]; then
    BUILD_AOT_INDUCTOR_TEST=1 python setup.py develop
    CPP_TESTS_DIR="${BUILD_BIN_DIR}" LD_LIBRARY_PATH="${TORCH_LIB_DIR}" python test/run_test.py --cpp --verbose -i cpp/test_aoti_abi_check cpp/test_aoti_inference
  fi
}

test_inductor_cpp_wrapper_abi_compatible() {
  export TORCHINDUCTOR_ABI_COMPATIBLE=1
  TEST_REPORTS_DIR=$(pwd)/test/test-reports
  mkdir -p "$TEST_REPORTS_DIR"

  echo "Testing Inductor cpp wrapper mode with TORCHINDUCTOR_ABI_COMPATIBLE=1"
  # cpu stack allocation causes segfault and needs more investigation
  PYTORCH_TESTING_DEVICE_ONLY_FOR="" python test/run_test.py --include inductor/test_cpu_cpp_wrapper
  python test/run_test.py --include inductor/test_cuda_cpp_wrapper

  TORCHINDUCTOR_CPP_WRAPPER=1 python benchmarks/dynamo/timm_models.py --device cuda --accuracy --amp \
    --training --inductor --disable-cudagraphs --only vit_base_patch16_224 \
    --output "$TEST_REPORTS_DIR/inductor_cpp_wrapper_training.csv"
  python benchmarks/dynamo/check_accuracy.py \
    --actual "$TEST_REPORTS_DIR/inductor_cpp_wrapper_training.csv" \
    --expected "benchmarks/dynamo/ci_expected_accuracy/inductor_timm_training.csv"
}

# "Global" flags for inductor benchmarking controlled by TEST_CONFIG
# For example 'dynamic_aot_eager_torchbench' TEST_CONFIG means we run
# the benchmark script with '--dynamic-shapes --backend aot_eager --device cuda'
# The matrix of test options is specified in .github/workflows/inductor.yml,
# .github/workflows/inductor-periodic.yml, and
# .github/workflows/inductor-perf-test-nightly.yml
DYNAMO_BENCHMARK_FLAGS=()

if [[ "${TEST_CONFIG}" == *dynamo_eager* ]]; then
  DYNAMO_BENCHMARK_FLAGS+=(--backend eager)
elif [[ "${TEST_CONFIG}" == *aot_eager* ]]; then
  DYNAMO_BENCHMARK_FLAGS+=(--backend aot_eager)
elif [[ "${TEST_CONFIG}" == *aot_inductor* ]]; then
  DYNAMO_BENCHMARK_FLAGS+=(--export-aot-inductor)
elif [[ "${TEST_CONFIG}" == *inductor* && "${TEST_CONFIG}" != *perf* ]]; then
  DYNAMO_BENCHMARK_FLAGS+=(--inductor)
fi

if [[ "${TEST_CONFIG}" == *dynamic* ]]; then
  DYNAMO_BENCHMARK_FLAGS+=(--dynamic-shapes --dynamic-batch-only)
fi

if [[ "${TEST_CONFIG}" == *cpu_inductor* || "${TEST_CONFIG}" == *cpu_aot_inductor* ]]; then
  DYNAMO_BENCHMARK_FLAGS+=(--device cpu)
else
  DYNAMO_BENCHMARK_FLAGS+=(--device cuda)
fi

test_perf_for_dashboard() {
  TEST_REPORTS_DIR=$(pwd)/test/test-reports
  mkdir -p "$TEST_REPORTS_DIR"

  local suite="$1"
  shift

  local backend=inductor
  local modes=()
  if [[ "$DASHBOARD_TAG" == *training-true* ]]; then
    modes+=(training)
  fi
  if [[ "$DASHBOARD_TAG" == *inference-true* ]]; then
    modes+=(inference)
  fi
  # TODO: All the accuracy tests can be skipped once the CI accuracy checking is stable enough
  local targets=(accuracy performance)

  for mode in "${modes[@]}"; do
    if [[ "$mode" == "inference" ]]; then
      dtype=bfloat16
    elif [[ "$mode" == "training" ]]; then
      dtype=amp
    fi
    for target in "${targets[@]}"; do
      local target_flag=("--${target}")
      if [[ "$target" == "performance" ]]; then
        target_flag+=( --cold-start-latency)
      elif [[ "$target" == "accuracy" ]]; then
        target_flag+=( --no-translation-validation)
      fi

      if [[ "$DASHBOARD_TAG" == *default-true* ]]; then
        python "benchmarks/dynamo/$suite.py" \
            "${target_flag[@]}" --"$mode" --"$dtype" --backend "$backend" --disable-cudagraphs "$@" \
            --output "$TEST_REPORTS_DIR/${backend}_no_cudagraphs_${suite}_${dtype}_${mode}_cuda_${target}.csv"
      fi
      if [[ "$DASHBOARD_TAG" == *cudagraphs-true* ]]; then
        python "benchmarks/dynamo/$suite.py" \
            "${target_flag[@]}" --"$mode" --"$dtype" --backend "$backend" "$@" \
            --output "$TEST_REPORTS_DIR/${backend}_with_cudagraphs_${suite}_${dtype}_${mode}_cuda_${target}.csv"
      fi
      if [[ "$DASHBOARD_TAG" == *dynamic-true* ]]; then
        python "benchmarks/dynamo/$suite.py" \
            "${target_flag[@]}" --"$mode" --"$dtype" --backend "$backend" --dynamic-shapes \
            --dynamic-batch-only "$@" \
            --output "$TEST_REPORTS_DIR/${backend}_dynamic_${suite}_${dtype}_${mode}_cuda_${target}.csv"
      fi
      if [[ "$DASHBOARD_TAG" == *cppwrapper-true* ]] && [[ "$mode" == "inference" ]]; then
        TORCHINDUCTOR_CPP_WRAPPER=1 python "benchmarks/dynamo/$suite.py" \
            "${target_flag[@]}" --"$mode" --"$dtype" --backend "$backend" --disable-cudagraphs "$@" \
            --output "$TEST_REPORTS_DIR/${backend}_cpp_wrapper_${suite}_${dtype}_${mode}_cuda_${target}.csv"
      fi
      if [[ "$DASHBOARD_TAG" == *freezing_cudagraphs-true* ]] && [[ "$mode" == "inference" ]]; then
        python "benchmarks/dynamo/$suite.py" \
            "${target_flag[@]}" --"$mode" --"$dtype" --backend "$backend" "$@" --freezing \
            --output "$TEST_REPORTS_DIR/${backend}_with_cudagraphs_freezing_${suite}_${dtype}_${mode}_cuda_${target}.csv"
      fi
      if [[ "$DASHBOARD_TAG" == *freeze_autotune_cudagraphs-true* ]] && [[ "$mode" == "inference" ]]; then
        TORCHINDUCTOR_MAX_AUTOTUNE=1 python "benchmarks/dynamo/$suite.py" \
            "${target_flag[@]}" --"$mode" --"$dtype" --backend "$backend" "$@" --freezing \
            --output "$TEST_REPORTS_DIR/${backend}_with_cudagraphs_freezing_autotune_${suite}_${dtype}_${mode}_cuda_${target}.csv"
      fi
      if [[ "$DASHBOARD_TAG" == *aotinductor-true* ]] && [[ "$mode" == "inference" ]]; then
        TORCHINDUCTOR_ABI_COMPATIBLE=1 python "benchmarks/dynamo/$suite.py" \
            "${target_flag[@]}" --"$mode" --"$dtype" --export-aot-inductor --disable-cudagraphs "$@" \
            --output "$TEST_REPORTS_DIR/${backend}_aot_inductor_${suite}_${dtype}_${mode}_cuda_${target}.csv"
      fi
      if [[ "$DASHBOARD_TAG" == *maxautotune-true* ]]; then
        TORCHINDUCTOR_MAX_AUTOTUNE=1 python "benchmarks/dynamo/$suite.py" \
            "${target_flag[@]}" --"$mode" --"$dtype" --backend "$backend" "$@" \
            --output "$TEST_REPORTS_DIR/${backend}_max_autotune_${suite}_${dtype}_${mode}_cuda_${target}.csv"
      fi
      if [[ "$DASHBOARD_TAG" == *cudagraphs_low_precision-true* ]] && [[ "$mode" == "inference" ]]; then
        # TODO: This has a new dtype called quant and the benchmarks script needs to be updated to support this.
        # The tentative command is as follows. It doesn't work now, but it's ok because we only need mock data
        # to fill the dashboard.
        python "benchmarks/dynamo/$suite.py" \
          "${target_flag[@]}" --"$mode" --quant --backend "$backend" "$@" \
          --output "$TEST_REPORTS_DIR/${backend}_cudagraphs_low_precision_${suite}_quant_${mode}_cuda_${target}.csv" || true
        # Copy cudagraph results as mock data, easiest choice?
        cp "$TEST_REPORTS_DIR/${backend}_with_cudagraphs_${suite}_${dtype}_${mode}_cuda_${target}.csv" \
          "$TEST_REPORTS_DIR/${backend}_cudagraphs_low_precision_${suite}_quant_${mode}_cuda_${target}.csv"
      fi
    done
  done
}

test_single_dynamo_benchmark() {
  # Usage: test_single_dynamo_benchmark inductor_inference huggingface 0 --args-for-script

  # Use test-reports directory under test folder will allow the CI to automatically pick up
  # the test reports and upload them to S3. Need to use full path here otherwise the script
  # will bark about file not found later on
  TEST_REPORTS_DIR=$(pwd)/test/test-reports
  mkdir -p "$TEST_REPORTS_DIR"

  local name="$1"
  shift
  local suite="$1"
  shift
  # shard id is mandatory, even if it is not passed
  local shard_id="$1"
  shift

  local partition_flags=()
  if [[ -n "$NUM_TEST_SHARDS" && -n "$shard_id" ]]; then
    partition_flags=( --total-partitions "$NUM_TEST_SHARDS" --partition-id "$shard_id" )
  fi

  if [[ "${TEST_CONFIG}" == *perf_compare* ]]; then
    python "benchmarks/dynamo/$suite.py" \
      --ci --performance --disable-cudagraphs --inductor \
      "${DYNAMO_BENCHMARK_FLAGS[@]}" "$@" "${partition_flags[@]}" \
      --output "$TEST_REPORTS_DIR/${name}_${suite}.csv"
  elif [[ "${TEST_CONFIG}" == *perf* ]]; then
    test_perf_for_dashboard "$suite" \
      "${DYNAMO_BENCHMARK_FLAGS[@]}" "$@" "${partition_flags[@]}"
  else
    if [[ "${TEST_CONFIG}" == *aot_inductor* && "${TEST_CONFIG}" != *cpu_aot_inductor* ]]; then
      # Test AOTInductor with the ABI-compatible mode on CI
      # This can be removed once the ABI-compatible mode becomes default.
      # For CPU device, we perfer non ABI-compatible mode on CI when testing AOTInductor.
      export TORCHINDUCTOR_ABI_COMPATIBLE=1
    fi
    python "benchmarks/dynamo/$suite.py" \
      --ci --accuracy --timing --explain \
      "${DYNAMO_BENCHMARK_FLAGS[@]}" \
      "$@" "${partition_flags[@]}" \
      --output "$TEST_REPORTS_DIR/${name}_${suite}.csv"
    python benchmarks/dynamo/check_accuracy.py \
      --actual "$TEST_REPORTS_DIR/${name}_$suite.csv" \
      --expected "benchmarks/dynamo/ci_expected_accuracy/${TEST_CONFIG}_${name}.csv"
    python benchmarks/dynamo/check_graph_breaks.py \
      --actual "$TEST_REPORTS_DIR/${name}_$suite.csv" \
      --expected "benchmarks/dynamo/ci_expected_accuracy/${TEST_CONFIG}_${name}.csv"
  fi
}

test_inductor_micro_benchmark() {
  TEST_REPORTS_DIR=$(pwd)/test/test-reports
  python benchmarks/gpt_fast/benchmark.py --output "${TEST_REPORTS_DIR}/gpt_fast_benchmark.csv"
}

test_inductor_halide() {
  python test/run_test.py --include inductor/test_halide.py --verbose
  assert_git_not_dirty
}

test_dynamo_benchmark() {
  # Usage: test_dynamo_benchmark huggingface 0
  TEST_REPORTS_DIR=$(pwd)/test/test-reports

  local suite="$1"
  shift
  local shard_id="$1"
  shift

  if [[ "${TEST_CONFIG}" == *perf_compare* ]]; then
    test_single_dynamo_benchmark "training" "$suite" "$shard_id" --training --amp "$@"
  elif [[ "${TEST_CONFIG}" == *perf* ]]; then
    test_single_dynamo_benchmark "dashboard" "$suite" "$shard_id" "$@"
  else
<<<<<<< HEAD
    if [[ "${TEST_CONFIG}" == *cpu_inductor* ]]; then
=======
    if [[ "${TEST_CONFIG}" == *cpu_inductor* || "${TEST_CONFIG}" == *cpu_aot_inductor* ]]; then
>>>>>>> 600bf978
      local dt="float32"
      if [[ "${TEST_CONFIG}" == *amp* ]]; then
        dt="amp"
      fi
      if [[ "${TEST_CONFIG}" == *freezing* ]]; then
        test_single_dynamo_benchmark "inference" "$suite" "$shard_id" --inference --"$dt" --freezing "$@"
      else
        test_single_dynamo_benchmark "inference" "$suite" "$shard_id" --inference --"$dt" "$@"
      fi
    elif [[ "${TEST_CONFIG}" == *aot_inductor* ]]; then
      test_single_dynamo_benchmark "inference" "$suite" "$shard_id" --inference --bfloat16 "$@"
    else
      test_single_dynamo_benchmark "inference" "$suite" "$shard_id" --inference --bfloat16 "$@"
      test_single_dynamo_benchmark "training" "$suite" "$shard_id" --training --amp "$@"
    fi
  fi
}

test_inductor_torchbench_smoketest_perf() {
  TEST_REPORTS_DIR=$(pwd)/test/test-reports
  mkdir -p "$TEST_REPORTS_DIR"

  # Test some models in the cpp wrapper mode
  TORCHINDUCTOR_ABI_COMPATIBLE=1 TORCHINDUCTOR_CPP_WRAPPER=1 python benchmarks/dynamo/torchbench.py --device cuda --accuracy \
    --bfloat16 --inference --inductor --only hf_T5 --output "$TEST_REPORTS_DIR/inductor_cpp_wrapper_inference.csv"
  TORCHINDUCTOR_ABI_COMPATIBLE=1 TORCHINDUCTOR_CPP_WRAPPER=1 python benchmarks/dynamo/torchbench.py --device cuda --accuracy \
    --bfloat16 --inference --inductor --only llama --output "$TEST_REPORTS_DIR/inductor_cpp_wrapper_inference.csv"
  TORCHINDUCTOR_ABI_COMPATIBLE=1 TORCHINDUCTOR_CPP_WRAPPER=1 python benchmarks/dynamo/torchbench.py --device cuda --accuracy \
    --bfloat16 --inference --inductor --only moco --output "$TEST_REPORTS_DIR/inductor_cpp_wrapper_inference.csv"
  python benchmarks/dynamo/check_accuracy.py \
    --actual "$TEST_REPORTS_DIR/inductor_cpp_wrapper_inference.csv" \
    --expected "benchmarks/dynamo/ci_expected_accuracy/inductor_torchbench_inference.csv"

  python benchmarks/dynamo/torchbench.py --device cuda --performance --backend inductor --float16 --training \
    --batch-size-file "$(realpath benchmarks/dynamo/torchbench_models_list.txt)" --only hf_Bert \
    --output "$TEST_REPORTS_DIR/inductor_training_smoketest.csv"
  # The threshold value needs to be actively maintained to make this check useful
  python benchmarks/dynamo/check_perf_csv.py -f "$TEST_REPORTS_DIR/inductor_training_smoketest.csv" -t 1.4

  TORCHINDUCTOR_ABI_COMPATIBLE=1 python benchmarks/dynamo/torchbench.py --device cuda --performance --bfloat16 --inference \
    --export-aot-inductor --only nanogpt --output "$TEST_REPORTS_DIR/inductor_inference_smoketest.csv"
  # The threshold value needs to be actively maintained to make this check useful
  # The perf number of nanogpt seems not very stable, e.g.
  # https://github.com/pytorch/pytorch/actions/runs/7158691360/job/19491437314,
  # and thus we lower its threshold to reduce flakiness. If this continues to be a problem,
  # we switch to use some other model.
  # lowering threshold from 4.9 to 4.7 for cu124. Will bump it up after cuda 12.4.0->12.4.1 update
  python benchmarks/dynamo/check_perf_csv.py -f "$TEST_REPORTS_DIR/inductor_inference_smoketest.csv" -t 4.7

  # Check memory compression ratio for a few models
  for test in hf_Albert timm_vision_transformer; do
    python benchmarks/dynamo/torchbench.py --device cuda --performance --backend inductor --amp --training \
      --disable-cudagraphs --batch-size-file "$(realpath benchmarks/dynamo/torchbench_models_list.txt)" \
      --only $test --output "$TEST_REPORTS_DIR/inductor_training_smoketest_$test.csv"
    cat "$TEST_REPORTS_DIR/inductor_training_smoketest_$test.csv"
    python benchmarks/dynamo/check_memory_compression_ratio.py --actual \
      "$TEST_REPORTS_DIR/inductor_training_smoketest_$test.csv" \
      --expected benchmarks/dynamo/expected_ci_perf_inductor_torchbench.csv
  done

  # Perform some "warm-start" runs for a few huggingface models.
  for test in AlbertForQuestionAnswering AllenaiLongformerBase DistilBertForMaskedLM DistillGPT2 GoogleFnet YituTechConvBert; do
    python benchmarks/dynamo/huggingface.py --accuracy --training --amp --inductor --device cuda --warm-start-latency \
      --only $test --output "$TEST_REPORTS_DIR/inductor_warm_start_smoketest_$test.csv"
    python benchmarks/dynamo/check_accuracy.py \
      --actual "$TEST_REPORTS_DIR/inductor_warm_start_smoketest_$test.csv" \
      --expected "benchmarks/dynamo/ci_expected_accuracy/inductor_huggingface_training.csv"
  done
}

test_inductor_torchbench_cpu_smoketest_perf(){
  TEST_REPORTS_DIR=$(pwd)/test/test-reports
  mkdir -p "$TEST_REPORTS_DIR"

  #set jemalloc
  JEMALLOC_LIB="/usr/lib/x86_64-linux-gnu/libjemalloc.so.2"
  IOMP_LIB="$(dirname "$(which python)")/../lib/libiomp5.so"
  export LD_PRELOAD="$JEMALLOC_LIB":"$IOMP_LIB":"$LD_PRELOAD"
  export MALLOC_CONF="oversize_threshold:1,background_thread:true,metadata_thp:auto,dirty_decay_ms:-1,muzzy_decay_ms:-1"
  export KMP_AFFINITY=granularity=fine,compact,1,0
  export KMP_BLOCKTIME=1
  CORES=$(lscpu | grep Core | awk '{print $4}')
  export OMP_NUM_THREADS=$CORES
  end_core=$(( CORES-1 ))

  MODELS_SPEEDUP_TARGET=benchmarks/dynamo/expected_ci_speedup_inductor_torchbench_cpu.csv

  grep -v '^ *#' < "$MODELS_SPEEDUP_TARGET" | while IFS=',' read -r -a model_cfg
  do
    local model_name=${model_cfg[0]}
    local data_type=${model_cfg[1]}
    local speedup_target=${model_cfg[4]}
    if [[ ${model_cfg[3]} == "cpp" ]]; then
      export TORCHINDUCTOR_CPP_WRAPPER=1
    else
      unset TORCHINDUCTOR_CPP_WRAPPER
    fi
    local output_name="$TEST_REPORTS_DIR/inductor_inference_${model_cfg[0]}_${model_cfg[1]}_${model_cfg[2]}_${model_cfg[3]}_cpu_smoketest.csv"

    if [[ ${model_cfg[2]} == "dynamic" ]]; then
      taskset -c 0-"$end_core" python benchmarks/dynamo/torchbench.py \
        --inference --performance --"$data_type" -dcpu -n50 --only "$model_name" --dynamic-shapes \
        --dynamic-batch-only --freezing --timeout 9000 --backend=inductor --output "$output_name"
    else
      taskset -c 0-"$end_core" python benchmarks/dynamo/torchbench.py \
        --inference --performance --"$data_type" -dcpu -n50 --only "$model_name" \
        --freezing --timeout 9000 --backend=inductor --output "$output_name"
    fi
    cat "$output_name"
    # The threshold value needs to be actively maintained to make this check useful.
    python benchmarks/dynamo/check_perf_csv.py -f "$output_name" -t "$speedup_target"
  done
}

test_torchbench_gcp_smoketest(){
  pushd "${TORCHBENCHPATH}"
  python test.py -v
  popd
}

test_python_gloo_with_tls() {
  source "$(dirname "${BASH_SOURCE[0]}")/run_glootls_test.sh"
  assert_git_not_dirty
}


test_aten() {
  # Test ATen
  # The following test(s) of ATen have already been skipped by caffe2 in rocm environment:
  # scalar_tensor_test, basic, native_test
  echo "Running ATen tests with pytorch lib"

  if [[ -n "$IN_WHEEL_TEST" ]]; then
    echo "Running test with the install folder"
    # Rename the build folder when running test to ensure it
    # is not depended on the folder
    mv "$BUILD_DIR" "$BUILD_RENAMED_DIR"
    TEST_BASE_DIR="$TORCH_TEST_DIR"
  else
    echo "Running test with the build folder"
    TEST_BASE_DIR="$BUILD_BIN_DIR"
  fi

  # NB: the ATen test binaries don't have RPATH set, so it's necessary to
  # put the dynamic libraries somewhere were the dynamic linker can find them.
  # This is a bit of a hack.
  ${SUDO} ln -sf "$TORCH_LIB_DIR"/libc10* "$TEST_BASE_DIR"
  ${SUDO} ln -sf "$TORCH_LIB_DIR"/libcaffe2* "$TEST_BASE_DIR"
  ${SUDO} ln -sf "$TORCH_LIB_DIR"/libmkldnn* "$TEST_BASE_DIR"
  ${SUDO} ln -sf "$TORCH_LIB_DIR"/libnccl* "$TEST_BASE_DIR"
  ${SUDO} ln -sf "$TORCH_LIB_DIR"/libtorch* "$TEST_BASE_DIR"

  ls "$TEST_BASE_DIR"
  aten/tools/run_tests.sh "$TEST_BASE_DIR"

  if [[ -n "$IN_WHEEL_TEST" ]]; then
    # Restore the build folder to avoid any impact on other tests
    mv "$BUILD_RENAMED_DIR" "$BUILD_DIR"
  fi

  assert_git_not_dirty
}

test_without_numpy() {
  pushd "$(dirname "${BASH_SOURCE[0]}")"
  python -c "import sys;sys.path.insert(0, 'fake_numpy');from unittest import TestCase;import torch;x=torch.randn(3,3);TestCase().assertRaises(RuntimeError, lambda: x.numpy())"
  # Regression test for https://github.com/pytorch/pytorch/issues/66353
  python -c "import sys;sys.path.insert(0, 'fake_numpy');import torch;print(torch.tensor([torch.tensor(0.), torch.tensor(1.)]))"
  # Regression test for https://github.com/pytorch/pytorch/issues/109387
  if [[ "${TEST_CONFIG}" == *dynamo* ]]; then
    python -c "import sys;sys.path.insert(0, 'fake_numpy');import torch;torch.compile(lambda x:print(x))('Hello World')"
  fi
  popd
}

test_libtorch() {
  local SHARD="$1"

  # The slow test config corresponds to a default test config that should run
  # the libtorch tests instead.
  if [[ "$TEST_CONFIG" != "slow" ]]; then
    echo "Testing libtorch"
    ln -sf "$TORCH_LIB_DIR"/libbackend_with_compiler.so "$TORCH_BIN_DIR"
    ln -sf "$TORCH_LIB_DIR"/libjitbackend_test.so "$TORCH_BIN_DIR"
    ln -sf "$TORCH_LIB_DIR"/libcaffe2_nvrtc.so "$TORCH_BIN_DIR"
    ln -sf "$TORCH_LIB_DIR"/libc10* "$TORCH_BIN_DIR"
    ln -sf "$TORCH_LIB_DIR"/libshm* "$TORCH_BIN_DIR"
    ln -sf "$TORCH_LIB_DIR"/libtorch* "$TORCH_BIN_DIR"
    ln -sf "$TORCH_LIB_DIR"/libnvfuser* "$TORCH_BIN_DIR"

    export CPP_TESTS_DIR="${TORCH_BIN_DIR}"

    if [[ -z "${SHARD}" || "${SHARD}" == "1" ]]; then
      test_libtorch_api
    fi

    if [[ -z "${SHARD}" || "${SHARD}" == "2" ]]; then
      test_libtorch_jit
    fi

    assert_git_not_dirty
  fi
}

test_libtorch_jit() {
  # Prepare the model used by test_jit, the model needs to be in the test directory
  # to get picked up by run_test
  pushd test
  python cpp/jit/tests_setup.py setup
  popd

  # Run jit and lazy tensor cpp tests together to finish them faster
  if [[ "$BUILD_ENVIRONMENT" == *cuda* && "$TEST_CONFIG" != *nogpu* ]]; then
    LTC_TS_CUDA=1 python test/run_test.py --cpp --verbose -i cpp/test_jit cpp/test_lazy
  else
    # CUDA tests have already been skipped when CUDA is not available
    python test/run_test.py --cpp --verbose -i cpp/test_jit cpp/test_lazy -k "not CUDA"
  fi

  # Cleaning up test artifacts in the test folder
  pushd test
  python cpp/jit/tests_setup.py shutdown
  popd
}

test_libtorch_api() {
  # Start background download
  MNIST_DIR="${PWD}/test/cpp/api/mnist"
  python tools/download_mnist.py --quiet -d "${MNIST_DIR}"

  if [[ "$BUILD_ENVIRONMENT" == *asan* || "$BUILD_ENVIRONMENT" == *slow-gradcheck* ]]; then
    TEST_REPORTS_DIR=test/test-reports/cpp-unittest/test_libtorch
    mkdir -p $TEST_REPORTS_DIR

    OMP_NUM_THREADS=2 TORCH_CPP_TEST_MNIST_PATH="${MNIST_DIR}" "$TORCH_BIN_DIR"/test_api --gtest_filter='-IMethodTest.*' --gtest_output=xml:$TEST_REPORTS_DIR/test_api.xml
    "$TORCH_BIN_DIR"/test_tensorexpr --gtest_output=xml:$TEST_REPORTS_DIR/test_tensorexpr.xml
  else
    # Exclude IMethodTest that relies on torch::deploy, which will instead be ran in test_deploy
    OMP_NUM_THREADS=2 TORCH_CPP_TEST_MNIST_PATH="${MNIST_DIR}" python test/run_test.py --cpp --verbose -i cpp/test_api -k "not IMethodTest"
    python test/run_test.py --cpp --verbose -i cpp/test_tensorexpr
  fi

  if [[ "${BUILD_ENVIRONMENT}" != *android* && "${BUILD_ENVIRONMENT}" != *cuda* && "${BUILD_ENVIRONMENT}" != *asan* ]]; then
    # NB: This test is not under TORCH_BIN_DIR but under BUILD_BIN_DIR
    export CPP_TESTS_DIR="${BUILD_BIN_DIR}"
    python test/run_test.py --cpp --verbose -i cpp/static_runtime_test
  fi
}

test_xpu_bin(){
  TEST_REPORTS_DIR=$(pwd)/test/test-reports
  mkdir -p "$TEST_REPORTS_DIR"

  for xpu_case in "${BUILD_BIN_DIR}"/*{xpu,sycl}*; do
    if [[ "$xpu_case" != *"*"* && "$xpu_case" != *.so && "$xpu_case" != *.a ]]; then
      case_name=$(basename "$xpu_case")
      echo "Testing ${case_name} ..."
      "$xpu_case" --gtest_output=xml:"$TEST_REPORTS_DIR"/"$case_name".xml
    fi
  done
}

test_aot_compilation() {
  echo "Testing Ahead of Time compilation"
  ln -sf "$TORCH_LIB_DIR"/libc10* "$TORCH_BIN_DIR"
  ln -sf "$TORCH_LIB_DIR"/libtorch* "$TORCH_BIN_DIR"

  if [ -f "$TORCH_BIN_DIR"/test_mobile_nnc ]; then
    CPP_TESTS_DIR="${TORCH_BIN_DIR}" python test/run_test.py --cpp --verbose -i cpp/test_mobile_nnc
  fi

  if [ -f "$TORCH_BIN_DIR"/aot_model_compiler_test ]; then
    source test/mobile/nnc/test_aot_compile.sh
  fi
}

test_vulkan() {
  if [[ "$BUILD_ENVIRONMENT" == *vulkan* ]]; then
    ln -sf "$TORCH_LIB_DIR"/libtorch* "$TORCH_TEST_DIR"
    ln -sf "$TORCH_LIB_DIR"/libc10* "$TORCH_TEST_DIR"
    export VK_ICD_FILENAMES=/var/lib/jenkins/swiftshader/swiftshader/build/Linux/vk_swiftshader_icd.json
    CPP_TESTS_DIR="${TORCH_TEST_DIR}" LD_LIBRARY_PATH=/var/lib/jenkins/swiftshader/swiftshader/build/Linux/ python test/run_test.py --cpp --verbose -i cpp/vulkan_api_test
  fi
}

test_distributed() {
  echo "Testing distributed python tests"
  # shellcheck disable=SC2086
  time python test/run_test.py --distributed-tests --shard "$SHARD_NUMBER" "$NUM_TEST_SHARDS" $INCLUDE_CLAUSE --verbose
  assert_git_not_dirty

  if [[ ("$BUILD_ENVIRONMENT" == *cuda* || "$BUILD_ENVIRONMENT" == *rocm*) && "$SHARD_NUMBER" == 1 ]]; then
    echo "Testing distributed C++ tests"
    ln -sf "$TORCH_LIB_DIR"/libtorch* "$TORCH_BIN_DIR"
    ln -sf "$TORCH_LIB_DIR"/libc10* "$TORCH_BIN_DIR"

    export CPP_TESTS_DIR="${TORCH_BIN_DIR}"
    # These are distributed tests, so let's continue running them sequentially here to avoid
    # any surprise
    python test/run_test.py --cpp --verbose -i cpp/FileStoreTest
    python test/run_test.py --cpp --verbose -i cpp/HashStoreTest
    python test/run_test.py --cpp --verbose -i cpp/TCPStoreTest

    if [[ "$BUILD_ENVIRONMENT" == *cuda* ]]; then
      MPIEXEC=$(command -v mpiexec)
      if [[ -n "$MPIEXEC" ]]; then
        # NB: mpiexec only works directly with the C++ test binary here
        MPICMD="${MPIEXEC} -np 2 $TORCH_BIN_DIR/ProcessGroupMPITest"
        eval "$MPICMD"
      fi

      python test/run_test.py --cpp --verbose -i cpp/ProcessGroupGlooTest
      python test/run_test.py --cpp --verbose -i cpp/ProcessGroupNCCLTest
      python test/run_test.py --cpp --verbose -i cpp/ProcessGroupNCCLErrorsTest
    fi
  fi
}

test_rpc() {
  echo "Testing RPC C++ tests"
  # NB: the ending test_rpc must match the current function name for the current
  # test reporting process to function as expected.
  ln -sf "$TORCH_LIB_DIR"/libtorch* "$TORCH_BIN_DIR"
  ln -sf "$TORCH_LIB_DIR"/libc10* "$TORCH_BIN_DIR"

  CPP_TESTS_DIR="${TORCH_BIN_DIR}" python test/run_test.py --cpp --verbose -i cpp/test_cpp_rpc
}

test_custom_backend() {
  echo "Testing custom backends"
  CUSTOM_BACKEND_BUILD="${CUSTOM_TEST_ARTIFACT_BUILD_DIR}/custom-backend-build"
  pushd test/custom_backend
  cp -a "$CUSTOM_BACKEND_BUILD" build
  # Run tests Python-side and export a lowered module.
  python test_custom_backend.py -v
  python backend.py --export-module-to=model.pt
  # Run tests C++-side and load the exported lowered module.
  build/test_custom_backend ./model.pt
  rm -f ./model.pt
  popd
  assert_git_not_dirty
}

test_custom_script_ops() {
  echo "Testing custom script operators"
  CUSTOM_OP_BUILD="${CUSTOM_TEST_ARTIFACT_BUILD_DIR}/custom-op-build"
  pushd test/custom_operator
  cp -a "$CUSTOM_OP_BUILD" build
  # Run tests Python-side and export a script module.
  python test_custom_ops.py -v
  python model.py --export-script-module=model.pt
  # Run tests C++-side and load the exported script module.
  build/test_custom_ops ./model.pt
  popd
  assert_git_not_dirty
}

test_jit_hooks() {
  echo "Testing jit hooks in cpp"
  HOOK_BUILD="${CUSTOM_TEST_ARTIFACT_BUILD_DIR}/jit-hook-build"
  pushd test/jit_hooks
  cp -a "$HOOK_BUILD" build
  # Run tests Python-side and export the script modules with hooks
  python model.py --export-script-module=model
  # Run tests C++-side and load the exported script modules
  build/test_jit_hooks ./model
  popd
  assert_git_not_dirty
}

test_torch_function_benchmark() {
  echo "Testing __torch_function__ benchmarks"
  pushd benchmarks/overrides_benchmark
  python bench.py -n 1 -m 2
  python pyspybench.py Tensor -n 1
  python pyspybench.py SubTensor -n 1
  python pyspybench.py WithTorchFunction -n 1
  python pyspybench.py SubWithTorchFunction -n 1
  popd
  assert_git_not_dirty
}

build_xla() {
  # xla test needs pytorch headers in torch/include
  pushd ..
  python -c "import os, torch, shutil; shutil.copytree(os.path.join(os.path.dirname(torch.__file__), 'include'), 'workspace/torch/include', dirs_exist_ok=True)"
  popd

  # xla test needs sccache setup.
  # shellcheck source=./common-build.sh
  source "$(dirname "${BASH_SOURCE[0]}")/common-build.sh"

  XLA_DIR=xla
  USE_CACHE=1
  clone_pytorch_xla
  # shellcheck disable=SC1091
  source "xla/.circleci/common.sh"

  # TODO: The torch pin #73164 is involved in the sev https://github.com/pytorch/pytorch/issues/86093
  # so this is temporarily removed until XLA fixes the weird logic in https://github.com/pytorch/xla/blob/master/scripts/apply_patches.sh#L17-L18
  rm "${XLA_DIR}/torch_patches/.torch_pin" || true

  apply_patches
  SITE_PACKAGES="$(python -c 'from distutils.sysconfig import get_python_lib; print(get_python_lib())')"
  # These functions are defined in .circleci/common.sh in pytorch/xla repo
  retry install_deps_pytorch_xla $XLA_DIR $USE_CACHE
  CMAKE_PREFIX_PATH="${SITE_PACKAGES}/torch:${CMAKE_PREFIX_PATH}" XLA_SANDBOX_BUILD=1 build_torch_xla $XLA_DIR
  assert_git_not_dirty
}

test_xla() {
  # xla test needs sccache setup.
  # shellcheck source=./common-build.sh
  source "$(dirname "${BASH_SOURCE[0]}")/common-build.sh"

  clone_pytorch_xla
  # shellcheck disable=SC1091
  source "./xla/.circleci/common.sh"
  SITE_PACKAGES="$(python -c 'from distutils.sysconfig import get_python_lib; print(get_python_lib())')"
  # Set LD_LIBRARY_PATH for C++ tests
  export LD_LIBRARY_PATH="/opt/conda/lib/:${LD_LIBRARY_PATH}"
  CMAKE_PREFIX_PATH="${SITE_PACKAGES}/torch:${CMAKE_PREFIX_PATH}" XLA_SKIP_MP_OP_TESTS=1 run_torch_xla_tests "$(pwd)" "$(pwd)/xla"
  assert_git_not_dirty
}

# Do NOT run this test before any other tests, like test_python_shard, etc.
# Because this function uninstalls the torch built from branch and installs
# the torch built on its base commit.
test_forward_backward_compatibility() {
  set -x
  REPO_DIR=$(pwd)
  if [[ "${BASE_SHA}" == "${SHA1}" ]]; then
    echo "On trunk, we should compare schemas with torch built from the parent commit"
    SHA_TO_COMPARE=$(git rev-parse "${SHA1}"^)
  else
    echo "On pull, we should compare schemas with torch built from the merge base"
    SHA_TO_COMPARE=$(git merge-base "${SHA1}" "${BASE_SHA}")
  fi
  export SHA_TO_COMPARE

  # create a dummy ts model at this version
  python test/create_dummy_torchscript_model.py /tmp/model_new.pt
  python -m venv venv
  # shellcheck disable=SC1091
  . venv/bin/activate

  # build torch at the base commit to generate a base function schema for comparison
  git reset --hard "${SHA_TO_COMPARE}"
  git submodule sync && git submodule update --init --recursive
  echo "::group::Installing Torch From Base Commit"
  pip install -r requirements.txt
  # shellcheck source=./common-build.sh
  source "$(dirname "${BASH_SOURCE[0]}")/common-build.sh"
  python setup.py bdist_wheel --bdist-dir="base_bdist_tmp" --dist-dir="base_dist"
  python -mpip install base_dist/*.whl
  echo "::endgroup::"

  pushd test/forward_backward_compatibility
  pip show torch
  python dump_all_function_schemas.py --filename nightly_schemas.txt

  git reset --hard "${SHA1}"
  git submodule sync && git submodule update --init --recursive
  # FC: verify new model can be load with old code.
  if ! python ../load_torchscript_model.py /tmp/model_new.pt; then
      echo "FC check failed: new model cannot be load in old code"
      return 1
  fi
  python ../create_dummy_torchscript_model.py /tmp/model_old.pt
  deactivate
  rm -r "${REPO_DIR}/venv" "${REPO_DIR}/base_dist"
  pip show torch
  python check_forward_backward_compatibility.py --existing-schemas nightly_schemas.txt
  # BC: verify old model can be load with new code
  if ! python ../load_torchscript_model.py /tmp/model_old.pt; then
      echo "BC check failed: old model cannot be load in new code"
      return 1
  fi
  popd
  set +x
  assert_git_not_dirty
}

test_bazel() {
  set -e

  # bazel test needs sccache setup.
  # shellcheck source=./common-build.sh
  source "$(dirname "${BASH_SOURCE[0]}")/common-build.sh"

  get_bazel

  if [[ "$CUDA_VERSION" == "cpu" ]]; then
    # Test //c10/... without Google flags and logging libraries. The
    # :all_tests target in the subsequent Bazel invocation tests
    # //c10/... with the Google libraries.
    tools/bazel test --config=cpu-only --test_timeout=480 --test_output=all --test_tag_filters=-gpu-required --test_filter=-*CUDA \
      --no//c10:use_gflags --no//c10:use_glog //c10/...

    tools/bazel test --config=cpu-only --test_timeout=480 --test_output=all --test_tag_filters=-gpu-required --test_filter=-*CUDA :all_tests
  else
    # Increase the test timeout to 480 like CPU tests because modules_test frequently timeout
    tools/bazel test --test_timeout=480 --test_output=errors \
      //:any_test \
      //:autograd_test \
      //:dataloader_test \
      //:dispatch_test \
      //:enum_test \
      //:expanding_array_test \
      //:fft_test \
      //:functional_test \
      //:grad_mode_test \
      //:inference_mode_test \
      //:init_test \
      //:jit_test \
      //:memory_test \
      //:meta_tensor_test \
      //:misc_test \
      //:moduledict_test \
      //:modulelist_test \
      //:modules_test \
      //:namespace_test \
      //:nested_test \
      //:nn_utils_test \
      //:operations_test \
      //:ordered_dict_test \
      //:parallel_benchmark_test \
      //:parameterdict_test \
      //:parameterlist_test \
      //:sequential_test \
      //:serialize_test \
      //:special_test \
      //:static_test \
      //:support_test \
      //:tensor_flatten_test \
      //:tensor_indexing_test \
      //:tensor_options_cuda_test \
      //:tensor_options_test \
      //:tensor_test \
      //:torch_dist_autograd_test \
      //:torch_include_test \
      //:transformer_test \
      //:test_bazel \
      //c10/cuda/test:test \
      //c10/test:core_tests \
      //c10/test:typeid_test \
      //c10/test:util/ssize_test \
      //c10/test:util_base_tests
  fi
}

test_benchmarks() {
  if [[ "$BUILD_ENVIRONMENT" == *cuda* && $TEST_CONFIG != *nogpu* ]]; then
    pip_install --user "pytest-benchmark==3.2.3"
    pip_install --user "requests"
    BENCHMARK_DATA="benchmarks/.data"
    mkdir -p ${BENCHMARK_DATA}
    pytest benchmarks/fastrnns/test_bench.py --benchmark-sort=Name --benchmark-json=${BENCHMARK_DATA}/fastrnns_default.json --fuser=default --executor=default
    pytest benchmarks/fastrnns/test_bench.py --benchmark-sort=Name --benchmark-json=${BENCHMARK_DATA}/fastrnns_legacy_old.json --fuser=old --executor=legacy
    pytest benchmarks/fastrnns/test_bench.py --benchmark-sort=Name --benchmark-json=${BENCHMARK_DATA}/fastrnns_profiling_te.json --fuser=te --executor=profiling
    # TODO: Enable these for GHA once we have credentials for forked pull requests
    if [[ -z "${GITHUB_ACTIONS}" ]]; then
      python benchmarks/upload_scribe.py --pytest_bench_json ${BENCHMARK_DATA}/fastrnns_default.json
      python benchmarks/upload_scribe.py --pytest_bench_json ${BENCHMARK_DATA}/fastrnns_legacy_old.json
      python benchmarks/upload_scribe.py --pytest_bench_json ${BENCHMARK_DATA}/fastrnns_profiling_te.json
    fi
    assert_git_not_dirty
  fi
}

test_cpp_extensions() {
  # This is to test whether cpp extension build is compatible with current env. No need to test both ninja and no-ninja build
  time python test/run_test.py --include test_cpp_extensions_aot_ninja --verbose
  assert_git_not_dirty
}

test_vec256() {
  # This is to test vec256 instructions DEFAULT/AVX/AVX2 (platform dependent, some platforms might not support AVX/AVX2)
  if [[ "$BUILD_ENVIRONMENT" != *rocm* ]]; then
    echo "Testing vec256 instructions"
    mkdir -p test/test-reports/vec256
    pushd build/bin
    vec256_tests=$(find . -maxdepth 1 -executable -name 'vec256_test*')
    for vec256_exec in $vec256_tests
    do
      $vec256_exec --gtest_output=xml:test/test-reports/vec256/"$vec256_exec".xml
    done
    popd
    assert_git_not_dirty
  fi
}

test_docs_test() {
  .ci/pytorch/docs-test.sh
}

test_executorch() {
  echo "Install torchvision and torchaudio"
  install_torchvision
  install_torchaudio

  pushd /executorch

  export PYTHON_EXECUTABLE=python
  export EXECUTORCH_BUILD_PYBIND=ON
  export CMAKE_ARGS="-DEXECUTORCH_BUILD_XNNPACK=ON -DEXECUTORCH_BUILD_KERNELS_QUANTIZED=ON"

  # NB: We need to rebuild ExecuTorch runner here because it depends on PyTorch
  # from the PR
  # shellcheck disable=SC1091
  source .ci/scripts/setup-linux.sh cmake

  echo "Run ExecuTorch unit tests"
  pytest -v -n auto
  # shellcheck disable=SC1091
  LLVM_PROFDATA=llvm-profdata-12 LLVM_COV=llvm-cov-12 bash test/run_oss_cpp_tests.sh

  echo "Run ExecuTorch regression tests for some models"
  # TODO(huydhn): Add more coverage here using ExecuTorch's gather models script
  # shellcheck disable=SC1091
  source .ci/scripts/test.sh mv3 cmake xnnpack-quantization-delegation ''

  popd

  # Test torchgen generated code for Executorch.
  echo "Testing ExecuTorch op registration"
  "$BUILD_BIN_DIR"/test_edge_op_registration

  assert_git_not_dirty
}

test_linux_aarch64(){
  python test/run_test.py --include test_modules test_mkldnn test_mkldnn_fusion test_openmp test_torch test_dynamic_shapes \
       test_transformers test_multiprocessing test_numpy_interop --verbose

  # Dynamo tests
  python test/run_test.py --include dynamo/test_compile dynamo/test_backends dynamo/test_comptime dynamo/test_config \
       dynamo/test_functions dynamo/test_fx_passes_pre_grad dynamo/test_interop dynamo/test_model_output dynamo/test_modules \
       dynamo/test_optimizers dynamo/test_recompile_ux dynamo/test_recompiles --verbose

  # Inductor tests
  python test/run_test.py --include inductor/test_torchinductor inductor/test_benchmark_fusion inductor/test_codecache \
       inductor/test_config inductor/test_control_flow inductor/test_coordinate_descent_tuner inductor/test_fx_fusion \
       inductor/test_group_batch_fusion inductor/test_inductor_freezing inductor/test_inductor_utils \
       inductor/test_inplacing_pass inductor/test_kernel_benchmark inductor/test_layout_optim \
       inductor/test_max_autotune inductor/test_memory_planning inductor/test_metrics inductor/test_multi_kernel inductor/test_pad_mm \
       inductor/test_pattern_matcher inductor/test_perf inductor/test_profiler inductor/test_select_algorithm inductor/test_smoke \
       inductor/test_split_cat_fx_passes inductor/test_standalone_compile inductor/test_torchinductor \
       inductor/test_torchinductor_codegen_dynamic_shapes inductor/test_torchinductor_dynamic_shapes --verbose
}

if ! [[ "${BUILD_ENVIRONMENT}" == *libtorch* || "${BUILD_ENVIRONMENT}" == *-bazel-* ]]; then
  (cd test && python -c "import torch; print(torch.__config__.show())")
  (cd test && python -c "import torch; print(torch.__config__.parallel_info())")
fi
if [[ "$BUILD_ENVIRONMENT" == *aarch64* ]]; then
  test_linux_aarch64
elif [[ "${TEST_CONFIG}" == *backward* ]]; then
  test_forward_backward_compatibility
  # Do NOT add tests after bc check tests, see its comment.
elif [[ "${TEST_CONFIG}" == *xla* ]]; then
  install_torchvision
  build_xla
  test_xla
elif [[ "${TEST_CONFIG}" == *executorch* ]]; then
  test_executorch
elif [[ "$TEST_CONFIG" == 'jit_legacy' ]]; then
  test_python_legacy_jit
elif [[ "${BUILD_ENVIRONMENT}" == *libtorch* ]]; then
  # TODO: run some C++ tests
  echo "no-op at the moment"
elif [[ "$TEST_CONFIG" == distributed ]]; then
  test_distributed
  # Only run RPC C++ tests on the first shard
  if [[ "${SHARD_NUMBER}" == 1 ]]; then
    test_rpc
  fi
elif [[ "${TEST_CONFIG}" == *inductor_distributed* ]]; then
  test_inductor_distributed
elif [[ "${TEST_CONFIG}" == *inductor-halide* ]]; then
  test_inductor_halide
elif [[ "${TEST_CONFIG}" == *inductor-micro-benchmark* ]]; then
  test_inductor_micro_benchmark
elif [[ "${TEST_CONFIG}" == *huggingface* ]]; then
  install_torchvision
  id=$((SHARD_NUMBER-1))
  test_dynamo_benchmark huggingface "$id"
elif [[ "${TEST_CONFIG}" == *timm* ]]; then
  install_torchvision
  id=$((SHARD_NUMBER-1))
  test_dynamo_benchmark timm_models "$id"
elif [[ "${TEST_CONFIG}" == *torchbench* ]]; then
  if [[ "${TEST_CONFIG}" == *cpu_inductor* || "${TEST_CONFIG}" == *cpu_aot_inductor* ]]; then
    install_torchaudio cpu
  else
    install_torchaudio cuda
  fi
  install_torchtext
  install_torchvision
  TORCH_CUDA_ARCH_LIST="8.0;8.6" pip_install git+https://github.com/pytorch/ao.git
  id=$((SHARD_NUMBER-1))
  # https://github.com/opencv/opencv-python/issues/885
  pip_install opencv-python==4.8.0.74
  if [[ "${TEST_CONFIG}" == *inductor_torchbench_smoketest_perf* ]]; then
    checkout_install_torchbench hf_Bert hf_Albert nanogpt timm_vision_transformer
    PYTHONPATH=$(pwd)/torchbench test_inductor_torchbench_smoketest_perf
  elif [[ "${TEST_CONFIG}" == *inductor_torchbench_cpu_smoketest_perf* ]]; then
    checkout_install_torchbench timm_vision_transformer phlippe_densenet basic_gnn_gcn \
      llama_v2_7b_16h resnet50 timm_efficientnet mobilenet_v3_large timm_resnest \
      shufflenet_v2_x1_0 hf_GPT2
    PYTHONPATH=$(pwd)/torchbench test_inductor_torchbench_cpu_smoketest_perf
  elif [[ "${TEST_CONFIG}" == *torchbench_gcp_smoketest* ]]; then
    checkout_install_torchbench
    TORCHBENCHPATH=$(pwd)/torchbench test_torchbench_gcp_smoketest
  else
    checkout_install_torchbench
    # Do this after checkout_install_torchbench to ensure we clobber any
    # nightlies that torchbench may pull in
    if [[ "${TEST_CONFIG}" != *cpu_inductor* && "${TEST_CONFIG}" != *cpu_aot_inductor* ]]; then
      install_torchrec_and_fbgemm
    fi
    PYTHONPATH=$(pwd)/torchbench test_dynamo_benchmark torchbench "$id"
  fi
elif [[ "${TEST_CONFIG}" == *inductor_cpp_wrapper_abi_compatible* ]]; then
  install_torchvision
  test_inductor_cpp_wrapper_abi_compatible
elif [[ "${TEST_CONFIG}" == *inductor* && "${SHARD_NUMBER}" == 1 && $NUM_TEST_SHARDS -gt 1 ]]; then
  install_torchvision
  test_inductor_shard 1
  test_inductor_aoti
  test_inductor_distributed
elif [[ "${TEST_CONFIG}" == *inductor* && "${SHARD_NUMBER}" -gt 1 && $NUM_TEST_SHARDS -gt 1 ]]; then
  install_torchvision
  test_inductor_shard "${SHARD_NUMBER}"
elif [[ "${TEST_CONFIG}" == *dynamo* && "${SHARD_NUMBER}" == 1 && $NUM_TEST_SHARDS -gt 1 ]]; then
  install_torchvision
  test_dynamo_shard 1
  test_aten
elif [[ "${TEST_CONFIG}" == *dynamo* && $SHARD_NUMBER -gt 1 && $NUM_TEST_SHARDS -gt 1 ]]; then
  install_torchvision
  test_dynamo_shard "${SHARD_NUMBER}"
elif [[ "${BUILD_ENVIRONMENT}" == *rocm* && -n "$TESTS_TO_INCLUDE" ]]; then
  install_torchvision
  test_python_shard "$SHARD_NUMBER"
  test_aten
elif [[ "${SHARD_NUMBER}" == 1 && $NUM_TEST_SHARDS -gt 1 ]]; then
  test_without_numpy
  install_torchvision
  test_python_shard 1
  test_aten
  test_libtorch 1
  if [[ "${BUILD_ENVIRONMENT}" == *xpu* ]]; then
    test_xpu_bin
  fi
elif [[ "${SHARD_NUMBER}" == 2 && $NUM_TEST_SHARDS -gt 1 ]]; then
  install_torchvision
  test_python_shard 2
  test_libtorch 2
  test_aot_compilation
  test_custom_script_ops
  test_custom_backend
  test_torch_function_benchmark
elif [[ "${SHARD_NUMBER}" -gt 2 ]]; then
  # Handle arbitrary number of shards
  install_torchvision
  test_python_shard "$SHARD_NUMBER"
elif [[ "${BUILD_ENVIRONMENT}" == *vulkan* ]]; then
  test_vulkan
elif [[ "${BUILD_ENVIRONMENT}" == *-bazel-* ]]; then
  test_bazel
elif [[ "${BUILD_ENVIRONMENT}" == *-mobile-lightweight-dispatch* ]]; then
  test_libtorch
elif [[ "${TEST_CONFIG}" = docs_test ]]; then
  test_docs_test
elif [[ "${BUILD_ENVIRONMENT}" == *xpu* ]]; then
  install_torchvision
  test_python
  test_aten
  test_xpu_bin
else
  install_torchvision
  install_monkeytype
  test_python
  test_aten
  test_vec256
  test_libtorch
  test_aot_compilation
  test_custom_script_ops
  test_custom_backend
  test_torch_function_benchmark
  test_benchmarks
fi<|MERGE_RESOLUTION|>--- conflicted
+++ resolved
@@ -575,11 +575,7 @@
   elif [[ "${TEST_CONFIG}" == *perf* ]]; then
     test_single_dynamo_benchmark "dashboard" "$suite" "$shard_id" "$@"
   else
-<<<<<<< HEAD
-    if [[ "${TEST_CONFIG}" == *cpu_inductor* ]]; then
-=======
     if [[ "${TEST_CONFIG}" == *cpu_inductor* || "${TEST_CONFIG}" == *cpu_aot_inductor* ]]; then
->>>>>>> 600bf978
       local dt="float32"
       if [[ "${TEST_CONFIG}" == *amp* ]]; then
         dt="amp"
