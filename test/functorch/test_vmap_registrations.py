--- conflicted
+++ resolved
@@ -25,11 +25,7 @@
 }
 
 xfail_functorch_batched_decomposition = {
-<<<<<<< HEAD
-    "aten::alias_copy",
     "aten::as_strided_copy",
-=======
->>>>>>> f0811bae
     "aten::diagonal_copy",
     "aten::is_same_size",
     "aten::unfold_copy",
