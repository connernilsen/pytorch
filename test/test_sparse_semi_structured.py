--- conflicted
+++ resolved
@@ -2,6 +2,7 @@
 import itertools
 import random
 import unittest
+import sys
 
 import torch
 from torch import nn
@@ -215,6 +216,7 @@
         assert sparse_result.stride() == sparse_compile_result.stride()
 
     @unittest.skipIf(IS_WINDOWS, "torch.compile not supported on windows")
+    @unittest.skipIf(sys.version_info >= (3, 12), "torch.compile is not supported on python 3.12+")
     @unittest.skipIf("cusparselt" not in SEMI_STRUCTURED_SUPPORTED_BACKENDS, "cusparselt not supported on this machine")
     def test_mlp_contiguous_relu_compile_cusparselt(self):
         """
@@ -224,6 +226,7 @@
             SparseSemiStructuredTensorCompileTest._test_mlp_contiguous_relu_compile("cusparselt", dense_input_shape)
 
     @unittest.skipIf(IS_WINDOWS, "torch.compile not supported on windows")
+    @unittest.skipIf(sys.version_info >= (3, 12), "torch.compile is not supported on python 3.12+")
     def test_mlp_contiguous_relu_compile_cutlass(self):
         """
         test for CUTLASS meta registrations (_sparse_semi_structured_linear) + torch.compile
@@ -1269,11 +1272,6 @@
 if __name__ == "__main__":
     run_tests()
 
-<<<<<<< HEAD
-
-
-=======
->>>>>>> c6dc9710
 # class _TransformerFFN(nn.Module):
 #     def __init__(
 #         self,
