--- conflicted
+++ resolved
@@ -379,20 +379,6 @@
 {"dynamo_cpp_guards_str": {}, "rank": 0, "frame_id": 0, "frame_compile_id": 0, "attempt": 1, "has_payload": "HASH"}
 {"compilation_metrics": "METRICS", "rank": 0, "frame_id": 0, "frame_compile_id": 0, "attempt": 1}
 {"dynamo_start": {"stack": "STACK"}, "rank": 0, "frame_id": 1, "frame_compile_id": 0, "attempt": 0}
-<<<<<<< HEAD
-{"dynamo_output_graph": {"sizes": {"l_self_layers_0_weight": [1024, 1024], "l_self_layers_0_bias": [1024], "l_x_": [1024, 1024], "l_self_layers_1_weight": [1024, 1024], "l_self_layers_1_bias": [1024], "input_1": [1024, 1024], "input_2": [1024, 1024]}}, "rank": 0, "frame_id": 1, "frame_compile_id": 0, "attempt": 0, "has_payload": "HASH"}
-{"optimize_ddp_split_graph": {}, "rank": 0, "frame_id": 1, "frame_compile_id": 0, "attempt": 0, "has_payload": "HASH"}
-{"optimize_ddp_split_child": {"name": "submod_0"}, "rank": 0, "frame_id": 1, "frame_compile_id": 0, "attempt": 0, "has_payload": "HASH"}
-{"optimize_ddp_split_child": {"name": "submod_1"}, "rank": 0, "frame_id": 1, "frame_compile_id": 0, "attempt": 0, "has_payload": "HASH"}
-{"aot_joint_graph": {}, "rank": 0, "frame_id": 1, "frame_compile_id": 0, "attempt": 0, "has_payload": "HASH"}
-{"aot_forward_graph": {}, "rank": 0, "frame_id": 1, "frame_compile_id": 0, "attempt": 0, "has_payload": "HASH"}
-{"aot_backward_graph": {}, "rank": 0, "frame_id": 1, "frame_compile_id": 0, "attempt": 0, "has_payload": "HASH"}
-{"inductor_post_grad_graph": {}, "rank": 0, "frame_id": 1, "frame_compile_id": 0, "attempt": 0, "has_payload": "HASH"}
-{"inductor_output_code": {"filename": "FILENAME"}, "rank": 0, "frame_id": 1, "frame_compile_id": 0, "attempt": 0, "has_payload": "HASH"}
-{"aot_joint_graph": {}, "rank": 0, "frame_id": 1, "frame_compile_id": 0, "attempt": 0, "has_payload": "HASH"}
-{"aot_forward_graph": {}, "rank": 0, "frame_id": 1, "frame_compile_id": 0, "attempt": 0, "has_payload": "HASH"}
-{"aot_backward_graph": {}, "rank": 0, "frame_id": 1, "frame_compile_id": 0, "attempt": 0, "has_payload": "HASH"}
-=======
 {"describe_storage": {"id": 0, "describer_id": "ID", "size": 4194304}, "rank": 0, "frame_id": 1, "frame_compile_id": 0, "attempt": 0}
 {"describe_tensor": {"id": 0, "ndim": 2, "dtype": "torch.float32", "device": "device(type='cuda', index=0)", "size": [1024, 1024], "is_leaf": true, "requires_grad": true, "is_parameter": true, "stride": [1024, 1], "storage": 0, "view_func": "VIEW_FUNC", "describer_id": "ID"}, "rank": 0, "frame_id": 1, "frame_compile_id": 0, "attempt": 0}
 {"describe_source": {"describer_id": "ID", "id": 0, "source": "L['self']._modules['layers']._modules['0']._parameters['weight']"}, "rank": 0, "frame_id": 1, "frame_compile_id": 0, "attempt": 0}
@@ -437,7 +423,6 @@
 {"aot_forward_graph": {}, "rank": 0, "frame_id": 1, "frame_compile_id": 0, "attempt": 0, "has_payload": "HASH"}
 {"aot_backward_graph": {}, "rank": 0, "frame_id": 1, "frame_compile_id": 0, "attempt": 0, "has_payload": "HASH"}
 {"artifact": {"name": "fx_graph_cache_hash", "encoding": "json"}, "rank": 0, "frame_id": 1, "frame_compile_id": 0, "attempt": 0, "has_payload": "HASH"}
->>>>>>> d21f311a
 {"inductor_post_grad_graph": {}, "rank": 0, "frame_id": 1, "frame_compile_id": 0, "attempt": 0, "has_payload": "HASH"}
 {"inductor_output_code": {"filename": "FILENAME"}, "rank": 0, "frame_id": 1, "frame_compile_id": 0, "attempt": 0, "has_payload": "HASH"}
 {"dynamo_guards": {}, "rank": 0, "frame_id": 1, "frame_compile_id": 0, "attempt": 0, "has_payload": "HASH"}
