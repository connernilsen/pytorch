from ._ops import OpOverload
from typing import Any, Optional, Set, List
import traceback
import torch
import weakref
import functools
import inspect
import re
import contextlib
import sys
import warnings
from torch._library.custom_ops import custom_op


__all__ = [
    'Library',
    'impl',
    'define',
    'fallthrough_kernel',
    'impl_abstract',
    'register_fake',
    'get_ctx',
    'custom_op',
]

# Set containing the combination of (namespace, operator, DispatchKey) for which a new kernel has been registered
# The keys in the set are of the form `namespace + "/" + op_name + "/" + dispatch_key`.
# This set is maintained to ensure that two libraries don't try to override the exact same functionality to avoid
# libraries calling into kernels not intended to be called.
_impls: Set[str] = set()
_defs: Set[str] = set()

# prim is reserved by TorchScript interpreter
_reserved_namespaces = ['prim']

def fallthrough_kernel():
    """
    A dummy function to pass to ``Library.impl`` in order to register a fallthrough.
    """
    raise NotImplementedError("fallthrough_kernel() should never be called.")

class Library:
    """
    A class to create libraries that can be used to register new operators or
    override operators in existing libraries from Python.
    A user can optionally pass in a dispatch keyname if they only want to register
    kernels corresponding to only one specific dispatch key.

    To create a library to override operators in an existing library (with name ns), set the kind to "IMPL".
    To create a new library (with name ns) to register new operators, set the kind to "DEF".
    To create a fragment of a possibly existing library to register operators (and bypass
    the limitation that there is only one library for a given namespace), set the kind to
    "FRAGMENT".

    Args:
        ns: library name
        kind: "DEF", "IMPL" (default: "IMPL"), "FRAGMENT"
        dispatch_key: PyTorch dispatch key (default: "")
    """
    def __init__(self, ns, kind, dispatch_key=""):
        if kind not in ('IMPL', 'DEF', 'FRAGMENT'):
            raise ValueError("Unsupported kind: ", kind)

        if ns in _reserved_namespaces and (kind == "DEF" or kind == 'FRAGMENT'):
            raise ValueError(ns, " is a reserved namespace. Please try creating a library with another name.")

        frame = traceback.extract_stack(limit=3)[0]
        filename, lineno = frame.filename, frame.lineno
        self.m: Optional[Any] = torch._C._dispatch_library(kind, ns, dispatch_key, filename, lineno)
        self.ns = ns
        self._op_defs: Set[str] = set()
        self._op_impls: Set[str] = set()
        self._registration_handles: List["torch._library.utils.RegistrationHandle"] = []
        self.kind = kind
        self.dispatch_key = dispatch_key
        # Use a finalizer to setup the "destructor" instead of __del__.
        # Python __del__ can lead to weird things (globals and locals may already
        # be gone when __del__ actually gets called!). finalizers help the
        # situation because it lets us capture references and keeps them alive
        weakref.finalize(self, _del_library, _impls, self._op_impls, _defs, self._op_defs, self._registration_handles)

    def __repr__(self):
        return f"Library(kind={self.kind}, ns={self.ns}, dispatch_key={self.dispatch_key})>"

    def define(self, schema, alias_analysis="", *, tags=()):
        r'''Defines a new operator and its semantics in the ns namespace.

        Args:
            schema: function schema to define a new operator.
            alias_analysis (optional): Indicates if the aliasing properties of the operator arguments can be
                                       inferred from the schema (default behavior) or not ("CONSERVATIVE").
            tags (Tag | Sequence[Tag]): one or more torch.Tag to apply to this
                                       operator. Tagging an operator changes the operator's behavior
                                       under various PyTorch subsystems; please read the docs for the
                                       torch.Tag carefully before applying it.

        Returns:
            name of the operator as inferred from the schema.

        Example::
            >>> my_lib = Library("mylib", "DEF")
            >>> my_lib.define("sum(Tensor self) -> Tensor")
        '''
        # This is added because we also want to disallow PURE_FUNCTION alias analysis which is a valid
        # AliasAnalysis type in C++
        if alias_analysis not in ["", "FROM_SCHEMA", "CONSERVATIVE"]:
            raise RuntimeError(f"Invalid alias_analysis type {alias_analysis}")
        assert self.m is not None
        if isinstance(tags, torch.Tag):
            tags = (tags,)
        result = self.m.define(schema, alias_analysis, tuple(tags))
        qualname = self.ns + "::" + schema.split("(")[0]
        self._op_defs.add(qualname)
        _defs.add(qualname)
        return result

<<<<<<< HEAD
    def _impl_with_aoti_compile(self, op_name, op_overload_name='', dispatch_key='', fallback_fn=None):
        r'''Register the operator to use the AOT-compiled implementation.

        Args:
            op_name: operator name or OpOverload object.
            op_overload_name: operator overload name
            dispatch_key: dispatch key that the input function should be registered for. By default, it uses
                          the dispatch key that the library was created with.
            fallback_fn: This is a user-defined function that is used as a backup plan in case the AOT inductor
                         fails to generate a kernel. The purpose of this function is to ensure that the operation
                         can still be executed even if the kernel production fails. If the AOT inductor fails and
                         no fallback function is provided, an error will be raised during the operation.

        Example::
            >>> my_lib = Library("aten", "IMPL")
            >>> def div_cpu(self, other):
            >>>     return self * (1 / other)
            >>> my_lib._impl_with_aoti_compile("aten::div", "Tensor", "CPU", div_cpu)
        '''
        impl_fn_name = "impl_with_aoti_compile"

        if isinstance(op_name, str):
            op_name_no_overload = op_name
        elif isinstance(op_name, OpOverload):
            op_name_no_overload = op_name._schema.name
            op_overload_name = op_name._schema.overload_name
        else:
            raise RuntimeError("_impl_with_aoti_compile should be passed either a name or an OpOverload object "
                               "as the first argument")

        assert isinstance(op_name_no_overload, str)
        assert self.m is not None
        assert hasattr(self.m, impl_fn_name)
        impl_fn = getattr(self.m, impl_fn_name)
        assert callable(impl_fn)
        op_name_with_overload = op_name_no_overload.split("::")[-1]
        if op_overload_name:
            op_name_with_overload = op_name_with_overload + "." + op_overload_name

        key = self.ns + "/" + op_name_with_overload + "/" + dispatch_key
        if key in _impls:
            # TODO: in future, add more info about where the existing function is registered (this info is
            # today already returned by the C++ warning when _impl_with_aoti_compile is called but we error out before that)
            raise RuntimeError("This is not allowed since there's already a kernel registered from python overriding {}"
                               "'s behavior for {} dispatch key and {} namespace.".
                               format(op_name_with_overload, dispatch_key, self.ns))

        impl_fn(self.ns, op_name_no_overload, op_overload_name, dispatch_key, fallback_fn)

        _impls.add(key)
        self._op_impls.add(key)
=======
    def _register_fake(self, op_name, fn, _stacklevel=1):
        r'''Registers the fake impl for an operator defined in the library.'''
        source = torch._library.utils.get_source(_stacklevel + 1)
        frame = sys._getframe(_stacklevel)
        caller_module = inspect.getmodule(frame)
        # Can be none if you call register_fake from somewhere there isn't a module
        # (e.g. __main__)
        caller_module_name = None if caller_module is None else caller_module.__name__

        # TODO(rzou): We're gonna need to stage this change with torchvision,
        # since torchvision is github first.
        if caller_module_name is not None and caller_module_name.startswith("torchvision."):
            caller_module_name = None

        qualname = f"{self.ns}::{op_name}"
        entry = torch._library.simple_registry.singleton.find(qualname)
        if caller_module_name is not None:
            func_to_register = _check_pystubs_once(fn, qualname, caller_module_name)
        else:
            func_to_register = fn

        handle = entry.abstract_impl.register(func_to_register, source)
        self._registration_handles.append(handle)
>>>>>>> 704fac56

    def impl(self, op_name, fn, dispatch_key=''):
        r'''Registers the function implementation for an operator defined in the library.

        Args:
            op_name: operator name (along with the overload) or OpOverload object.
            fn: function that's the operator implementation for the input dispatch key or :func:`~fallthrough_kernel`
                to register a fallthrough.
            dispatch_key: dispatch key that the input function should be registered for. By default, it uses
                          the dispatch key that the library was created with.

        Example::
            >>> my_lib = Library("aten", "IMPL")
            >>> def div_cpu(self, other):
            >>>     return self * (1 / other)
            >>> my_lib.impl("div.Tensor", div_cpu, "CPU")
        '''
        if not callable(fn):
            raise TypeError(f"Input function is required to be a callable but found type {type(fn)}")
        if dispatch_key == '':
            dispatch_key = self.dispatch_key

        if isinstance(op_name, str):
            name = op_name
        elif isinstance(op_name, OpOverload):
            name = op_name._schema.name
            overload_name = op_name._schema.overload_name
            if overload_name != '':
                name = name + '.' + overload_name
        else:
            raise RuntimeError("impl should be passed either a name or an OpOverload object as the first argument")

        key = self.ns + "/" + name.split("::")[-1] + "/" + dispatch_key
        if key in _impls:
            # TODO: in future, add more info about where the existing function is registered (this info is
            # today already returned by the C++ warning when impl is called but we error out before that)
            raise RuntimeError("This is not allowed since there's already a kernel registered from python overriding {}"
                               "'s behavior for {} dispatch key and {} namespace.".
                               format(name.split("::")[-1], dispatch_key, self.ns))

        if dispatch_key == "Meta":
            dispatcher_op_name = name
            if '::' not in dispatcher_op_name:
                dispatcher_op_name = f'{self.ns}::{dispatcher_op_name}'

            # Internally, we shouldn't be registering meta kernels for any operators that
            # have CompositeImplicitAutograd kernels.
            # Instead, we should be letting those decompositions run, and writing meta kernels
            # only for the base operators.
            if torch._C._dispatch_has_kernel_for_dispatch_key(dispatcher_op_name, "CompositeImplicitAutograd"):
                raise RuntimeError(
                    f"We should not register a meta kernel directly to the operator '{name}',"
                    " because it has a CompositeImplicitAutograd kernel in core."
                    " Instead we should let the operator decompose, and ensure that we have meta kernels"
                    " for the base ops that it decomposes into.")

        assert self.m is not None
        self.m.impl(name, dispatch_key if dispatch_key != "" else "CompositeImplicitAutograd", fn)

        _impls.add(key)
        self._op_impls.add(key)

    def _destroy(self):
        if self.m is not None:
            self.m.reset()
        self.m = None
        for handle in self._registration_handles:
            handle.destroy()
        self._registration_handles.clear()
        global _impls
        _impls -= self._op_impls
        for name in self._op_defs:
            # Delete the cached torch.ops.ns.foo if it was registered.
            # Otherwise, accessing it leads to a segfault.
            # It's possible that we only registered an overload in this Library
            # and another library owns an alive overload.
            # That's OK - the next time torch.ops.ns.foo gets called, it'll be
            # recomputed to point at the right collection of overloads.
            ns, name_with_overload = name.split("::")
            name = name_with_overload.split(".")[0]
            if not hasattr(torch.ops, ns):
                continue
            namespace = getattr(torch.ops, ns)
            if not hasattr(namespace, name):
                continue
            delattr(namespace, name)


def _del_library(captured_impls, op_impls, captured_defs, op_defs, registration_handles):
    captured_impls -= op_impls
    captured_defs -= op_defs
    for handle in registration_handles:
        handle.destroy()


@contextlib.contextmanager
def _scoped_library(*args, **kwargs):
    try:
        lib = Library(*args, **kwargs)
        yield lib
    finally:
        lib._destroy()


_keep_alive: List[Library] = []


NAMELESS_SCHEMA = re.compile(r"\(.*\) -> .*")


@functools.singledispatch
def define(qualname, schema, *, lib=None, tags=()):
    r"""Defines a new operator.

    In PyTorch, defining an op (short for "operator") is a two step-process:
    - we need to define the op (by providing an operator name and schema)
    - we need to implement behavior for how the operator interacts with
    various PyTorch subsystems, like CPU/CUDA Tensors, Autograd, etc.

    This entrypoint defines the custom operator (the first step)
    you must then perform the second step by calling various
    ``impl_*`` APIs, like :func:`torch.library.impl` or
    :func:`torch.library.register_fake`.

    Args:
        qualname (str): The qualified name for the operator. Should be
            a string that looks like "namespace::name", e.g. "aten::sin".
            Operators in PyTorch need a namespace to
            avoid name collisions; a given operator may only be created once.
            If you are writing a Python library, we recommend the namespace to
            be the name of your top-level module.
        schema (str): The schema of the operator. E.g. "(Tensor x) -> Tensor"
            for an op that accepts one Tensor and returns one Tensor. It does
            not contain the operator name (that is passed in ``qualname``).
        lib (Optional[Library]): If provided, the lifetime of this operator
            will be tied to the lifetime of the Library object.
        tags (Tag | Sequence[Tag]): one or more torch.Tag to apply to this
            operator. Tagging an operator changes the operator's behavior
            under various PyTorch subsystems; please read the docs for the
            torch.Tag carefully before applying it.

    Example::
        >>> import torch
        >>> import numpy as np
        >>>
        >>> # Define the operator
        >>> torch.library.define("mylib::sin", "(Tensor x) -> Tensor")
        >>>
        >>> # Add implementations for the operator
        >>> @torch.library.impl("mylib::sin", "cpu")
        >>> def f(x):
        >>>     return torch.from_numpy(np.sin(x.numpy()))
        >>>
        >>> # Call the new operator from torch.ops.
        >>> x = torch.randn(3)
        >>> y = torch.ops.mylib.sin(x)
        >>> assert torch.allclose(y, x.sin())

    """
    if not isinstance(qualname, str):
        raise ValueError(
            f"define(qualname, schema): expected qualname "
            f"to be instance of str, got {type(qualname)}")
    namespace, name = torch._library.utils.parse_namespace(qualname)
    if lib is None:
        lib = Library(namespace, "FRAGMENT")
        _keep_alive.append(lib)
    if not NAMELESS_SCHEMA.fullmatch(schema):
        raise ValueError(
            f"define(qualname, schema, ...): expected schema "
            f"to look like e.g. \"(Tensor x) -> Tensor\" but "
            f"got \"{schema}\"")
    lib.define(name + schema, alias_analysis="", tags=tags)


@define.register
def _(lib: Library, schema, alias_analysis=""):
    """The old torch.library.define.
    We're keeping this around for BC reasons
    """
    def wrap(f):
        name = lib.define(schema, alias_analysis)
        lib.impl(name, f)
        return f
    return wrap


@functools.singledispatch
def impl(qualname, types, func=None, *, lib=None):
    """Register an implementation for a device type for this operator.

    You may pass "default" for ``types`` to register this implementation as the
    default implementation for ALL device types.
    Please only use this if the implementation truly supports all device types;
    for example, this is true if it is a composition of built-in PyTorch operators.

    Some valid types are: "cpu", "cuda", "xla", "mps", "ipu", "xpu".

    Args:
        qualname (str): Should be a string that looks like "namespace::operator_name".
        types (str | Sequence[str]): The device types to register an impl to.
        lib (Optional[Library]): If provided, the lifetime of this registration
            will be tied to the lifetime of the Library object.

    Examples:
        >>> import torch
        >>> import numpy as np
        >>>
        >>> # Define the operator
        >>> torch.library.define("mylib::mysin", "(Tensor x) -> Tensor")
        >>>
        >>> # Add implementations for the cpu device
        >>> @torch.library.impl("mylib::mysin", "cpu")
        >>> def f(x):
        >>>     return torch.from_numpy(np.sin(x.numpy()))
        >>>
        >>> x = torch.randn(3)
        >>> y = torch.ops.mylib.mysin(x)
        >>> assert torch.allclose(y, x.sin())
    """
    if isinstance(types, str):
        types = (types,)
    keys = set({})
    for typ in types:
        is_dispatch_key = torch._C._parse_dispatch_key(typ)
        if is_dispatch_key:
            # We also support passing a DispatchKey to impl. Please prefer using
            # the higher-level torch.library APIs and only pass DispatchKey to
            # torch.library.impl with caution (or even better, don't use this
            # option and file an issue on GitHub for what you need).
            # We don't advertise this to users because
            # it is very easy to shoot yourself in the foot.
            keys.add(typ)
        else:
            keys.add(_device_type_to_key(typ))

    def register(func):
        namespace, _ = torch._library.utils.parse_namespace(qualname)
        if lib is None:
            use_lib = Library(namespace, "FRAGMENT")
            _keep_alive.append(use_lib)
        else:
            use_lib = lib
        for key in keys:
            use_lib.impl(qualname, func, key)

    if func is None:
        return register
    else:
        register(func)


def _device_type_to_key(device_type: str) -> str:
    if device_type == "default":
        # This is technically not correct, because although all device_type
        # DispatchKeys are included in CompositeExplicitAutograd,
        # not everything in CompositeExplicitAutograd is associated with a
        # device_type. I don't really care that much about the difference.
        return "CompositeExplicitAutograd"
    return torch._C._dispatch_key_for_device(device_type)


@impl.register
def _(lib: Library, name, dispatch_key=""):
    """Legacy torch.library.impl API. Kept around for BC"""
    def wrap(f):
        lib.impl(name, f, dispatch_key)
        return f
    return wrap


def impl_abstract(qualname, func=None, *, lib=None, _stacklevel=1):
    r"""This API was renamed to :func:`torch.library.register_fake` in PyTorch 2.4.
    Please use that instead.
    """
    warnings.warn("torch.library.impl_abstract was renamed to "
                  "torch.library.register_fake. Please use that instead; "
                  "we will remove torch.library.impl_abstract in a future "
                  "version of PyTorch.",
                  DeprecationWarning, stacklevel=2)
    return register_fake(qualname, func, lib=lib, _stacklevel=_stacklevel + 1)



def register_fake(qualname, func=None, /, *, lib=None, _stacklevel=1):
    r"""Register a FakeTensor implementation ("fake impl") for this operator.

    Also sometimes known as a "meta kernel", "abstract impl".

    An "FakeTensor implementation" specifies the behavior of this operator on
    Tensors that carry no data ("FakeTensor"). Given some input Tensors with
    certain properties (sizes/strides/storage_offset/device), it specifies
    what the properties of the output Tensors are.

    The FakeTensor implementation has the same signature as the operator.
    It is run for both FakeTensors and meta tensors. To write a FakeTensor
    implementation, assume that all Tensor inputs to the operator are
    regular CPU/CUDA/Meta tensors, but they do not have storage, and
    you are trying to return regular CPU/CUDA/Meta tensor(s) as output.
    The FakeTensor implementation must consist of only PyTorch operations
    (and may not directly access the storage or data of any input or
    intermediate Tensors).

    This API may be used as a decorator (see examples).

    For a detailed guide on custom ops, please see
    https://docs.google.com/document/d/1W--T6wz8IY8fOI0Vm8BF44PdBgs283QvpelJZWieQWQ/edit

    Examples:
        >>> import torch
        >>> import numpy as np
        >>> from torch import Tensor
        >>>
        >>> # Example 1: an operator without data-dependent output shape
        >>> torch.library.define(
        >>>     "mylib::custom_linear",
        >>>     "(Tensor x, Tensor weight, Tensor bias) -> Tensor")
        >>>
        >>> @torch.library.register_fake("mylib::custom_linear")
        >>> def _(x, weight, bias):
        >>>     assert x.dim() == 2
        >>>     assert weight.dim() == 2
        >>>     assert bias.dim() == 1
        >>>     assert x.shape[1] == weight.shape[1]
        >>>     assert weight.shape[0] == bias.shape[0]
        >>>     assert x.device == weight.device
        >>>
        >>>     return (x @ weight.t()) + bias
        >>>
        >>> with torch._subclasses.fake_tensor.FakeTensorMode():
        >>>     x = torch.randn(2, 3)
        >>>     w = torch.randn(3, 3)
        >>>     b = torch.randn(3)
        >>>     y = torch.ops.mylib.custom_linear(x, w, b)
        >>>
        >>> assert y.shape == (2, 3)
        >>>
        >>> # Example 2: an operator with data-dependent output shape
        >>> torch.library.define("mylib::custom_nonzero", "(Tensor x) -> Tensor")
        >>>
        >>> @torch.library.register_fake("mylib::custom_nonzero")
        >>> def _(x):
        >>>     # Number of nonzero-elements is data-dependent.
        >>>     # Since we cannot peek at the data in an fake impl,
        >>>     # we use the ctx object to construct a new symint that
        >>>     # represents the data-dependent size.
        >>>     ctx = torch.library.get_ctx()
        >>>     nnz = ctx.new_dynamic_size()
        >>>     shape = [nnz, x.dim()]
        >>>     result = x.new_empty(shape, dtype=torch.int64)
        >>>     return result
        >>>
        >>> @torch.library.impl("mylib::custom_nonzero", "cpu")
        >>> def custom_nonzero_cpu(x):
        >>>     x_np = x.numpy()
        >>>     res = np.stack(np.nonzero(x_np), axis=1)
        >>>     return torch.tensor(res, device=x.device)
        >>>
        >>> from torch.fx.experimental.proxy_tensor import make_fx
        >>>
        >>> x = torch.tensor([0, 1, 2, 3, 4, 0])
        >>> trace = make_fx(torch.ops.mylib.custom_nonzero, tracing_mode="symbolic")(x)
        >>> trace.print_readable()
        >>>
        >>> assert torch.allclose(trace(x), torch.ops.mylib.custom_nonzero(x))

    """
    stacklevel = _stacklevel

    def register(func):
        namespace, op_name = torch._library.utils.parse_namespace(qualname)
        if lib is None:
            use_lib = Library(namespace, "FRAGMENT")
            _keep_alive.append(use_lib)
        else:
            use_lib = lib
        use_lib._register_fake(op_name, func, _stacklevel=stacklevel)
        return func

    if func is None:
        return register
    else:
        stacklevel += 1
        register(func)

# If the op was defined in C++, then we want to make sure there was an
# m.set_python_module(module, ...) call and that the module is the
# same as the module that called torch.library.register_fake.
def _check_pystubs_once(func, qualname, actual_module_name):
    checked = False

    def inner(*args, **kwargs):
        nonlocal checked
        if checked:
            return func(*args, **kwargs)

        op = torch._library.utils.lookup_op(qualname)
        if op._defined_in_python:
            checked = True
            return func(*args, **kwargs)

        maybe_pystub = torch._C._dispatch_pystub(
            op._schema.name,
            op._schema.overload_name)
        if maybe_pystub is None:
            if torch._library.utils.requires_set_python_module():
                namespace = op.namespace
                cpp_filename = op._handle().debug()
                raise RuntimeError(
                    f"Operator '{qualname}' was defined in C++ and has a Python "
                    f"fake impl. In this situation, we require there to also be a "
                    f"companion C++ `m.set_python_module(\"{actual_module_name}\")` "
                    f"call, but we could not find one. Please add that to "
                    f"to the top of the C++ TORCH_LIBRARY({namespace}, ...) block the "
                    f"operator was registered in ({cpp_filename})")
        else:
            pystub_module = maybe_pystub[0]
            if actual_module_name != pystub_module:
                cpp_filename = op._handle().debug()
                raise RuntimeError(
                    f"Operator '{qualname}' specified that its python fake impl "
                    f"is in the Python module '{pystub_module}' but it was actually found "
                    f"in '{actual_module_name}'. Please either move the fake impl "
                    f"or correct the m.set_python_module call ({cpp_filename})")
        checked = True
        return func(*args, **kwargs)
    return inner


# NOTE [ctx inside the fake implementation]
# If a user has an operator with data-dependent output shape, then when writing
# a fake implementation they must query the current ctx and use methods on the
# ctx to construct a new unbacked symint.
#
# This is done via us setting the global_ctx_getter function every time a fake
# implementation is invoked.
def get_ctx() -> "torch._library.abstract_impl.AbstractImplCtx":
    """get_ctx() returns the current AbstractImplCtx object.

    Calling ``get_ctx()`` is only valid inside of an fake impl
    (see :func:`torch.library.register_fake` for more usage details.
    """
    return torch._library.abstract_impl.global_ctx_getter()<|MERGE_RESOLUTION|>--- conflicted
+++ resolved
@@ -114,7 +114,30 @@
         _defs.add(qualname)
         return result
 
-<<<<<<< HEAD
+    def _register_fake(self, op_name, fn, _stacklevel=1):
+        r'''Registers the fake impl for an operator defined in the library.'''
+        source = torch._library.utils.get_source(_stacklevel + 1)
+        frame = sys._getframe(_stacklevel)
+        caller_module = inspect.getmodule(frame)
+        # Can be none if you call register_fake from somewhere there isn't a module
+        # (e.g. __main__)
+        caller_module_name = None if caller_module is None else caller_module.__name__
+
+        # TODO(rzou): We're gonna need to stage this change with torchvision,
+        # since torchvision is github first.
+        if caller_module_name is not None and caller_module_name.startswith("torchvision."):
+            caller_module_name = None
+
+        qualname = f"{self.ns}::{op_name}"
+        entry = torch._library.simple_registry.singleton.find(qualname)
+        if caller_module_name is not None:
+            func_to_register = _check_pystubs_once(fn, qualname, caller_module_name)
+        else:
+            func_to_register = fn
+
+        handle = entry.abstract_impl.register(func_to_register, source)
+        self._registration_handles.append(handle)
+
     def _impl_with_aoti_compile(self, op_name, op_overload_name='', dispatch_key='', fallback_fn=None):
         r'''Register the operator to use the AOT-compiled implementation.
 
@@ -166,31 +189,6 @@
 
         _impls.add(key)
         self._op_impls.add(key)
-=======
-    def _register_fake(self, op_name, fn, _stacklevel=1):
-        r'''Registers the fake impl for an operator defined in the library.'''
-        source = torch._library.utils.get_source(_stacklevel + 1)
-        frame = sys._getframe(_stacklevel)
-        caller_module = inspect.getmodule(frame)
-        # Can be none if you call register_fake from somewhere there isn't a module
-        # (e.g. __main__)
-        caller_module_name = None if caller_module is None else caller_module.__name__
-
-        # TODO(rzou): We're gonna need to stage this change with torchvision,
-        # since torchvision is github first.
-        if caller_module_name is not None and caller_module_name.startswith("torchvision."):
-            caller_module_name = None
-
-        qualname = f"{self.ns}::{op_name}"
-        entry = torch._library.simple_registry.singleton.find(qualname)
-        if caller_module_name is not None:
-            func_to_register = _check_pystubs_once(fn, qualname, caller_module_name)
-        else:
-            func_to_register = fn
-
-        handle = entry.abstract_impl.register(func_to_register, source)
-        self._registration_handles.append(handle)
->>>>>>> 704fac56
 
     def impl(self, op_name, fn, dispatch_key=''):
         r'''Registers the function implementation for an operator defined in the library.
