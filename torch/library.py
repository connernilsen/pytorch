# mypy: allow-untyped-defs
import contextlib
import functools
import inspect
import re
import sys
import traceback
import weakref
from typing import Any, Callable, Dict, List, Optional, Sequence, Set, Tuple, Union
from typing_extensions import deprecated

import torch
import torch._library as _library
from torch._library.custom_ops import (
    _maybe_get_opdef,
    custom_op,
    CustomOpDef,
    device_types_t,
)
from torch._ops import OpOverload


__all__ = [
    "Library",
    "impl",
    "define",
    "fallthrough_kernel",
    "impl_abstract",
    "register_fake",
    "get_ctx",
    "custom_op",
]

# Set containing the combination of (namespace, operator, DispatchKey) for which a new kernel has been registered
# The keys in the set are of the form `namespace + "/" + op_name + "/" + dispatch_key`.
# This set is maintained to ensure that two libraries don't try to override the exact same functionality to avoid
# libraries calling into kernels not intended to be called.
_impls: Set[str] = set()
_defs: Set[str] = set()

# prim is reserved by TorchScript interpreter
_reserved_namespaces = ["prim"]


def fallthrough_kernel():
    """
    A dummy function to pass to ``Library.impl`` in order to register a fallthrough.
    """
    raise NotImplementedError("fallthrough_kernel() should never be called.")


class Library:
    """
    A class to create libraries that can be used to register new operators or
    override operators in existing libraries from Python.
    A user can optionally pass in a dispatch keyname if they only want to register
    kernels corresponding to only one specific dispatch key.

    To create a library to override operators in an existing library (with name ns), set the kind to "IMPL".
    To create a new library (with name ns) to register new operators, set the kind to "DEF".
    To create a fragment of a possibly existing library to register operators (and bypass
    the limitation that there is only one library for a given namespace), set the kind to
    "FRAGMENT".

    Args:
        ns: library name
        kind: "DEF", "IMPL" (default: "IMPL"), "FRAGMENT"
        dispatch_key: PyTorch dispatch key (default: "")
    """

    def __init__(self, ns, kind, dispatch_key=""):
        if kind not in ("IMPL", "DEF", "FRAGMENT"):
            raise ValueError("Unsupported kind: ", kind)

        if ns in _reserved_namespaces and (kind == "DEF" or kind == "FRAGMENT"):
            raise ValueError(
                ns,
                " is a reserved namespace. Please try creating a library with another name.",
            )

        frame = traceback.extract_stack(limit=3)[0]
        filename, lineno = frame.filename, frame.lineno
        self.m: Optional[Any] = torch._C._dispatch_library(
            kind, ns, dispatch_key, filename, lineno
        )
        self.ns = ns
        self._op_defs: Set[str] = set()
        self._op_impls: Set[str] = set()
        self._registration_handles: List[torch._library.utils.RegistrationHandle] = []
        self.kind = kind
        self.dispatch_key = dispatch_key
        # Use a finalizer to setup the "destructor" instead of __del__.
        # Python __del__ can lead to weird things (globals and locals may already
        # be gone when __del__ actually gets called!). finalizers help the
        # situation because it lets us capture references and keeps them alive
        weakref.finalize(
            self,
            _del_library,
            _impls,
            self._op_impls,
            _defs,
            self._op_defs,
            self._registration_handles,
        )

    def __repr__(self):
        return f"Library(kind={self.kind}, ns={self.ns}, dispatch_key={self.dispatch_key})>"

    def define(self, schema, alias_analysis="", *, tags=()):
        r"""Defines a new operator and its semantics in the ns namespace.

        Args:
            schema: function schema to define a new operator.
            alias_analysis (optional): Indicates if the aliasing properties of the operator arguments can be
                                       inferred from the schema (default behavior) or not ("CONSERVATIVE").
            tags (Tag | Sequence[Tag]): one or more torch.Tag to apply to this
                                       operator. Tagging an operator changes the operator's behavior
                                       under various PyTorch subsystems; please read the docs for the
                                       torch.Tag carefully before applying it.

        Returns:
            name of the operator as inferred from the schema.

        Example::
            >>> my_lib = Library("mylib", "DEF")
            >>> my_lib.define("sum(Tensor self) -> Tensor")
        """
        # This is added because we also want to disallow PURE_FUNCTION alias analysis which is a valid
        # AliasAnalysis type in C++
        if alias_analysis not in ["", "FROM_SCHEMA", "CONSERVATIVE"]:
            raise RuntimeError(f"Invalid alias_analysis type {alias_analysis}")
        assert self.m is not None
        if isinstance(tags, torch.Tag):
            tags = (tags,)

        name = schema.split("(")[0]
        packet_name = name.split(".")[0] if "." in name else name
        has_preexisting_packet = hasattr(torch.ops, self.ns) and hasattr(
            getattr(torch.ops, self.ns), packet_name
        )

        result = self.m.define(schema, alias_analysis, tuple(tags))
        name = schema.split("(")[0]
        qualname = self.ns + "::" + name

        # If the OpOverloadPacket exists already, then this means we're adding a
        # new OpOverload for it. Refresh the packet to include the new OpOverload.
        if has_preexisting_packet:
            ns = getattr(torch.ops, self.ns)
            packet = getattr(ns, packet_name)
            torch._ops._refresh_packet(packet)

        self._op_defs.add(qualname)
        _defs.add(qualname)
        return result

    def _register_fake(self, op_name, fn, _stacklevel=1):
        r"""Registers the fake impl for an operator defined in the library."""
        source = torch._library.utils.get_source(_stacklevel + 1)
        frame = sys._getframe(_stacklevel)
        caller_module = inspect.getmodule(frame)
        # Can be none if you call register_fake from somewhere there isn't a module
        # (e.g. __main__)
        caller_module_name = None if caller_module is None else caller_module.__name__

        # TODO(rzou): We're gonna need to stage this change with torchvision,
        # since torchvision is github first.
        if caller_module_name is not None and caller_module_name.startswith(
            "torchvision."
        ):
            caller_module_name = None

        qualname = f"{self.ns}::{op_name}"
        entry = torch._library.simple_registry.singleton.find(qualname)
        if caller_module_name is not None:
            func_to_register = _check_pystubs_once(fn, qualname, caller_module_name)
        else:
            func_to_register = fn

        handle = entry.fake_impl.register(func_to_register, source)
        self._registration_handles.append(handle)

    def _impl_with_aoti_compile(self, op_name, dispatch_key=""):
        r"""Register the operator to use the AOTI-compiled implementation.

        Args:
            op_name: operator name (along with the overload) or OpOverload object.
            dispatch_key: dispatch key that the input function should be registered for. By default, it uses
                          the dispatch key that the library was created with.

        Example::
            >>> my_lib = Library("aten", "IMPL")
            >>> my_lib._impl_with_aoti_compile("div.Tensor", "CPU")
        """
        if dispatch_key == "":
            dispatch_key = self.dispatch_key
        assert torch.DispatchKeySet(dispatch_key).has(torch._C.DispatchKey.Dense)

        if isinstance(op_name, str):
            name = op_name
        elif isinstance(op_name, OpOverload):
            name = op_name._schema.name
            overload_name = op_name._schema.overload_name
            if overload_name != "":
                name = name + "." + overload_name
        else:
            raise RuntimeError(
                "_impl_with_aoti_compile should be passed either a name or an OpOverload object "
                "as the first argument"
            )

        key = self.ns + "/" + name.split("::")[-1] + "/" + dispatch_key
        if key in _impls:
            # TODO: in future, add more info about where the existing function is registered (this info is
            # today already returned by the C++ warning when _impl_with_aoti_compile is called but we error out before that)
            raise RuntimeError(
                "This is not allowed since there's already a kernel registered from python overriding {}"
                "'s behavior for {} dispatch key and {} namespace.".format(
                    name.split("::")[-1], dispatch_key, self.ns
                )
            )

        assert self.m is not None
        impl_fn: Callable = self.m.impl_with_aoti_compile
        impl_fn(self.ns, name.split("::")[-1], dispatch_key)

        _impls.add(key)
        self._op_impls.add(key)

    def impl(self, op_name, fn, dispatch_key="", *, with_keyset=False):
        r"""Registers the function implementation for an operator defined in the library.

        Args:
            op_name: operator name (along with the overload) or OpOverload object.
            fn: function that's the operator implementation for the input dispatch key or :func:`~fallthrough_kernel`
                to register a fallthrough.
            dispatch_key: dispatch key that the input function should be registered for. By default, it uses
                          the dispatch key that the library was created with.

        Example::
            >>> my_lib = Library("aten", "IMPL")
            >>> def div_cpu(self, other):
            >>>     return self * (1 / other)
            >>> my_lib.impl("div.Tensor", div_cpu, "CPU")
        """
        if not callable(fn):
            raise TypeError(
                f"Input function is required to be a callable but found type {type(fn)}"
            )
        if dispatch_key == "":
            dispatch_key = self.dispatch_key

        if isinstance(op_name, str):
            name = op_name
        elif isinstance(op_name, OpOverload):
            name = op_name._schema.name
            overload_name = op_name._schema.overload_name
            if overload_name != "":
                name = name + "." + overload_name
        else:
            raise RuntimeError(
                "impl should be passed either a name or an OpOverload object as the first argument"
            )

        key = self.ns + "/" + name.split("::")[-1] + "/" + dispatch_key
        if key in _impls:
            # TODO: in future, add more info about where the existing function is registered (this info is
            # today already returned by the C++ warning when impl is called but we error out before that)
            raise RuntimeError(
                "This is not allowed since there's already a kernel registered from python overriding {}"
                "'s behavior for {} dispatch key and {} namespace.".format(
                    name.split("::")[-1], dispatch_key, self.ns
                )
            )

        if dispatch_key == "Meta":
            dispatcher_op_name = name
            if "::" not in dispatcher_op_name:
                dispatcher_op_name = f"{self.ns}::{dispatcher_op_name}"

            # Internally, we shouldn't be registering meta kernels for any operators that
            # have CompositeImplicitAutograd kernels.
            # Instead, we should be letting those decompositions run, and writing meta kernels
            # only for the base operators.
            if torch._C._dispatch_has_kernel_for_dispatch_key(
                dispatcher_op_name, "CompositeImplicitAutograd"
            ):
                raise RuntimeError(
                    f"We should not register a meta kernel directly to the operator '{name}',"
                    " because it has a CompositeImplicitAutograd kernel in core."
                    " Instead we should let the operator decompose, and ensure that we have meta kernels"
                    " for the base ops that it decomposes into."
                )

        assert self.m is not None
        self.m.impl(
            name,
            dispatch_key if dispatch_key != "" else "CompositeImplicitAutograd",
            fn,
            with_keyset,
        )

        _impls.add(key)
        self._op_impls.add(key)

    def _destroy(self):
        if self.m is not None:
            self.m.reset()
        self.m = None
        for handle in self._registration_handles:
            handle.destroy()
        self._registration_handles.clear()
        global _impls
        _impls -= self._op_impls
        for name in self._op_defs:
            # Delete the cached torch.ops.ns.foo if it was registered.
            # Otherwise, accessing it leads to a segfault.
            # It's possible that we only registered an overload in this Library
            # and another library owns an alive overload.
            # That's OK - the next time torch.ops.ns.foo gets called, it'll be
            # recomputed to point at the right collection of overloads.
            ns, name_with_overload = name.split("::")
            name = name_with_overload.split(".")[0]
            if not hasattr(torch.ops, ns):
                continue
            namespace = getattr(torch.ops, ns)
            if not hasattr(namespace, name):
                continue
            delattr(namespace, name)


def _del_library(
<<<<<<< HEAD
    captured_impls, op_impls, captured_defs, op_defs, registration_handles
=======
    captured_impls,
    op_impls,
    captured_defs,
    op_defs,
    registration_handles,
>>>>>>> d21f311a
):
    captured_impls -= op_impls
    captured_defs -= op_defs
    for handle in registration_handles:
        handle.destroy()


@contextlib.contextmanager
def _scoped_library(*args, **kwargs):
    try:
        lib = Library(*args, **kwargs)
        yield lib
    finally:
        lib._destroy()


_keep_alive: List[Library] = []


NAMELESS_SCHEMA = re.compile(r"\(.*\) -> .*")


@functools.singledispatch
def define(qualname, schema, *, lib=None, tags=()):
    r"""Defines a new operator.

    In PyTorch, defining an op (short for "operator") is a two step-process:
    - we need to define the op (by providing an operator name and schema)
    - we need to implement behavior for how the operator interacts with
    various PyTorch subsystems, like CPU/CUDA Tensors, Autograd, etc.

    This entrypoint defines the custom operator (the first step)
    you must then perform the second step by calling various
    ``impl_*`` APIs, like :func:`torch.library.impl` or
    :func:`torch.library.register_fake`.

    Args:
        qualname (str): The qualified name for the operator. Should be
            a string that looks like "namespace::name", e.g. "aten::sin".
            Operators in PyTorch need a namespace to
            avoid name collisions; a given operator may only be created once.
            If you are writing a Python library, we recommend the namespace to
            be the name of your top-level module.
        schema (str): The schema of the operator. E.g. "(Tensor x) -> Tensor"
            for an op that accepts one Tensor and returns one Tensor. It does
            not contain the operator name (that is passed in ``qualname``).
        lib (Optional[Library]): If provided, the lifetime of this operator
            will be tied to the lifetime of the Library object.
        tags (Tag | Sequence[Tag]): one or more torch.Tag to apply to this
            operator. Tagging an operator changes the operator's behavior
            under various PyTorch subsystems; please read the docs for the
            torch.Tag carefully before applying it.

    Example::
        >>> import torch
        >>> import numpy as np
        >>>
        >>> # Define the operator
        >>> torch.library.define("mylib::sin", "(Tensor x) -> Tensor")
        >>>
        >>> # Add implementations for the operator
        >>> @torch.library.impl("mylib::sin", "cpu")
        >>> def f(x):
        >>>     return torch.from_numpy(np.sin(x.numpy()))
        >>>
        >>> # Call the new operator from torch.ops.
        >>> x = torch.randn(3)
        >>> y = torch.ops.mylib.sin(x)
        >>> assert torch.allclose(y, x.sin())

    """
    if not isinstance(qualname, str):
        raise ValueError(
            f"define(qualname, schema): expected qualname "
            f"to be instance of str, got {type(qualname)}"
        )
    namespace, name = torch._library.utils.parse_namespace(qualname)
    if lib is None:
        lib = Library(namespace, "FRAGMENT")
        _keep_alive.append(lib)
    if not NAMELESS_SCHEMA.fullmatch(schema):
        raise ValueError(
            f"define(qualname, schema, ...): expected schema "
            f'to look like e.g. "(Tensor x) -> Tensor" but '
            f'got "{schema}"'
        )
    lib.define(name + schema, alias_analysis="", tags=tags)


@define.register
def _(lib: Library, schema, alias_analysis=""):
    """The old torch.library.define.
    We're keeping this around for BC reasons
    """

    def wrap(f):
        name = lib.define(schema, alias_analysis)
        lib.impl(name, f)
        return f

    return wrap


@functools.singledispatch
def impl(qualname, types, func=None, *, lib=None):
    """Register an implementation for a device type for this operator.

    You may pass "default" for ``types`` to register this implementation as the
    default implementation for ALL device types.
    Please only use this if the implementation truly supports all device types;
    for example, this is true if it is a composition of built-in PyTorch operators.

    Some valid types are: "cpu", "cuda", "xla", "mps", "ipu", "xpu".

    Args:
        qualname (str): Should be a string that looks like "namespace::operator_name".
        types (str | Sequence[str]): The device types to register an impl to.
        lib (Optional[Library]): If provided, the lifetime of this registration
            will be tied to the lifetime of the Library object.

    Examples:
        >>> import torch
        >>> import numpy as np
        >>>
        >>> # Define the operator
        >>> torch.library.define("mylib::mysin", "(Tensor x) -> Tensor")
        >>>
        >>> # Add implementations for the cpu device
        >>> @torch.library.impl("mylib::mysin", "cpu")
        >>> def f(x):
        >>>     return torch.from_numpy(np.sin(x.numpy()))
        >>>
        >>> x = torch.randn(3)
        >>> y = torch.ops.mylib.mysin(x)
        >>> assert torch.allclose(y, x.sin())
    """
    if isinstance(types, str):
        types = (types,)
    keys = set({})
    for typ in types:
        is_dispatch_key = torch._C._parse_dispatch_key(typ)
        if is_dispatch_key:
            # We also support passing a DispatchKey to impl. Please prefer using
            # the higher-level torch.library APIs and only pass DispatchKey to
            # torch.library.impl with caution (or even better, don't use this
            # option and file an issue on GitHub for what you need).
            # We don't advertise this to users because
            # it is very easy to shoot yourself in the foot.
            keys.add(typ)
        else:
            keys.add(_device_type_to_key(typ))

    def register(func):
        namespace, _ = torch._library.utils.parse_namespace(qualname)
        if lib is None:
            use_lib = Library(namespace, "FRAGMENT")
            _keep_alive.append(use_lib)
        else:
            use_lib = lib
        for key in keys:
            use_lib.impl(qualname, func, key)

    if func is None:
        return register
    else:
        register(func)


def _device_type_to_key(device_type: str) -> str:
    if device_type == "default":
        # This is technically not correct, because although all device_type
        # DispatchKeys are included in CompositeExplicitAutograd,
        # not everything in CompositeExplicitAutograd is associated with a
        # device_type. I don't really care that much about the difference.
        return "CompositeExplicitAutograd"
    return torch._C._dispatch_key_for_device(device_type)


@impl.register
def _(lib: Library, name, dispatch_key=""):
    """Legacy torch.library.impl API. Kept around for BC"""

    def wrap(f):
        lib.impl(name, f, dispatch_key)
        return f

    return wrap


@deprecated(
    "`torch.library.impl_abstract` was renamed to `torch.library.register_fake`. Please use that "
    "instead; we will remove `torch.library.impl_abstract` in a future version of PyTorch.",
    category=FutureWarning,
)
def impl_abstract(qualname, func=None, *, lib=None, _stacklevel=1):
    r"""This API was renamed to :func:`torch.library.register_fake` in PyTorch 2.4.
    Please use that instead.
    """
    if func is not None:
        _stacklevel = _stacklevel + 1
    return register_fake(qualname, func, lib=lib, _stacklevel=_stacklevel)


_op_identifier = Union[
    str, "torch._ops.OpOverload", "torch._library.custom_ops.CustomOpDef"
]


def register_kernel(
    op: _op_identifier,
    device_types: device_types_t,
    func: Optional[Callable] = None,
    /,
    *,
    lib: Optional[Library] = None,
):
    """Register an implementation for a device type for this operator.

    Some valid device_types are: "cpu", "cuda", "xla", "mps", "ipu", "xpu".
    This API may be used as a decorator.

    Args:
        fn (Callable): The function to register as the implementation for
            the given device types.
        device_types (None | str | Sequence[str]): The device_types to register an impl to.
            If None, we will register to all device types -- please only use
            this option if your implementation is truly device-type-agnostic.

    Examples::
        >>> # xdoctest: +REQUIRES(env:TORCH_DOCTEST_CUDA)
        >>> import torch
        >>> from torch import Tensor
        >>> from torch.library import custom_op
        >>> import numpy as np
        >>>
        >>> # Create a custom op that works on cpu
        >>> @custom_op("mylib::numpy_sin", mutates_args=(), device_types="cpu")
        >>> def numpy_sin(x: Tensor) -> Tensor:
        >>>     x_np = x.numpy()
        >>>     y_np = np.sin(x_np)
        >>>     return torch.from_numpy(y_np)
        >>>
        >>> # Add implementations for the cuda device
        >>> @torch.library.register_kernel("mylib::numpy_sin", "cuda")
        >>> def _(x):
        >>>     x_np = x.cpu().numpy()
        >>>     y_np = np.sin(x_np)
        >>>     return torch.from_numpy(y_np).to(device=x.device)
        >>>
        >>> x_cpu = torch.randn(3)
        >>> x_cuda = x_cpu.cuda()
        >>> assert torch.allclose(numpy_sin(x_cpu), x_cpu.sin())
        >>> assert torch.allclose(numpy_sin(x_cuda), x_cuda.sin())

    """

    if not isinstance(
        op, (str, torch._ops.OpOverload, torch._library.custom_ops.CustomOpDef)
    ):
        raise ValueError("register_kernel(op): got unexpected type for op: {type(op)}")
    if isinstance(op, torch._ops.OpOverload):
        op = op._name
    opdef = _maybe_get_opdef(op)
    if opdef is not None:
        return opdef.register_kernel(device_types, func)
    assert isinstance(op, str)
    if device_types is None:
        device_types = "CompositeExplicitAutograd"
    return impl(op, device_types, func, lib=lib)


def register_fake(
    op: _op_identifier,
    func: Optional[Callable] = None,
    /,
    *,
    lib: Optional[Library] = None,
    _stacklevel: int = 1,
):
    r"""Register a FakeTensor implementation ("fake impl") for this operator.

    Also sometimes known as a "meta kernel", "abstract impl".

    An "FakeTensor implementation" specifies the behavior of this operator on
    Tensors that carry no data ("FakeTensor"). Given some input Tensors with
    certain properties (sizes/strides/storage_offset/device), it specifies
    what the properties of the output Tensors are.

    The FakeTensor implementation has the same signature as the operator.
    It is run for both FakeTensors and meta tensors. To write a FakeTensor
    implementation, assume that all Tensor inputs to the operator are
    regular CPU/CUDA/Meta tensors, but they do not have storage, and
    you are trying to return regular CPU/CUDA/Meta tensor(s) as output.
    The FakeTensor implementation must consist of only PyTorch operations
    (and may not directly access the storage or data of any input or
    intermediate Tensors).

    This API may be used as a decorator (see examples).

    For a detailed guide on custom ops, please see
    https://pytorch.org/tutorials/advanced/custom_ops_landing_page.html

    Examples:
        >>> import torch
        >>> import numpy as np
        >>> from torch import Tensor
        >>>
        >>> # Example 1: an operator without data-dependent output shape
        >>> @torch.library.custom_op("mylib::custom_linear", mutates_args=())
        >>> def custom_linear(x: Tensor, weight: Tensor, bias: Tensor) -> Tensor:
        >>>     raise NotImplementedError("Implementation goes here")
        >>>
        >>> @torch.library.register_fake("mylib::custom_linear")
        >>> def _(x, weight, bias):
        >>>     assert x.dim() == 2
        >>>     assert weight.dim() == 2
        >>>     assert bias.dim() == 1
        >>>     assert x.shape[1] == weight.shape[1]
        >>>     assert weight.shape[0] == bias.shape[0]
        >>>     assert x.device == weight.device
        >>>
        >>>     return (x @ weight.t()) + bias
        >>>
        >>> with torch._subclasses.fake_tensor.FakeTensorMode():
        >>>     x = torch.randn(2, 3)
        >>>     w = torch.randn(3, 3)
        >>>     b = torch.randn(3)
        >>>     y = torch.ops.mylib.custom_linear(x, w, b)
        >>>
        >>> assert y.shape == (2, 3)
        >>>
        >>> # Example 2: an operator with data-dependent output shape
        >>> @torch.library.custom_op("mylib::custom_nonzero", mutates_args=())
        >>> def custom_nonzero(x: Tensor) -> Tensor:
        >>>     x_np = x.numpy(force=True)
        >>>     res = np.stack(np.nonzero(x_np), axis=1)
        >>>     return torch.tensor(res, device=x.device)
        >>>
        >>> @torch.library.register_fake("mylib::custom_nonzero")
        >>> def _(x):
        >>>     # Number of nonzero-elements is data-dependent.
        >>>     # Since we cannot peek at the data in an fake impl,
        >>>     # we use the ctx object to construct a new symint that
        >>>     # represents the data-dependent size.
        >>>     ctx = torch.library.get_ctx()
        >>>     nnz = ctx.new_dynamic_size()
        >>>     shape = [nnz, x.dim()]
        >>>     result = x.new_empty(shape, dtype=torch.int64)
        >>>     return result
        >>>
        >>> from torch.fx.experimental.proxy_tensor import make_fx
        >>>
        >>> x = torch.tensor([0, 1, 2, 3, 4, 0])
        >>> trace = make_fx(torch.ops.mylib.custom_nonzero, tracing_mode="symbolic")(x)
        >>> trace.print_readable()
        >>>
        >>> assert torch.allclose(trace(x), torch.ops.mylib.custom_nonzero(x))

    """
    if not isinstance(
        op, (str, torch._ops.OpOverload, torch._library.custom_ops.CustomOpDef)
    ):
        raise ValueError("register_fake(op): got unexpected type for op: {type(op)}")
    if isinstance(op, torch._ops.OpOverload):
        op = op._name
    opdef = _maybe_get_opdef(op)
    if opdef is not None:
        if func is None:
            return opdef.register_fake
        else:
            return opdef.register_fake(func)
    assert isinstance(op, str)

    stacklevel = _stacklevel

    def register(func):
        namespace, op_name = torch._library.utils.parse_namespace(op)
        if lib is None:
            use_lib = Library(namespace, "FRAGMENT")
            _keep_alive.append(use_lib)
        else:
            use_lib = lib
        use_lib._register_fake(op_name, func, _stacklevel=stacklevel + 1)
        return func

    if func is None:
        return register
    else:
        stacklevel += 1
        return register(func)


def register_autograd(
    op: _op_identifier,
    backward: Callable,
    /,
    *,
    setup_context: Optional[Callable] = None,
    lib=None,
) -> None:
    r"""Register a backward formula for this custom op.

    In order for an operator to work with autograd, you need to register
    a backward formula:
    1. You must tell us how to compute gradients during the backward pass
    by providing us a "backward" function.
    2. If you need any values from the forward to compute gradients, you can
    use `setup_context` to save values for backward.

    ``backward`` runs during the backward pass. It accepts ``(ctx, *grads)``:
    - ``grads`` is one or more gradients. The number of gradients matches
    the number of outputs of the operator.
    The ``ctx`` object is `the same ctx object <context_method_mixins>`_ used by
    :class:`torch.autograd.Function`. The semantics of ``backward_fn`` are the
    same as :meth:`torch.autograd.Function.backward`.

    ``setup_context(ctx, inputs, output)`` runs during the forward pass.
    Please save quantities needed for backward onto the ``ctx`` object via
    either :meth:`torch.autograd.function.FunctionCtx.save_for_backward`
    or assigning them as attributes of ``ctx``. If your custom op has
    kwarg-only arguments, we expect the signature of ``setup_context``
    to be ``setup_context(ctx, inputs, keyword_only_inputs, output)``.

    Both ``setup_context_fn`` and ``backward_fn`` must be traceable. That is,
    they may not directly access :meth:`torch.Tensor.data_ptr` and they must
    not depend on or mutate global state. If you need a non-traceable backward,
    you can make it a separate custom_op that you call inside ``backward_fn``.

    Examples:
        >>> import torch
        >>> import numpy as np
        >>> from torch import Tensor
        >>>
        >>> @torch.library.custom_op("mylib::numpy_sin", mutates_args=())
        >>> def numpy_sin(x: Tensor) -> Tensor:
        >>>     x_np = x.cpu().numpy()
        >>>     y_np = np.sin(x_np)
        >>>     return torch.from_numpy(y_np).to(device=x.device)
        >>>
        >>> def setup_context(ctx, inputs, output) -> Tensor:
        >>>     x, = inputs
        >>>     ctx.save_for_backward(x)
        >>>
        >>> def backward(ctx, grad):
        >>>     x, = ctx.saved_tensors
        >>>     return grad * x.cos()
        >>>
        >>> torch.library.register_autograd("mylib::numpy_sin", backward, setup_context=setup_context)
        >>>
        >>> x = torch.randn(3, requires_grad=True)
        >>> y = numpy_sin(x)
        >>> grad_x, = torch.autograd.grad(y, x, torch.ones_like(y))
        >>> assert torch.allclose(grad_x, x.cos())
        >>>
        >>> # Example with a keyword-only arg
        >>> @torch.library.custom_op("mylib::numpy_mul", mutates_args=())
        >>> def numpy_mul(x: Tensor, *, val: float) -> Tensor:
        >>>     x_np = x.cpu().numpy()
        >>>     y_np = x_np * val
        >>>     return torch.from_numpy(y_np).to(device=x.device)
        >>>
        >>> def setup_context(ctx, inputs, keyword_only_inputs, output) -> Tensor:
        >>>     ctx.val = keyword_only_inputs["val"]
        >>>
        >>> def backward(ctx, grad):
        >>>     return grad * ctx.val
        >>>
        >>> torch.library.register_autograd("mylib::numpy_mul", backward, setup_context=setup_context)
        >>>
        >>> x = torch.randn(3, requires_grad=True)
        >>> y = numpy_mul(x, val=3.14)
        >>> grad_x, = torch.autograd.grad(y, x, torch.ones_like(y))
        >>> assert torch.allclose(grad_x, torch.full_like(x, 3.14))

    """
    if not isinstance(
        op, (str, torch._ops.OpOverload, torch._library.custom_ops.CustomOpDef)
    ):
        raise ValueError(
            f"register_autograd(op): got unexpected type for op: {type(op)}"
        )
    if isinstance(op, torch._ops.OpOverload):
        op = op._name
    opdef = _maybe_get_opdef(op)
    if opdef is not None:
        opdef.register_autograd(backward, setup_context=setup_context)
        return

    assert isinstance(op, str)
    qualname = op
    op = torch._library.utils.lookup_op(qualname)
    schema = op._schema
    if not _library.utils.is_functional_schema(schema):
        raise RuntimeError(
            f"Cannot register autograd formula for non-functional operator "
            f"{op} with schema {schema}. Please create "
            f"a functional operator and register an autograd formula for that."
        )
    if _library.utils.has_kwarg_only_tensors(schema):
        raise NotImplementedError(
            f"register_autograd with kwarg-only Tensor args. In the original "
            f"definition of the op, please make your tensors not kwarg-only. "
            f"Got: {schema}"
        )

    info = _library.autograd.Info(backward, setup_context)
    autograd_kernel = _library.autograd.make_autograd_impl(op, info)
    namespace, opname = torch._library.utils.parse_namespace(qualname)
    if lib is None:
        lib = Library(namespace, "FRAGMENT")
        _keep_alive.append(lib)
    lib.impl(opname, autograd_kernel, "Autograd", with_keyset=True)


# If the op was defined in C++, then we want to make sure there was an
# m.set_python_module(module, ...) call and that the module is the
# same as the module that called torch.library.register_fake.
def _check_pystubs_once(func, qualname, actual_module_name):
    checked = False

    def inner(*args, **kwargs):
        nonlocal checked
        if checked:
            return func(*args, **kwargs)

        op = torch._library.utils.lookup_op(qualname)
        if op._defined_in_python:
            checked = True
            return func(*args, **kwargs)

        maybe_pystub = torch._C._dispatch_pystub(
            op._schema.name, op._schema.overload_name
        )
        if maybe_pystub is None:
            if torch._library.utils.requires_set_python_module():
                namespace = op.namespace
                cpp_filename = op._handle.debug()
                raise RuntimeError(
                    f"Operator '{qualname}' was defined in C++ and has a Python "
                    f"fake impl. In this situation, we require there to also be a "
                    f'companion C++ `m.set_python_module("{actual_module_name}")` '
                    f"call, but we could not find one. Please add that to "
                    f"to the top of the C++ TORCH_LIBRARY({namespace}, ...) block the "
                    f"operator was registered in ({cpp_filename})"
                )
        else:
            pystub_module = maybe_pystub[0]
            if actual_module_name != pystub_module:
                cpp_filename = op._handle.debug()
                raise RuntimeError(
                    f"Operator '{qualname}' specified that its python fake impl "
                    f"is in the Python module '{pystub_module}' but it was actually found "
                    f"in '{actual_module_name}'. Please either move the fake impl "
                    f"or correct the m.set_python_module call ({cpp_filename})"
                )
        checked = True
        return func(*args, **kwargs)

    return inner


# NOTE [ctx inside the fake implementation]
# If a user has an operator with data-dependent output shape, then when writing
# a fake implementation they must query the current ctx and use methods on the
# ctx to construct a new unbacked symint.
#
# This is done via us setting the global_ctx_getter function every time a fake
# implementation is invoked.
def get_ctx() -> "torch._library.fake_impl.FakeImplCtx":
    """get_ctx() returns the current AbstractImplCtx object.

    Calling ``get_ctx()`` is only valid inside of an fake impl
    (see :func:`torch.library.register_fake` for more usage details.
    """
    return torch._library.fake_impl.global_ctx_getter()


_OPCHECK_DEFAULT_UTILS = (
    "test_schema",
    "test_autograd_registration",
    "test_faketensor",
    "test_aot_dispatch_dynamic",
)


def opcheck(
    op: Union[torch._ops.OpOverload, torch._ops.OpOverloadPacket, CustomOpDef],
    args: Tuple[Any, ...],
    kwargs: Optional[Dict[str, Any]] = None,
    *,
    test_utils: Union[str, Sequence[str]] = _OPCHECK_DEFAULT_UTILS,
    raise_exception: bool = True,
) -> Dict[str, str]:
    """Given an operator and some sample arguments, tests if the operator is
    registered correctly.

    That is, when you use the torch.library/TORCH_LIBRARY APIs to create a
    custom op, you specified metadata (e.g. mutability info) about the custom op
    and these APIs require that the functions you pass them satisfy certain
    properties (e.g. no data pointer access in the fake/meta/abstract kernel)
    ``opcheck`` tests these metadata and properties.

    Concretely, we test the following:
    - test_schema: if the operator's schema is correct.
    - test_autograd_registration: if autograd was registered correctly.
    - test_faketensor: If the operator has a FakeTensor kernel
    (and if it is correct). The FakeTensor kernel is necessary (
    but not sufficient) for the operator to work with PyTorch compilation
    APIs (torch.compile/export/FX).
    - test_aot_dispatch_dynamic: If the operator has correct behavior
    with PyTorch compilation APIs (torch.compile/export/FX).
    This checks that the outputs (and gradients, if applicable) are the
    same under eager-mode PyTorch and torch.compile.
    This test is a superset of ``test_faketensor``.

    For best results, please call ``opcheck`` multiple times with a
    representative set of inputs. If your operator supports
    autograd, please use ``opcheck`` with inputs with ``requires_grad = True``;
    if your operator supports multiple devices (e.g. CPU and CUDA), please
    use ``opcheck`` with inputs on all supported devices.

    Args:
        op: The operator. Must either be a function decorated with
            :func:`torch.library.custom_op` or an OpOverload/OpOverloadPacket
            found in torch.ops.* (e.g. torch.ops.aten.sin, torch.ops.mylib.foo)
        args: The args to the operator
        kwargs: The kwargs to the operator
        test_utils: Tests that we should run. Default: all of them.
            Example: ("test_schema", "test_faketensor")
        raise_exception: If we should raise an exception on the first
            error. If False, we will return a dict with information
            on if each test passed or not.

    .. warning::

        opcheck and :func:`torch.autograd.gradcheck` test different things;
        opcheck tests if your usage of torch.library APIs is correct while
        :func:`torch.autograd.gradcheck` tests if your autograd formula is
        mathematically correct. Use both to test custom ops that support
        gradient computation.

    Example:

        >>> # xdoctest: +REQUIRES(env:TORCH_DOCTEST_CUDA)
        >>> @torch.library.custom_op("mylib::numpy_mul", mutates_args=())
        >>> def numpy_add(x: Tensor, y: float) -> Tensor:
        >>>     x_np = x.numpy(force=True)
        >>>     z_np = x_np + y
        >>>     return torch.from_numpy(z_np).to(x.device)
        >>>
        >>> @numpy_sin.register_fake
        >>> def _(x, y):
        >>>     return torch.empty_like(x)
        >>>
        >>> def setup_context(ctx, inputs, output):
        >>>     y, = inputs
        >>>     ctx.y = y
        >>>
        >>> def backward(ctx, grad):
        >>>     return grad * ctx.y, None
        >>>
        >>> numpy_sin.register_autograd(backward, setup_context=setup_context)
        >>>
        >>> sample_inputs = [
        >>>     (torch.randn(3), 3.14),
        >>>     (torch.randn(2, 3, device='cuda'), 2.718),
        >>>     (torch.randn(1, 10, requires_grad=True), 1.234),
        >>>     (torch.randn(64, 64, device='cuda', requires_grad=True), 90.18),
        >>> ]
        >>>
        >>> for args in sample_inputs:
        >>>     torch.library.opcheck(foo, args)

    """
    import torch.testing._internal.optests as optests

    return optests.opcheck(
        op, args, kwargs, test_utils=test_utils, raise_exception=raise_exception
    )<|MERGE_RESOLUTION|>--- conflicted
+++ resolved
@@ -330,15 +330,11 @@
 
 
 def _del_library(
-<<<<<<< HEAD
-    captured_impls, op_impls, captured_defs, op_defs, registration_handles
-=======
     captured_impls,
     op_impls,
     captured_defs,
     op_defs,
     registration_handles,
->>>>>>> d21f311a
 ):
     captured_impls -= op_impls
     captured_defs -= op_defs
