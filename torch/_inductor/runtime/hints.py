--- conflicted
+++ resolved
@@ -160,30 +160,15 @@
 class HalideMeta(typing.NamedTuple):
     argtypes: List[HalideInputSpec]
     target: str
-<<<<<<< HEAD
-    scheduler: Optional[str] = None
-    scheduler_flags: Optional[Dict[str, Union[int, str]]] = None
-=======
     scheduler: str
     scheduler_flags: Dict[str, Union[int, str]]
->>>>>>> 600bf978
     cuda_device: Optional[int] = None
 
     def args(self):
         """Command line args to pass to halide generator"""
-<<<<<<< HEAD
-        args = [f"target={self.target}"]
-        if self.scheduler:
-            args.append(f"autoscheduler={self.scheduler}")
-        if self.scheduler_flags:
-            assert self.scheduler
-            for k, v in self.scheduler_flags.items():
-                args.append(f"autoscheduler.{k}={v}")
-=======
         args = [f"target={self.target}", f"autoscheduler={self.scheduler}"]
         for k, v in self.scheduler_flags.items():
             args.append(f"autoscheduler.{k}={v}")
->>>>>>> 600bf978
         return args
 
     def is_cuda(self):
