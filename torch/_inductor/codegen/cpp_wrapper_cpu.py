--- conflicted
+++ resolved
@@ -1287,39 +1287,6 @@
         else:
             self.writeline(self.wrap_kernel_call(kernel, args))
 
-<<<<<<< HEAD
-    def generate_user_defined_triton_kernel(
-        self, kernel_name, grid, configs, args, triton_meta, raw_args
-    ):
-        assert len(grid) != 0
-        if len(grid) == 1:
-            grid_decision = grid[0]
-        else:
-            meta = CudaKernelParamCache.get(kernel_name)
-            assert meta is not None
-            grid_decision = None
-            for i, c in enumerate(configs):
-                if all(arg == meta["meta"][key] for key, arg in c.kwargs.items()):
-                    grid_decision = grid[i]
-                    break
-            assert grid_decision is not None
-
-        arg_types = [
-            arg.get_dtype() if hasattr(arg, "get_dtype") else type(arg)
-            for arg in raw_args
-        ]
-        self.generate_kernel_call(
-            kernel_name,
-            args,
-            arg_types=arg_types,
-            grid=grid_decision,
-            cuda=True,
-            triton=True,
-            triton_meta=triton_meta,
-        )
-
-=======
->>>>>>> 9ae78a57
     def generate_scatter_fallback(
         self,
         output,
