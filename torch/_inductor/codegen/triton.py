# mypy: allow-untyped-defs
from __future__ import annotations

import dataclasses
import functools
import itertools
import logging
import os
import textwrap
from functools import lru_cache
from typing import (
    Any,
    Callable,
    cast,
    Dict,
    List,
    Optional,
    Set,
    Tuple,
    TYPE_CHECKING,
    Union,
)

import sympy

import torch
import torch._logging
from torch._dynamo.utils import preserve_rng_state

from torch._inductor.runtime.hints import AutotuneHint, DeviceProperties
from torch._prims_common import is_integer_dtype
from torch.utils._triton import has_triton_package
from ...utils._sympy.symbol import free_symbol_is_type, symbol_is_type, SymT
from ...utils._sympy.value_ranges import ValueRanges

from .. import config, ir
from ..codecache import code_hash, get_path, PyCodeCache
from ..metrics import is_metric_table_enabled, log_kernel_metadata
from ..runtime.hints import ReductionHint, TRITON_MAX_BLOCK
from ..runtime.runtime_utils import do_bench_gpu, get_max_y_grid, next_power_of_2
from ..utils import (
    cache_on_self,
    get_bounds_index_expr,
    get_fused_kernel_name,
    get_kernel_metadata,
    is_welford_reduction,
    Placeholder,
    sympy_dot,
    sympy_subs,
)
from ..virtualized import _ops as ops, OpsHandler, ReductionType, StoreMode, V
from ..wrapper_benchmark import get_kernel_category_by_source_code
from .common import (
    BackendFeature,
    CSE,
    CSEVariable,
    DeferredLine,
    IndentedBuffer,
    OpOverrides,
    PythonPrinter,
    SizeArg,
    TensorArg,
)
from .simd import (
    constant_repr,
    IterationRangesEntry,
    IterationRangesRoot,
    pexpr,
    SIMDKernel,
    SIMDScheduling,
)
from .triton_utils import config_of, signature_of, signature_to_meta

if TYPE_CHECKING:
    from ..ir import IRNode

log = logging.getLogger(__name__)
perf_hint_log = torch._logging.getArtifactLogger(__name__, "perf_hints")
schedule_log = torch._logging.getArtifactLogger(__name__, "schedule")
fusion_log = torch._logging.getArtifactLogger(__name__, "fusion")


@lru_cache(None)
def gen_attr_descriptor_import():
    """
    import AttrsDescriptor if the triton version is new enough to have this
    class defined.
    """
    if not has_triton_package():
        return ""

    import triton.compiler.compiler

    if hasattr(triton.compiler.compiler, "AttrsDescriptor"):
        return "from triton.compiler.compiler import AttrsDescriptor"
    else:
        return ""


@lru_cache(None)
def gen_common_triton_imports():
    imports = IndentedBuffer()
    imports.splice(
        """
        import triton
        import triton.language as tl
        """
    )
    if attr_desc := gen_attr_descriptor_import():
        imports.writeline(attr_desc)

    imports.splice(
        """
        from torch._inductor.runtime import triton_helpers, triton_heuristics
        from torch._inductor.runtime.triton_helpers import libdevice, math as tl_math
        from torch._inductor.runtime.hints import AutotuneHint, ReductionHint, TileHint, instance_descriptor, DeviceProperties
        """
    )
    return imports.getvalue()


@dataclasses.dataclass
class IndexingOptions:
    index_str: str
    mask_vars: Set[sympy.Symbol]
    mask_str: str
    expand_str: Optional[str]
    _has_rindex: bool
    index: sympy.Expr

    def has_mask(self):
        return bool(self.mask_vars)

    def has_indirect(self):
        return free_symbol_is_type(self.index, SymT.TMP)

    def has_rindex(self):
        return self._has_rindex

    def has_tmpmask(self):
        return "tmp" in self.mask_str

    def has_rmask(self):
        return "rmask" in self.mask_str


@dataclasses.dataclass
class BlockPtrOptions:
    constant_offset: sympy.Expr
    shape: List[sympy.Expr]
    strides: List[sympy.Expr]
    block_shape: List[str]
    order: List[int]
    offsets: List[str]
    mask_vars: Set[sympy.Symbol]
    reshape_suffix: List[str]

    @staticmethod
    def create(
        strides: List[sympy.Expr],
        constant_offset: sympy.Expr,
        range_trees: List[IterationRangesEntry],
        mask_vars: Set[sympy.Symbol],
    ) -> BlockPtrOptions:
        """Helper to create a  BlockPtrOptions instance"""
        block_shape = [f"{t.prefix.upper()}BLOCK" for t in range_trees]
        reshape_suffix = [*block_shape]

        broadcasting_dim = [s == 0 for s in strides]
        for i, is_broadcasting in enumerate(broadcasting_dim):
            if is_broadcasting:
                # drop any stride==0 dimensions for performance
                reshape_suffix[i] = "1"

        if V.kernel.no_x_dim:
            assert range_trees[0].prefix == "x"
            reshape_suffix.pop(0)

        if (
            not V.kernel.inside_reduction
            and len(strides) == len(V.kernel.numels) - 1
            and V.kernel.numels[-1] != 1
        ):
            # Need to expand rank by 1 to match rank when self.inside_reduction=True
            reshape_suffix.append("1")

        def filter(it):
            """Removes any broadcasting dims from a given sequence"""
            assert len(it) == len(broadcasting_dim)
            return [
                item
                for item, is_broadcasting in zip(it, broadcasting_dim)
                if not is_broadcasting
            ]

        return BlockPtrOptions(
            constant_offset=V.graph.sizevars.lookup_precomputed_size(constant_offset),
            shape=[
                V.graph.sizevars.lookup_precomputed_size(t.numel)
                for t in filter(range_trees)
            ],
            strides=[*map(V.graph.sizevars.lookup_precomputed_size, filter(strides))],
            block_shape=filter(block_shape),
            order=V.graph.sizevars.guarded_order(filter(strides)),
            offsets=filter([f"{t.prefix}offset" for t in range_trees]),
            mask_vars=mask_vars,
            reshape_suffix=reshape_suffix,
        )

    def format(self, name: str, roffset=True) -> str:
        """
        Codegen a call to tl.make_block_ptr()

        Args:
            name: variable name for pointer
            roffset: should roffset be included in offsets=..., for use with tl.advance()

        Returns:
            "tl.make_block_ptr(...)"
        """
        f = V.kernel.index_to_str
        offsets = [*self.offsets]
        if not roffset:
            offsets[offsets.index("roffset")] = "0"
        args = [
            f"{name} + ({f(self.constant_offset)})"
            if self.constant_offset != 0
            else name,
            f"shape={f(self.shape)}",
            f"strides={f(self.strides)}",
            f"block_shape={f(self.block_shape)}",
            f"order={f(self.order)}",
            f"offsets={f(offsets)}",
        ]
        return f"tl.make_block_ptr({', '.join(args)})"

    @cache_on_self
    def boundary_check(self) -> List[int]:
        """List of indices to pass to tl.load(boundary_check=...)"""
        check = []
        for i in range(len(self.shape)):
            if (
                self.block_shape[i] != "1"
                and not V.graph.sizevars.statically_known_equals(self.strides[i], 0)  # type: ignore[arg-type]
                and not V.graph.sizevars.statically_known_multiple_of(
                    self.shape[i],
                    TRITON_MAX_BLOCK[self.block_shape[i][0]],  # type: ignore[arg-type]
                )
                and not (V.kernel.no_x_dim and self.block_shape[i] == "XBLOCK")
            ):
                check.append(i)
        return check

    def advance_roffset(self):
        """Codegen string to pass to tl.advance(name, ...)"""
        advance = ["0"] * len(self.shape)
        advance[self.offsets.index("roffset")] = "RBLOCK"
        return V.kernel.index_to_str(advance)

    def has_indirect(self):
        return False  # block_ptr can't do indirect indexing

    def has_rindex(self):
        return "RBLOCK" in self.block_shape

    def has_rmask(self):
        return self.has_rindex()

    def has_tmpmask(self):
        return False  # block_ptr can't do indirect indexing

    def has_mask(self):
        return bool(self.boundary_check())


def triton_reshape(value: str, old_shape: List[str], new_shape: List[str]):
    """Workaround https://github.com/openai/triton/issues/2836"""
    assert isinstance(old_shape, list) and isinstance(new_shape, list)
    if old_shape == new_shape:
        return value
    if [s for s in new_shape if s != "1"] != old_shape:
        return f"tl.reshape({value}, [{', '.join(new_shape)}])"
    # rewrite to [:, None] syntax, which is less buggy
    idx = 0
    expand = []
    for size in new_shape:
        if idx < len(old_shape) and size == old_shape[idx]:
            expand.append(":")
            idx += 1
        else:
            assert size == "1"
            expand.append("None")
    assert idx == len(old_shape)
    return f"{value}[{', '.join(expand)}]"


# NB: Inheriting from PythonPrinter is somewhat dangerous, because there are a
# number of operators which Triton "implements", but in a way that is
# inconsistent with Python semantics (and consistent with C semantics).  We
# must override all of these, or it is potential silent correctness problem
class TritonPrinter(PythonPrinter):
    def _print_TruncToInt(self, expr):
        assert len(expr.args) == 1
        return (
            f"libdevice.trunc({self._print(expr.args[0])}).to({V.kernel.index_dtype})"
        )

    def _print_ToFloat(self, expr):
        assert len(expr.args) == 1
        return f"{self.paren(self._print(expr.args[0]))}.to(tl.float64)"

    # TODO: This is wrong if one of the inputs is negative.  This is hard to
    # tickle though, as the inputs are typically positive (and if we can prove
    # they are positive, we will have used Mod instead, for which this codegen
    # is right).  If you are trying to hit this, maybe try something like
    # torch.arange(n, device="cuda") - 1 and then do a modulus on it
    def _print_PythonMod(self, expr):
        return " % ".join(map(self.paren, map(self._print, expr.args)))

    # TODO: This is wrong, see
    # https://github.com/triton-lang/triton/issues/955
    # But for Sympy expressions, things will /mostly/ work out because we
    # don't usually deal with negative numbers in the division
    def _print_FloorDiv(self, expr):
        assert expr.is_integer
        x, div = expr.args
        x = self.paren(self.doprint(x))
        div = self.paren(self.doprint(div))
        return f"({x} // {div})"

    # TODO: This is wrong, when lhs, rhs > 2**53, Python does a higher
    # precision algorithm, which we would need to replicate here
    def _print_IntTrueDiv(self, expr):
        lhs, rhs = expr.args
        return f"{self.paren(self._print(lhs))} / {self.paren(self._print(rhs))}"

    # NB: sympy.floor/ceiling produce integers, so we have to do the
    # conversion to index dtype
    def _print_floor(self, expr):
        assert len(expr.args) == 1
        return (
            f"libdevice.floor({self._print(expr.args[0])}).to({V.kernel.index_dtype})"
        )

    def _print_FloorToInt(self, expr):
        assert len(expr.args) == 1
        return (
            f"libdevice.floor({self._print(expr.args[0])}).to({V.kernel.index_dtype})"
        )

    def _print_ceiling(self, expr):
        assert len(expr.args) == 1
        return f"libdevice.ceil({self._print(expr.args[0])}).to({V.kernel.index_dtype})"

    def _print_CeilToInt(self, expr):
        assert len(expr.args) == 1
        return f"libdevice.ceil({self._print(expr.args[0])}).to({V.kernel.index_dtype})"

    def _helper_sqrt(self, expr):
        return f"libdevice.sqrt({self._print(expr)}.to(tl.float32))"

    def _print_Where(self, expr):
        c = self.doprint(expr.args[0])
        p = self.doprint(expr.args[1])
        q = self.doprint(expr.args[2])
        return f"tl.where({c}, {p}, {q})"

    def _print_Min(self, expr):
        nargs = len(expr.args)
        if len(expr.args) == 1:
            return self._print(expr.args[0])

        mid = len(expr.args) // 2
        a = self._print(sympy.Min(*expr.args[:mid]))
        b = self._print(sympy.Min(*expr.args[mid:]))
        return f"tl.minimum({a}, {b})"

    def _print_Max(self, expr):
        nargs = len(expr.args)
        if len(expr.args) == 1:
            return self._print(expr.args[0])

        mid = len(expr.args) // 2
        a = self._print(sympy.Max(*expr.args[:mid]))
        b = self._print(sympy.Max(*expr.args[mid:]))

        return f"tl.maximum({a}, {b})"

    def _print_Abs(self, expr):
        assert len(expr.args) == 1
        return f"tl_math.abs({self._print(expr.args[0])})"

    def _print_OpaqueUnaryFn_cos(self, expr):
        assert len(expr.args) == 1
        return f"libdevice.cos(({self._print(expr.args[0])}).to(tl.float32))"

    def _print_OpaqueUnaryFn_cosh(self, expr):
        assert len(expr.args) == 1
        return f"libdevice.cosh(({self._print(expr.args[0])}).to(tl.float32))"

    def _print_OpaqueUnaryFn_acos(self, expr):
        assert len(expr.args) == 1
        return f"libdevice.acos(({self._print(expr.args[0])}).to(tl.float32))"

    def _print_OpaqueUnaryFn_sin(self, expr):
        assert len(expr.args) == 1
        return f"libdevice.sin(({self._print(expr.args[0])}).to(tl.float32))"

    def _print_OpaqueUnaryFn_sinh(self, expr):
        assert len(expr.args) == 1
        return f"libdevice.sinh(({self._print(expr.args[0])}).to(tl.float32))"

    def _print_OpaqueUnaryFn_asin(self, expr):
        assert len(expr.args) == 1
        return f"libdevice.asin(({self._print(expr.args[0])}).to(tl.float32))"

    def _print_OpaqueUnaryFn_tan(self, expr):
        assert len(expr.args) == 1
        return f"libdevice.tan(({self._print(expr.args[0])}).to(tl.float32))"

    def _print_OpaqueUnaryFn_tanh(self, expr):
        assert len(expr.args) == 1
        return f"libdevice.tanh(({self._print(expr.args[0])}).to(tl.float32))"

    def _print_OpaqueUnaryFn_atan(self, expr):
        assert len(expr.args) == 1
        return f"libdevice.atan(({self._print(expr.args[0])}).to(tl.float32))"

    def _print_RoundToInt(self, expr):
        assert len(expr.args) == 1
        return f"libdevice.llrint({self._print(expr.args[0])})"

    def _print_RoundDecimal(self, expr):
        assert len(expr.args) == 2
        number, ndigits = expr.args
        if number.is_integer:
            # ndigits < 0 should have been filtered by the sympy function
            assert ndigits < 0
            raise ValueError(
                f"For integer inputs, only non-negative ndigits are currently supported, but got {ndigits}."
            )
        return f"libdevice.nearbyint(1e{ndigits} * {self.paren(self._print(number))}) * 1e{-ndigits}"


texpr = TritonPrinter().doprint


def triton_compute_type(dtype):
    triton_type_name = str(dtype).split(".")[-1]
    if triton_type_name == "bool":
        triton_type_name = "int1"
    elif triton_type_name in ("float16", "bfloat16"):
        # float16 math is done in float32 inside the kernel
        triton_type_name = "float32"
    elif triton_type_name == "float8_e4m3fn":
        triton_type_name = "float8e4nv"
    elif triton_type_name == "float8_e5m2":
        triton_type_name = "float8e5"
    elif triton_type_name == "float8_e4m3fnuz":
        triton_type_name = "float8e4b8"
    elif triton_type_name == "float8_e5m2":
        triton_type_name = "float8e5b16"
    return f"tl.{triton_type_name}"


def triton_store_type(dtype):
    triton_type_name = str(dtype).split(".")[-1]
    if triton_type_name == "bool":
        triton_type_name = "int8"
    elif triton_type_name == "float8_e4m3fn":
        triton_type_name = "float8e4nv"
    elif triton_type_name == "float8_e5m2":
        triton_type_name = "float8e5"
    return f"tl.{triton_type_name}"


def triton_acc_type(dtype):
    if is_integer_dtype(dtype) and dtype.is_signed:
        nbits = 64 if dtype == torch.int64 else 32
        return f"tl.int{nbits}"
    return triton_compute_type(dtype)


class TritonCSEVariable(CSEVariable):
    def __init__(self, name, bounds: ValueRanges[Any]):
        super().__init__(name, bounds)
        # We'll use this to track which masks the variable needs when used for indirect indexing
        self.mask_vars: Set[str] = set()

    def update_on_args(self, name, args, kwargs):
        for arg in args:
            if isinstance(arg, TritonCSEVariable):
                self.mask_vars.update(arg.mask_vars)
            elif isinstance(arg, sympy.Symbol) and arg.name[0] in "xyr":
                # most of the time index vars don't need masks associated with them
                # however, when index vars are used to compute indices for indirect reads
                # those reads should subsequently be masked,
                self.mask_vars.update({f"{arg.name[0]}mask"})


class TritonOverrides(OpOverrides):
    """Map element-wise ops to Triton"""

    @staticmethod
    def to_dtype(x, dtype: torch.dtype, src_dtype: Optional[torch.dtype] = None):
        def _get_min_elements_per_thread(
            src_dtype: torch.dtype, dst_dtype: torch.dtype
        ) -> int:
            if src_dtype == dst_dtype:
                # No data type conversion is needed. No requirements on min_elem_per_thread.
                return 0

            # fp8 data type conversions has min_elem_per_thread requirements.
            # Refer to Triton implementations here:
            # https://github.com/openai/triton/blob/10f59d8ce04052521c1bc0cb3a3f8b98918fc7e3/lib/Conversion/TritonGPUToLLVM/ElementwiseOpToLLVM.cpp#L10.
            fp8_dtypes = {
                torch.float8_e4m3fn,
                torch.float8_e5m2,
            }
            # Triton doesn't support type conversions between fp8_e4m3 and fp8_e5m2.
            assert not (
                src_dtype in fp8_dtypes
                and dst_dtype in fp8_dtypes
                and src_dtype != dst_dtype
            ), "Conversions between float8_e5m2 and float8_e4m3fn is not supported!"
            if src_dtype == torch.float8_e5m2 or dst_dtype == torch.float8_e5m2:
                return 4
            if src_dtype == torch.float8_e4m3fn or dst_dtype == torch.float8_e4m3fn:
                return 2
            # No requirements on min_elem_per_thread.
            return 0

        if src_dtype is not None:
            # Both dtype and src_dtype are set. This is used by torch to(dtype=dtype).
            # It takes the maximum min_elem_per_thread if there are multiple fp8 conversions
            # in the same kernel.
            V.kernel.min_elem_per_thread = max(
                _get_min_elements_per_thread(src_dtype, dtype),
                V.kernel.min_elem_per_thread,
            )

        if dtype == torch.bool:
            return f"({x} != 0)"
        elif dtype == torch.uint8:
            # to work around llvm uint conversion semantics
            # that produces 0's for negative values
            return f"{x}.to(tl.int8).to(tl.uint8)"
        return f"{x}.to({triton_compute_type(dtype)})"

    @staticmethod
    def to_dtype_bitcast(x, dtype: torch.dtype, src_dtype: torch.dtype):
        triton_dtype = triton_compute_type(dtype)
        # We may promote float16 or bfloat16 to float32 and cause the
        # bitwidth of dtype to be different from the input tensor (i.e. float32).
        # In such as case, we will have to convert the input tensor to
        # its src_type, perform bitcast, and then convert the bit-casted
        # tensor back to float to ensure we use values with the right precision.
        if src_dtype in (torch.float16, torch.bfloat16):
            triton_src_dtype = str(src_dtype).split(".")[-1]
            cast_x = f"{x}.to(tl.{triton_src_dtype})"
            cast_x = f"{cast_x}.to({triton_dtype}, bitcast=True)"
            return f"{cast_x}.to(tl.float32)"
        else:
            return f"{x}.to({triton_dtype}, bitcast=True)"

    @staticmethod
    def _shaped_constant(value, dtype, shape):
        type_ = torch._prims_common.dtype_to_type(dtype)
        triton_val = constant_repr(type_(value))
        triton_type = triton_compute_type(dtype)

        if triton_type == "tl.float32":
            # Float constants are always f32 in triton
            return triton_val

        # NOTE: We use a tensor here in order to get the expected type.
        # Otherwise, e.g. float64 constants would be trunctated to float32.
        return f"tl.full({shape}, {triton_val}, {triton_type})"

    @classmethod
    def constant(cls, value, dtype):
        return cls._shaped_constant(value, dtype, shape=[])

    @staticmethod
    def abs(x):
        return f"tl_math.abs({x})"

    @staticmethod
    def libdevice_abs(x):
        return f"libdevice.abs({x})"

    @staticmethod
    def exp(x):
        return f"tl_math.exp({x})"

    @staticmethod
    def libdevice_exp(x):
        return f"libdevice.exp({x})"

    @staticmethod
    def exp2(x):
        return f"libdevice.exp2({x})"

    @staticmethod
    def expm1(x):
        return f"libdevice.expm1({x})"

    @staticmethod
    def sqrt(x):
        return f"libdevice.sqrt({x})"

    @staticmethod
    def libdevice_sqrt(x):
        return f"libdevice.sqrt({x})"

    @staticmethod
    def relu(x):
        bug = config.triton.inject_relu_bug_TESTING_ONLY
        if bug == "compile_error":
            return "compile error!"
        elif bug == "runtime_error":
            # NB: this only triggers runtime error as long as input
            # is not all zero
            return f'triton_helpers.device_assert_then({x} == 0, "injected assert fail", {x})'
        elif bug == "accuracy":
            return f"{x} + 1"
        elif bug is None:
            return ops.maximum(ops.constant(0, torch.int32), x)
        else:
            raise AssertionError(
                f"unrecognized config triton.inject_relu_bug_TESTING_ONLY = {bug!r}"
            )

    @staticmethod
    def minimum(a, b):
        return f"triton_helpers.minimum({a}, {b})"

    @staticmethod
    def maximum(a, b):
        return f"triton_helpers.maximum({a}, {b})"

    @staticmethod
    def where(a, b, c):
        return f"tl.where({a}, {b}, {c})"

    @staticmethod
    def cos(x):
        return f"tl_math.cos({x})"

    @staticmethod
    def libdevice_cos(x):
        return f"libdevice.cos({x})"

    @staticmethod
    def sin(x):
        return f"tl_math.sin({x})"

    @staticmethod
    def libdevice_sin(x):
        return f"libdevice.sin({x})"

    @classmethod
    def index_expr(cls, expr, dtype):
        raise NotImplementedError("ops.index_expr not implemented outside a kernel")

    @staticmethod
    def masked(mask, body, other):
        raise NotImplementedError("ops.masked not implemented outside a kernel")

    @staticmethod
    def lgamma(x):
        return f"libdevice.lgamma({x})"

    @staticmethod
    def erf(x):
        return f"libdevice.erf({x})"

    @staticmethod
    def cosh(x):
        return f"libdevice.cosh({x})"

    @staticmethod
    def sinh(x):
        return f"libdevice.sinh({x})"

    @staticmethod
    def acos(x):
        return f"libdevice.acos({x})"

    @staticmethod
    def acosh(x):
        return f"libdevice.acosh({x})"

    @staticmethod
    def asin(x):
        return f"libdevice.asin({x})"

    @staticmethod
    def asinh(x):
        return f"libdevice.asinh({x})"

    @staticmethod
    def atan2(x, y):
        return f"libdevice.atan2({x}, {y})"

    @staticmethod
    def atan(x):
        return f"libdevice.atan({x})"

    @staticmethod
    def atanh(x):
        return f"libdevice.atanh({x})"

    @staticmethod
    def copysign(x, y):
        return f"libdevice.copysign({x}, {y})"

    @staticmethod
    def erfc(x):
        return f"libdevice.erfc({x})"

    @staticmethod
    def erfinv(x):
        return f"libdevice.erfinv({x})"

    @staticmethod
    def hypot(x, y):
        return f"libdevice.hypot({x}, {y})"

    @staticmethod
    def log10(x):
        return f"libdevice.log10({x})"

    @staticmethod
    def log2(x):
        return f"libdevice.log2({x})"

    @staticmethod
    def nextafter(x, y):
        return f"libdevice.nextafter({x}, {y})"

    @staticmethod
    def logical_and(a, b):
        return f"{a} & {b}"

    @staticmethod
    def logical_not(a):
        return f"{a} == 0"

    @staticmethod
    def logical_or(a, b):
        return f"{a} | {b}"

    @staticmethod
    def logical_xor(a, b):
        return f"({a} ^ {b})"

    @staticmethod
    def bitwise_and(a, b):
        return f"{a} & {b}"

    @staticmethod
    def bitwise_not(a):
        return f"~{a}"

    @staticmethod
    def bitwise_or(a, b):
        return f"{a} | {b}"

    @staticmethod
    def bitwise_xor(a, b):
        return f"{a} ^ {b}"

    @staticmethod
    def bitwise_left_shift(a, b):
        return f"{a} << {b}"

    @staticmethod
    def bitwise_right_shift(a, b):
        return f"{a} >> {b}"

    @staticmethod
    def rand(seed, offset):
        offset = f"({offset}).to(tl.uint32)"
        return f"tl.rand({seed}, {offset})"

    @staticmethod
    def randn(seed, offset):
        offset = f"({offset}).to(tl.uint32)"
        return f"tl.randn({seed}, {offset})"

    @staticmethod
    def randint64(seed, offset, low, high):
        offset = f"({offset}).to(tl.uint32)"
        return f"triton_helpers.randint64({seed}, {offset}, {low}, {high})"

    @staticmethod
    def load_seed(name, offset):
        raise NotImplementedError("ops.load_seed not implemented outside a kernel")

    @staticmethod
    def rsqrt(x):
        return f"libdevice.rsqrt({x})"

    @staticmethod
    def log1p(x):
        return f"libdevice.log1p({x})"

    @staticmethod
    def tan(x):
        return f"libdevice.tan({x})"

    @staticmethod
    def tanh(x):
        return f"libdevice.tanh({x})"

    @staticmethod
    def sigmoid(x):
        return f"tl.sigmoid({x})"

    @staticmethod
    def signbit(x):
        # XX: This is wrong for the value -0.0 in floating point
        return f"libdevice.signbit({x}) if ({x}).dtype is tl.float32 else {x} < 0"

    @staticmethod
    def fmod(a, b):
        return f"libdevice.fmod({a}, {b})"

    @staticmethod
    def pow(a, b):
        return f"libdevice.pow({a}, {b})"

    @staticmethod
    def log(x):
        return f"tl_math.log({x})"

    @staticmethod
    def libdevice_log(x):
        return f"libdevice.log({x})"

    @staticmethod
    def isinf(x):
        return f"libdevice.isinf({x}).to(tl.int1)"

    @staticmethod
    def isnan(x):
        return f"libdevice.isnan({x}).to(tl.int1)"

    @staticmethod
    def round(x):
        return f"libdevice.nearbyint({x})"

    @staticmethod
    def floor(x):
        return f"libdevice.floor({x})"

    @staticmethod
    def floordiv(a, b):
        # See the comment in lowering.div_mode. a and b are integer type.
        # Similar to div_floor_kernel_cuda in pytorch core.
        # Notice that // in triton behaves as truncdiv instead of floordiv
        quot = f"{a} // {b}"
        rem = f"{a} % {b}"
        return f"tl.where(({a} < 0) != ({b} < 0), tl.where({rem} != 0, {quot} - 1, {quot}), {quot})"

    @staticmethod
    def sign(x):
        z = ops.constant(0, torch.int32)
        left = ops.to_dtype((ops.lt(z, x)), torch.int8)
        right = ops.to_dtype((ops.lt(x, z)), torch.int8)
        sub = ops.sub(left, right)
        return f"{sub}.to({x}.dtype)"

    @staticmethod
    def trunc(x):
        return f"libdevice.trunc({x})"

    @staticmethod
    def truncdiv(a, b):
        # See the comment in lowering.div_mode. a and b are integer type.
        # Notice that // in triton behaves as truncdiv instead of floordiv
        return f"{a} // {b}"

    @staticmethod
    def ceil(x):
        return f"libdevice.ceil({x})"


TritonOverrides._initialize_pointwise_overrides("triton")


# Use mypy to check protocol implemented correctly
def _typecheck_TritonOverrides(h: TritonOverrides) -> OpsHandler[str]:
    return h


class TritonKernelOverrides(TritonOverrides):
    """Map element-wise ops to Triton within a TritonKernel

    Unlike TritonOverrides, these assume the code is going to be inserted into
    the body of the main triton kernel and so it may use indexing and mask
    variables which are assumed to already be defined in the current scope.
    """

    @classmethod
    def constant(cls, value, dtype):
        # NOTE: Cannot use shape=[] as it's not supported by triton-rocm
        # We could use shape=[1] instead but starting with the correct
        # ndim avoids extra `tt.expand_dim` ops appearing in the triton IR.
        ndim = V.kernel.triton_tensor_ndim()
        shape = [1] * ndim
        return cls._shaped_constant(value, dtype, shape=shape)

    @classmethod
    def index_expr(cls, expr, dtype):
        indexing = V.kernel.indexing(expr, block_ptr=False)
        assert isinstance(indexing, IndexingOptions)
        var = V.kernel.cse.generate(
            V.kernel.compute, indexing.index_str, bounds=get_bounds_index_expr(expr)
        )

        if dtype not in {torch.int32, torch.int64}:
            var = V.kernel.cse.generate(V.kernel.compute, cls.to_dtype(var, dtype))
        var.mask_vars = indexing.mask_vars
        return var

    @staticmethod
    def masked(mask, body, other):
<<<<<<< HEAD
        if mask is not None and torch.version.hip is not None:
            mask = V.kernel.cse.generate(
                V.kernel.compute,
                f"{mask}.to(tl.int1)",
            )
        with V.kernel.mask_loads(mask) as new_mask:
=======
        nodes = body.graph.find_nodes(op="output")
        assert nodes, "graph for body does not contain an output"

        need_where = False
        for node in nodes:
            for arg in node.args:
                if arg.target != "load" or V.graph.is_unspec_arg(arg.args[0]):
                    need_where = True

        value = None if need_where else other
        with V.kernel.mask_loads(mask, value=value) as new_mask:
>>>>>>> c47b0610
            result = body()

        if need_where:
            # Remove once CSEVariables track the dtype
            if result.bounds.is_bool:
                other = bool(other)
            # Take dtype from result to prevent accidental promotion
            other = V.kernel.cse.generate(
                V.kernel.compute,
                f"tl.full({result}.shape, {constant_repr(other)}, {result}.dtype)",
                bounds=ValueRanges.wrap(other),
            )
            ret = ops.where(new_mask, result, other)
        else:
            ret = result

        ret.mask_vars.discard(new_mask)
        return ret

    @staticmethod
    def load_seed(name, offset):
        var = V.kernel.args.input(name)
        return (
            f"tl.load({var} + {V.kernel.args.seed_offset('load_seed_offset', offset)})"
        )

    @staticmethod
    def frexp(x):
        cache_key = f"frexp({x})"
        if cache_key in V.kernel.cse.cache:
            return V.kernel.cse.cache[cache_key]

        mantissa = V.kernel.cse.newvar()
        exponent = V.kernel.cse.newvar()
        V.kernel.compute.writeline(
            f"{mantissa}, {exponent} = triton_helpers.frexp({x})"
        )
        V.kernel.cse.cache[cache_key] = (mantissa, exponent)
        return (mantissa, exponent)


# Use mypy to check protocol implemented correctly
def _typecheck_TritonKernelOverrides(h: TritonKernelOverrides) -> OpsHandler[str]:
    return h


class HelperFunctions:
    """An ordered set of helper functions."""

    _templates_seen: Dict[str, str]  # Template code to function name
    finalized_helpers: List[str]

    def __init__(self):
        self._templates_seen = {}
        self.finalized_helpers = []

    def add(self, template_code: str, *, base_name="_triton_helper_fn") -> str:
        """This accepts a function definition with the function name
        left as a format specifier e.g.

            @triton.jit
            def {name}(arg0, arg1):
                return arg0 + arg1

        We add the templated code to the function set and return the name
        assigned to that function.

        """
        existing_name = self._templates_seen.get(template_code)
        if existing_name is not None:
            # Don't duplicate existing helpers
            return existing_name

        name = f"{base_name}{len(self.finalized_helpers)}"
        self._templates_seen[template_code] = name
        self.finalized_helpers.append(template_code.format(name=name))
        return name

    def __iter__(self):
        return iter(self.finalized_helpers)

    def __getitem__(self, idx):
        return self.finalized_helpers[idx]


class TritonKernel(SIMDKernel):
    overrides = TritonKernelOverrides  # type: ignore[assignment]
    helper_functions: HelperFunctions
    kexpr: Callable[[sympy.Expr], str] = texpr
    allow_block_ptr = True

    def __init__(
        self,
        *groups,
        index_dtype: str,
        mutations: Optional[Set[str]] = None,
        pid_cache=None,
        reduction_hint=ReductionHint.DEFAULT,
        min_elem_per_thread=0,
        disable_persistent_reduction=False,
    ):
        super().__init__(
            *groups,
            index_dtype=index_dtype,
            mutations=mutations,
            reduction_hint=reduction_hint,
            pid_cache=pid_cache,
            disable_persistent_reduction=disable_persistent_reduction,
        )
        self.suffix: IndentedBuffer = IndentedBuffer()  # type: ignore[assignment]
        self.outside_loop_vars: Set[Any] = set()
        self.min_elem_per_thread = min_elem_per_thread
        self.block_ptr_id = itertools.count()
        self.helper_functions = HelperFunctions()

        # A set of autotuning hints to pass as part of triton_meta
        self.autotune_hints: Set[AutotuneHint] = set()
        self.triton_meta: Optional[Dict[str, object]] = None

        self.codegen_range_tree()

    def codegen_range_tree(self):
        for tree in self.range_trees:
            # reduction indexing goes inside a loop
            if not tree.is_loop:
                self.iteration_ranges_codegen_header(tree, self.body)
        if self.inside_reduction and self.range_trees[-1].is_loop:
            # workaround for this issue:
            # https://gist.github.com/jansel/6527126f781559095c5531f98a4235a7
            self.body.writeline(
                f"rbase = {self.iteration_ranges_ranges_code(self.range_trees[-1])}"
            )

    def need_numel_args(self):
        r"""
        Indicate whether we need provide numel as arguments for the generated
        kernel calls in the benchmark.

        Should be true for pointwise/reduction kernels but false for triton
        matmul kernels.
        """
        return True

    def should_use_persistent_reduction(self) -> bool:
        """
        Heuristic to set self.persistent_reduction and add guards
        if needed.
        """
        if not (self.inside_reduction and config.triton.persistent_reductions):
            return False
        threshold = {
            ReductionHint.INNER: 1024,
        }.get(self.reduction_hint, 64)

        # If multi_kernel is enabled, we do more aggressive persistent reduction.
        # This may result in some persistent reductions slower than the
        # corresponding non-persistent reductions. MultiKernel will do benchmarking
        # to pick the faster one.
        if config.triton.multi_kernel:
            threshold *= 16
        last_numel = self.numels[-1]
        return V.graph.sizevars.statically_known_leq(last_numel, threshold)  # type: ignore[arg-types]

    def want_no_x_dim(self):
        return (
            self.reduction_hint == ReductionHint.INNER
            and self.persistent_reduction
            and len(self.numels) == 2
            and V.graph.sizevars.statically_known_geq(self.numels[-1], 256)  # type: ignore[arg-types]
        )

    @property
    def assert_function(self) -> str:
        return "tl.device_assert"

    def indexing(
        self,
        index: sympy.Expr,
        *,
        copy_shape=None,
        dense_indexing=False,
        override_mask=None,
        block_ptr=False,
    ):
        """
        Compute the index and mask to pass to tl.load() or tl.store()
        """
        index = self.prepare_indexing(index)
        index_vars = index.free_symbols
        has_rindex = False

        mask_vars: Set[str] = set()
        for var in index_vars:
            assert isinstance(var, sympy.Symbol)
            has_rindex = has_rindex or symbol_is_type(var, SymT.RINDEX)
            if override_mask:
                pass
            elif symbol_is_type(var, SymT.TMP):
                # indirect indexing
                cse_var = self.cse.varname_map[var.name]
                mask_vars.update(cse_var.mask_vars)
            elif symbol_is_type(
                var,
                (
                    SymT.UNBACKED_INT,
                    SymT.SIZE,
                    SymT.PRECOMPUTED_SIZE,
                    SymT.INDEX,
                    SymT.FLOAT,
                    SymT.UNBACKED_FLOAT,
                ),
            ):
                pass
            else:
                # var is one of xN, yN or rN
                assert symbol_is_type(
                    var, (SymT.RINDEX, SymT.XBLOCK, SymT.YBLOCK)
                ), var.name
                mask_vars.add(f"{var.name[0]}mask")

        need_dense = (
            config.triton.dense_indexing
            or dense_indexing
            or self._load_mask is not None
        ) and index != 0

        have_dense = True
        have_loop_vars = False
        dense_mask_vars = set()

        for tree in self.active_range_trees():
            if index_vars.intersection(tree.var_list):
                have_loop_vars = True
            else:
                have_dense = False
            dense_mask_vars.add(f"{tree.prefix}mask")

        if (
            block_ptr
            and self.allow_block_ptr
            and config.triton.use_block_ptr
            and not override_mask
            and not self._load_mask
            and len(mask_vars - dense_mask_vars) == 0
            and not self.is_indirect_indexing(index)
            and have_loop_vars
            # workaround https://github.com/openai/triton/issues/2821
            and self.index_dtype == "tl.int32"
        ):
            index_relative_to_xyr_index = sympy_subs(
                index, {v: t.expr for v, t in self.range_tree_nodes.items()}
            )
            range_trees = self.active_range_trees(reorder=True)
            symbols = [t.symbol() for t in range_trees]
            strides = [sympy.Wild(f"stride_{s}", exclude=symbols) for s in symbols]
            offset = sympy.Wild("_offset", exclude=symbols)
            m = index_relative_to_xyr_index.match(sympy_dot(symbols, strides) + offset)
            # TODO(jansel): it is sometimes possible to do higher dimensional block_ptrs with
            #               a tl.reshape the correct block.  We will miss these cases today.
            if m:
                self.filter_masks(mask_vars)
                from .triton import BlockPtrOptions

                return BlockPtrOptions.create(
                    [m[s] for s in strides],
                    m[offset],
                    range_trees,
                    mask_vars,  # type: ignore[arg-type]
                )

        expand_str = None
        index_str = self.index_to_str(index)
        if isinstance(index, sympy.Integer):
            expand_str = f"{copy_shape}.shape" if copy_shape else self.dense_size_str()
            index_str = f"tl.full({expand_str}, {index_str}, tl.int32)"
            return IndexingOptions(
                index_str, set(), "None", expand_str, has_rindex, index
            )

        if need_dense and not have_dense:
            expand_str = f"{copy_shape}.shape" if copy_shape else self.dense_size_str()
            index_str = f"tl.broadcast_to({index_str}, {expand_str})"
            mask_vars = dense_mask_vars
        elif not have_loop_vars and copy_shape:
            index_str = f"tl.broadcast_to({index_str}, {copy_shape}.shape)"
            mask_vars = dense_mask_vars

        if override_mask:
            mask_vars = {override_mask}

        if self._load_mask:
            mask_vars.add(self._load_mask)

        self.filter_masks(mask_vars)

        mask_str = " & ".join(sorted(map(str, mask_vars))) if mask_vars else "None"
        return IndexingOptions(index_str, mask_vars, mask_str, expand_str, has_rindex, index)  # type: ignore[arg-type]

    def codegen_block_ptr(
        self, name: str, var: str, indexing: BlockPtrOptions, other=""
    ) -> Tuple[str, Optional[DeferredLine], str]:
        advance_block_ptr = None
        check = indexing.boundary_check()
        if not check:
            # workaround https://github.com/openai/triton/issues/2813
            other = ""
        elif other:
            assert other == ", other=0.0"
            other = f", boundary_check={check!r}, padding_option='zero'"
        else:
            other = f", boundary_check={check!r}"
        if (
            self.inside_reduction
            and self.range_trees[-1].is_loop
            and indexing.has_rindex()
        ):
            block_ptr = f"block_ptr{next(self.block_ptr_id)}"
            self.body.writeline(
                DeferredLine(
                    name, f"{block_ptr} = {indexing.format(var, roffset=False)}"
                )
            )
            advance_block_ptr = DeferredLine(
                name,
                f"{block_ptr} = tl.advance({block_ptr}, {indexing.advance_roffset()})",
            )
        else:
            block_ptr = indexing.format(var)
        return block_ptr, advance_block_ptr, other

    def codegen_block_ptr_store_line(self, name, indexing, block_ptr, value, other=""):
        # broadcasting is not implicit for block_ptrs
        value = (
            f"tl.broadcast_to({value}, {self.index_to_str(indexing.reshape_suffix)})"
        )
        # drop any extra size=1 dimensions
        value = triton_reshape(value, indexing.reshape_suffix, indexing.block_shape)
        # workaround https://github.com/openai/triton/issues/2814
        value = f"{value}.to({triton_store_type(V.graph.get_dtype(name))})"
        return f"tl.store({block_ptr}, {value}{other})"

    def check_bounds(
        self,
        expr: sympy.Expr,
        size: sympy.Expr,
        lower: bool,
        upper: bool,
    ):
        if not (lower or upper):
            return

        assert isinstance(expr, sympy.Expr)
        indexing = self.indexing(expr, block_ptr=False)
        assert isinstance(indexing, IndexingOptions)

        index_str = indexing.index_str
        mask_str = indexing.mask_str if indexing.has_mask() else None
        size_str = V.kernel.sexpr(self.rename_indexing(size)) if upper else None

        # expr is already wrapped
        line = self.indirect_assert(
            index_str, "0" if lower else None, size_str, mask_str
        )

        indirect = self.is_indirect_indexing(expr) or any(
            isinstance(m, TritonCSEVariable) for m in indexing.mask_vars
        )
        buffer = self.get_load_buffer(indexing)
        self.cse.generate(buffer, line, assignment=False)

    def get_load_buffer(self, indexing):
        if indexing.has_indirect() or indexing.has_tmpmask():
            # Masked loads must come after the mask is computed
            return self.compute
        elif (
            self.inside_reduction
            and self.range_trees[-1].is_loop
            and not indexing.has_rindex()
        ):
            # can lift a common load outside of reduction loop
            # One exception is when this is an indirect_load.
            return self.body
        else:
            return self.loads

    def load(self, name: str, index: sympy.Expr):
        var = self.args.input(name)
        indirect_indexing = self.is_indirect_indexing(index)
        original_index = index
        indexing = self.indexing(index, block_ptr=True)
        has_rindex = indexing.has_rindex()
        has_tmpmask = indexing.has_tmpmask()

        # Keep the variable in cache if were going to reuse it. Equiv., if any of the following hold
        #  1) We are doing broadcasting
        #  2) It is a non-coalesced load. The intuition is that if it's
        #  non-coalesced, we will likely load each element multiple times in
        #  practice.
        #  3) It will be used later and it won't be CSE'd. Equiv., if all the following hold
        #   3.1) We are in a reduction loop
        #   3.2) Its not its last use
        #   3.3) This load will not be lifted to the body
        #
        is_coalesced = any(
            i == 1 for i in self.get_strides_of_load(original_index).values()
        )
        if self.is_broadcasted(original_index):
            ep = ", eviction_policy='evict_last'"
        elif not is_coalesced:
            ep = ", eviction_policy='evict_last'"
        elif self.inside_reduction and self.range_trees[-1].is_loop:
            if name in self.args.inplace_buffers:
                names = set(self.args.inplace_buffers[name].other_names)
            else:
                names = {name}
            last_use = len(names & self.last_usage) > 0
            evict_last = not last_use and (has_rindex or indirect_indexing)
            if evict_last:
                ep = ", eviction_policy='evict_last'"
            else:
                ep = ", eviction_policy='evict_first'"
        else:
            ep = ""

        if (has_tmpmask or has_rindex) and indexing.has_mask():
            if self._load_other:
                other = f", other={constant_repr(self._load_other)}"
            else:
                other = ", other=0.0"
        else:
            other = ""

        advance_block_ptr = None
        append_broadcast = None
        if V.graph.is_unspec_arg(name):
            line = var
        else:
            if isinstance(indexing, BlockPtrOptions):
                block_ptr, advance_block_ptr, other = self.codegen_block_ptr(
                    name, var, indexing, other
                )
                line = f"tl.load({block_ptr}{other}{ep})"
                # add needed size=1 dimensions
                line = triton_reshape(
                    line, indexing.block_shape, indexing.reshape_suffix
                )
            elif isinstance(original_index, sympy.Integer):
                line = f"tl.load({var} + ({original_index}))"
                append_broadcast = indexing.expand_str
            else:
                line = f"tl.load({var} + ({indexing.index_str}), {indexing.mask_str}{ep}{other})"

            dtype = V.graph.get_dtype(name)
            if dtype in (torch.float16, torch.bfloat16):
                line += ".to(tl.float32)"
            if dtype == torch.bool and torch.version.hip is None:
                # Workaround for https://github.com/openai/triton/issues/2151
                # tl.load returns int8 when loading from pointer to int1
                # NOTE: Currently causes hangs on bool UTs for ROCm
                line += ".to(tl.int1)"

        load_buffer = self.get_load_buffer(indexing)
        result_var = self.cse.generate(load_buffer, line)
        assert isinstance(result_var, TritonCSEVariable)
        result_var.mask_vars = indexing.mask_vars  # type: ignore[assignment]

        if append_broadcast:
            line = f"tl.broadcast_to({result_var}, {append_broadcast})"
            result_var = self.cse.generate(load_buffer, line)

        if advance_block_ptr:
            load_buffer.writeline(advance_block_ptr)

        if not self.inside_reduction or (not indexing.has_rmask() and not has_rindex):
            self.outside_loop_vars.add(result_var)

        return result_var

    def store(
        self, name: str, index: sympy.Expr, value: CSEVariable, mode: StoreMode = None
    ) -> None:
        var = self.args.output(name)
        original_index = index
        indexing = self.indexing(index, dense_indexing=True, block_ptr=mode is None)

        # Guard against write-after-read corruption in triton.
        # See # https://github.com/openai/triton/issues/1615
        # This triton bug means that a load which is broadcasted over multiple
        # warps may see the result of a store that happens later in the triton
        # program. The workaround is to add a barrier before storing, which
        # enforces that all warps have already read the data.
        is_inplace = name in self.args.inplace_buffers
        is_broadcasted = self.is_broadcasted(original_index)
        if is_inplace and is_broadcasted:
            self.stores.writeline(DeferredLine(name, "tl.debug_barrier()"))

        advance_block_ptr = None
        if isinstance(indexing, BlockPtrOptions):
            block_ptr, advance_block_ptr, other = self.codegen_block_ptr(
                name, var, indexing
            )
            # block_ptr stores don't do implicit casting
            line = self.codegen_block_ptr_store_line(
                name, indexing, block_ptr, value, other
            )
        elif mode is None:
            line = f"tl.store({var} + ({indexing.index_str}), {value}, {indexing.mask_str})"
        elif mode == "atomic_add":
            line = f"tl.atomic_add({var} + ({indexing.index_str}), {value}, {indexing.mask_str})"
        else:
            raise NotImplementedError(f"store mode={mode}")
        self.stores.writeline(DeferredLine(name, line))
        if advance_block_ptr:
            self.stores.writeline(advance_block_ptr)

        if not self.inside_reduction:
            self.outside_loop_vars.add(value)

    def bucketize(
        self,
        values: CSEVariable,
        offsets_name: str,
        offsets_size: sympy.Expr,
        indexing_dtype: torch.dtype,
        right: bool,
    ) -> CSEVariable:
        """
        See [Note: Inductor bucketize op]
        """

        # Triton performance for bucketize_binary_search is much better when the number
        # of threads equals the number of elements.
        # If we're trying to use a bucketize kernel, we should make sure that an
        # autotuning config with num_elements_per_warp=32 exists.
        self.autotune_hints.add(AutotuneHint.ELEMENTS_PER_WARP_32)

        offsets_ptr = self.args.input(offsets_name)
        block_size = self.dense_size_str()
        offsets_size_str = self.index_to_str(offsets_size)

        if indexing_dtype == torch.int32:
            triton_dtype = "tl.int32"
        elif indexing_dtype == torch.int64:
            triton_dtype = "tl.int64"
        else:
            raise NotImplementedError(
                "Bucketize only supports indexing with int32 and int64"
            )

        result = self.cse.generate(
            self.compute,
            f"triton_helpers.bucketize_binary_search({values}, {offsets_ptr}, {triton_dtype}, {right}, {offsets_size_str}, {block_size})",  # noqa: B950 line too long
        )

        return result

    def reduction_resize(self, value):
        ndims = self.triton_tensor_ndim()
        if ndims == 1:
            return f"triton_helpers.promote_to_tensor({value})"

        sizes = [":"] * ndims
        sizes[-1] = "None"
        return f"{value}[{', '.join(sizes)}]"

    def reduction(
        self,
        dtype: torch.dtype,
        src_dtype: torch.dtype,
        reduction_type: ReductionType,
        value: Union[CSEVariable, Tuple[CSEVariable, ...]],
    ) -> Union[CSEVariable, Tuple[CSEVariable, ...]]:
        assert self.inside_reduction
        masks = {f"{tree.prefix}mask" for tree in self.range_trees}
        self.filter_masks(masks)
        masks = sorted(masks)
        if self._load_mask:
            masks.append(self._load_mask)
        reduction_range_prefix = self.range_trees[-1].prefix

        # Say we have
        #     tmp0 = ops.constant(1, torch.int64)
        #     tmp1 = ops.reduction(torch.int64, torch.int64, "sum", tmp0)
        # tmp0 in the triton code is either a scalar, or single-element tensor
        # so if we emit tl.sum directly, it will only give 1 instead of RBLOCK * 1
        # To avoid this, we broadcast to the expected shape first.
        dense_size_str = self.dense_size_str()
        value = self._map_tuple_or_scalar(
            lambda v: self.cse.generate(
                self.compute, f"tl.broadcast_to({v}, {dense_size_str})"
            ),
            value,
        )

        dim: int
        root_op: str

        def final_reduction(value):
            use_helper = reduction_type in {"any", "max", "min", "prod"}
            module = "triton_helpers" if use_helper else "tl"
            if reduction_type in {"max", "min"}:
                return self.reduction_resize(
                    f"{module}.{reduction_type}2({value}, {dim})"
                )
            return self.reduction_resize(f"{module}.{reduction_type}({value}, {dim})")

        def final_argreduce(buffer, result_var, value, index):
            buffer.splice(
                f"""\
                _, {result_var}_tmp = triton_helpers.{root_op}_with_index({value}, {index}, {dim})
                {result_var} = {self.reduction_resize(f'{result_var}_tmp')}
                """
            )

        cache_key = (src_dtype, reduction_type, value)
        if cache_key in self.cse.reduction_cache:
            return self.cse.reduction_cache[cache_key]

        dim = self.triton_tensor_ndim() - 1
        acc_type = triton_acc_type(src_dtype)
        result_var: Any = self.cse.newvar()
        result_var.mask_vars = {var for var in masks if var[0] != "r"}
        cond = " & ".join(masks)

        def where_cond(tval, fval):
            if not cond:
                return tval
            return TritonKernelOverrides.where(cond, tval, fval)

        if self.persistent_reduction:
            default = ir.Reduction.default_value(reduction_type, src_dtype)
            default = self._map_tuple_or_scalar(constant_repr, default)

            def _mask_value(value, default):
                return self.cse.generate(self.compute, where_cond(value, default))

            if isinstance(value, tuple):
                masked_value = [_mask_value(v, d) for v, d in zip(value, default)]
            else:
                masked_value = _mask_value(value, default)

            if reduction_type in {"argmax", "argmin"}:
                accumulator_index = str(
                    self.cse.generate(
                        self.compute,
                        f"tl.broadcast_to({reduction_range_prefix}index, {masked_value}.shape)",
                    )
                )
                root_op = {"argmax": "max", "argmin": "min"}[reduction_type]
                final_argreduce(
                    self.compute, result_var, masked_value, accumulator_index
                )
            elif reduction_type == "welford_reduce":
                # For persistent reductions, don't bother with
                # welford's algorithm since it uses more registers, and
                # taking two reductions doesn't increase memory usage.
                result_var = self.welford_reduce_fallback(dtype, value)
            elif reduction_type == "welford_combine":
                mean, m2, weight = masked_value
                welford = f"triton_helpers.welford({mean}, {m2}, {weight}, {dim})"
                mean, m2, weight = (self.cse.newvar() for _ in range(3))
                self.compute.writeline(f"{mean}, {m2}, {weight} = {welford}")

                result_var = tuple(
                    self.cse.generate(self.compute, self.reduction_resize(var_name))
                    for var_name in (mean, m2, weight)
                )
            else:
                result_var = self.cse.generate(
                    self.compute, final_reduction(masked_value)
                )
        else:
            accumulator = f"_{result_var}"
            default = ir.Reduction.default_accumulator(reduction_type, src_dtype)
            default = self._map_tuple_or_scalar(constant_repr, default)
            if not isinstance(default, tuple):
                self.body.writeline(
                    f"{accumulator} = tl.full({self.dense_size_str()}, {default}, {acc_type})"
                )

            if reduction_type in {"argmax", "argmin"}:
                accumulator_index = f"_{result_var}_index"
                long_max = torch.iinfo(torch.int64).max
                self.body.writeline(
                    f"{accumulator_index} = tl.full({self.dense_size_str()}, {long_max}, tl.int64)"
                )
                root_op = {"argmax": "max", "argmin": "min"}[reduction_type]

                self.compute.splice(
                    f"""\
                {accumulator}_next, {accumulator_index}_next = triton_helpers.{root_op}imum_with_index(
                    {accumulator}, {accumulator_index}, {value}, {reduction_range_prefix}index
                )
                {accumulator} = {where_cond(f'{accumulator}_next', accumulator)}
                {accumulator_index} = {where_cond(f'{accumulator_index}_next', accumulator_index)}
                """
                )
                final_argreduce(self.suffix, result_var, accumulator, accumulator_index)
            elif is_welford_reduction(reduction_type):
                accumulator = f"{result_var}_mean"
                accumulator_m2 = f"{result_var}_m2"
                accumulator_weight = f"{result_var}_weight"
                self.body.writeline(
                    f"{accumulator} = tl.zeros({self.dense_size_str()}, {acc_type})"
                )
                self.body.writeline(
                    f"{accumulator_m2} = tl.zeros({self.dense_size_str()}, {acc_type})"
                )
                self.body.writeline(
                    f"{accumulator_weight} = tl.zeros({self.dense_size_str()}, {acc_type})"
                )

                if reduction_type == "welford_combine":
                    mean, m2, weight = value
                    self.compute.splice(
                        f"""\
                    {accumulator}_next, {accumulator_m2}_next, {accumulator_weight}_next = triton_helpers.welford_combine(
                        {accumulator}, {accumulator_m2}, {accumulator_weight},
                        {mean}, {m2}, {weight}
                    )
                    """
                    )
                else:
                    assert reduction_type == "welford_reduce"
                    self.compute.splice(
                        f"""\
                    {accumulator}_next, {accumulator_m2}_next, {accumulator_weight}_next = triton_helpers.welford_reduce(
                        {value}, {accumulator}, {accumulator_m2}, {accumulator_weight}, roffset == 0
                    )
                    """
                    )

                self.compute.splice(
                    f"""\
                {accumulator} = {where_cond(f'{accumulator}_next', accumulator)}
                {accumulator_m2} = {where_cond(f'{accumulator_m2}_next', accumulator_m2)}
                {accumulator_weight} = {where_cond(f'{accumulator_weight}_next', accumulator_weight)}
                """
                )

                result_mean = result_var
                result_m2 = self.cse.newvar()
                result_weight = self.cse.newvar()
                self.suffix.splice(
                    f"""\
                {result_mean}_tmp, {result_m2}_tmp, {result_weight}_tmp = triton_helpers.welford(
                    {accumulator}, {accumulator_m2}, {accumulator_weight}, {dim}
                )
                {result_mean} = {self.reduction_resize(f'{result_mean}_tmp')}
                {result_m2} = {self.reduction_resize(f'{result_m2}_tmp')}
                {result_weight} = {self.reduction_resize(f'{result_weight}_tmp')}
                """
                )
                result_var = result_mean, result_m2, result_weight
            else:
                combine_fn = ir.get_reduction_combine_fn(reduction_type, src_dtype)
                updated = combine_fn(accumulator, value)
                self.compute.writeline(
                    f"{accumulator} = {where_cond(updated, accumulator)}"
                )

                if src_dtype == torch.bool:
                    # This is only really used for aten.any. It changes the
                    # final reduction of a non-persistent reduction from
                    #     tmp5 = triton_helpers.max(_tmp5, 1)[:, None]
                    # to
                    #     tmp5 = triton_helpers.max(_tmp5.to(tl.int8), 1)[:, None].to(tl.int1)
                    # which is needed because tl.reduce doesn't support tl.int1
                    accumulator = f"{accumulator}.to(tl.int8)"
                    result_type = triton_compute_type(dtype)
                    self.suffix.writeline(
                        f"{result_var} = {final_reduction(accumulator)}.to({result_type})"
                    )
                else:
                    self.suffix.writeline(
                        f"{result_var} = {final_reduction(accumulator)}"
                    )

        self.cse.reduction_cache[cache_key] = result_var

        if isinstance(result_var, tuple):
            assert all(isinstance(x, TritonCSEVariable) for x in result_var)
            self.outside_loop_vars |= set(result_var)
        else:
            assert isinstance(result_var, TritonCSEVariable)
            self.outside_loop_vars.add(result_var)

        return result_var

    def store_reduction(self, name: str, index: sympy.Expr, value: CSEVariable):
        assert self.inside_reduction
        self.inside_reduction = False
        indexing = self.indexing(index, block_ptr=True)
        self.inside_reduction = True
        var = self.args.output(name)

        if isinstance(indexing, BlockPtrOptions):
            self.suffix.writeline(
                DeferredLine(
                    name,
                    self.codegen_block_ptr_store_line(
                        name,
                        indexing,
                        indexing.format(var),
                        value,
                        f", boundary_check={indexing.boundary_check()!r}",
                    ),
                )
            )
        else:
            assert isinstance(indexing, IndexingOptions)
            self.suffix.writeline(
                DeferredLine(
                    name,
                    f"tl.store({var} + ({indexing.index_str}), {value}, {indexing.mask_str})",
                )
            )

    def _lift_helper(self, fn, num_args) -> str:
        # Lift IR function for scan operations into a triton function
        # in the global namespace
        helper = IndentedBuffer()
        helper.writeline("@triton.jit")
        args = [tuple(f"arg{i}_{n}" for n in range(num_args)) for i in range(2)]
        signature = ", ".join(itertools.chain.from_iterable(args))
        helper.writeline(f"def {{name}}({signature}):")

        cse = CSE(prefix="", suffix="")
        overrides = TritonOverrides(V.MockHandler())

        # Build a name that changes depending on fn to workaround a triton bug
        # where the combine_fn to reduce and scan is not hashed, and so different
        # scan ops may collide in the triton cache.
        # This is fixed with the latest triton pin, but not the triton-rocm pin.
        helper_name = "_triton_helper_fn"

        class CSEProxy:
            def __getattr__(self, name: str) -> Callable[..., CSEVariable]:
                def inner(*args, **kwargs):
                    nonlocal helper_name
                    helper_name += f"_{name}"
                    return cse.generate(
                        helper,
                        getattr(overrides, name)(*args, **kwargs),
                    )

                return inner

        with helper.indent(), V.set_ops_handler(CSEProxy()):
            outputs = fn(*args)
            outputs = ", ".join(str(output) for output in outputs)
            helper.writeline(f"return {outputs}")

        return self.helper_functions.add(helper.getvalue(), base_name=helper_name)

    def scan(
        self,
        dtypes: Tuple[torch.dtype, ...],
        combine_fn: Callable[
            [Tuple[CSEVariable, ...], Tuple[CSEVariable, ...]], Tuple[CSEVariable, ...]
        ],
        values: Tuple[CSEVariable, ...],
    ) -> Tuple[CSEVariable, ...]:
        assert self.inside_reduction
        masks = {f"{tree.prefix}mask" for tree in self.range_trees}
        self.filter_masks(masks)
        masks = sorted(masks)
        assert not self._load_mask, "ops.scan not supported inside ops.masked"
        reduction_range_prefix = self.range_trees[-1].prefix

        broadcasted_values = []
        accumulators = []

        cse_compute = functools.partial(self.cse.generate, self.compute)
        combine_helper_fn = self._lift_helper(combine_fn, len(values))
        dim = self.triton_tensor_ndim() - 1

        for value, dtype in zip(values, dtypes):
            acc_type = triton_acc_type(dtype)
            cond = " & ".join(masks)

            value_dtype = self.cse.generate(
                self.compute,
                f"{value}.to({triton_compute_type(dtype)})",
            )
            value = self.cse.generate(
                self.compute,
                f"tl.broadcast_to({value_dtype}, {self.dense_size_str()})",
            )
            broadcasted_values.append(value)

            acc_type = triton_acc_type(dtype)
            cond = " & ".join(masks)

            if not self.persistent_reduction:
                accumulator = self.cse.newvar()
                reduced_size = self.dense_size_list()
                reduced_size[-1] = "1"
                reduced_size = f"[{', '.join(reduced_size)}]"

                default = "float('nan')" if dtype.is_floating_point else "-1"
                self.body.writeline(
                    f"{accumulator} = tl.full({reduced_size}, {default}, {acc_type})"
                )

                accumulators.append(accumulator)

        def csv(values):
            return " ".join(f"{value}," for value in values)

        def cse_multiple(line, n, masks):
            cache_keys = [f"{line}, {i}, {masks}" for i in range(n)]
            if all(cache_key in self.cse.cache for cache_key in cache_keys):
                return [self.cse.cache[cache_key] for cache_key in cache_keys]
            result_vars = [self.cse.newvar() for _ in range(n)]
            self.compute.writeline(
                f"{csv(result_vars)} = {line}",
            )
            for result_var, cache_key in zip(result_vars, cache_keys):
                if masks:
                    result_var.mask_vars = masks  # type: ignore[attr-defined]
                self.cse.cache[cache_key] = result_var
            return tuple(result_vars)

        partial_scan_vars = cse_multiple(
            f"tl.associative_scan(({csv(broadcasted_values)}), {dim}, {combine_helper_fn})",
            len(values),
            masks,
        )

        if not self.persistent_reduction:

            def sum_fn(a, b):
                return [ops.add(ai, bi) for ai, bi in zip(a, b)]

            sum_helper_fn = self._lift_helper(sum_fn, len(values))
            pre_reduce_vars = ", ".join(
                f"{scan_var} * (rbase == (RBLOCK - 1))"
                for scan_var in partial_scan_vars
            )
            # tl.reduce doesn't work for non-commutative operators, so instead
            # of repeating the scan op as a reduction, we use sum to select the
            # last scan value
            partial_reduce_vars = cse_multiple(
                f"tl.reduce(({pre_reduce_vars}), -1, {sum_helper_fn}, keep_dims=True)",
                len(values),
                masks,
            )
            accs_next = combine_fn(tuple(accumulators), partial_reduce_vars)
            full_scan_vars = combine_fn(tuple(accumulators), partial_scan_vars)
            result_vars = [
                cse_compute(f"tl.where(roffset > 0, {full_scan}, {partial_scan})")
                for full_scan, partial_scan in zip(full_scan_vars, partial_scan_vars)
            ]
            for acc_next, accumulator, partial_reduce in zip(
                accs_next, accumulators, partial_reduce_vars
            ):
                self.compute.writeline(
                    f"{accumulator} = tl.where(roffset > 0, {acc_next}, {partial_reduce})"
                )
        else:
            result_vars = partial_scan_vars

        for result_var in result_vars:
            result_var.mask_vars = masks  # type: ignore[attr-defined]

        return tuple(result_vars)

    def codegen_body(self):
        """
        Concat output code from index_code, loads, compute, stores,
        suffix into self.body.

        For pointwise kernels, this is called just once at the end.

        For reduction kernels, this generates a loop over the reduction
        axis.
        """
        if not (
            self.indexing_code
            or self.loads
            or self.stores
            or self.compute
            or self.suffix
        ):
            return

        if self.inside_reduction and self.range_trees[-1].is_loop:
            self.body.writeline("for roffset in range(0, rnumel, RBLOCK):")
            with self.body.indent():
                # last range tree is always reduction
                self.iteration_ranges_codegen_header(self.range_trees[-1], self.body)
                self.body.splice(self.indexing_code)
                self.body.splice(self.loads)
                self.body.splice(self.compute)
                self.body.splice(self.stores)

            # invalidate any caches that came from inside the reduction loop
            self.cse.invalidate(self.outside_loop_vars)
            self.range_trees[-1].cache_clear()
        else:
            self.body.splice(self.indexing_code)
            self.body.splice(self.loads)
            self.body.splice(self.compute)
            self.body.splice(self.stores)
        self.body.splice(self.suffix)
        self.indexing_code.clear()
        self.loads.clear()
        self.compute.clear()
        self.stores.clear()
        self.suffix.clear()

    def codegen_kernel_benchmark(self, num_gb, grid=None):
        result = IndentedBuffer()
        argdefs, call_args, signature, _ = self.args.python_argdefs()

        result.writelines(["", "", "def get_args():"])
        with result.indent():
            name_cnt = itertools.count()
            var_names = []
            for arg_name, arg_sig in zip(call_args, signature):
                var_name = f"arg_{next(name_cnt)}"
                buf = V.graph.get_buffer(arg_name)
                if buf:
                    result.writeline(
                        f"{var_name} = rand_strided({V.graph.sizevars.size_hints(buf.get_size())}, {V.graph.sizevars.size_hints(buf.get_stride())}, device='{buf.get_device()}', dtype={buf.get_dtype()})"  # noqa: B950 line too long
                    )
                elif arg_name in V.graph.constants:
                    # note that random seed is put in V.graph.constants
                    const_tensor = V.graph.constants[arg_name]
                    result.writeline(
                        f"{var_name} = rand_strided({V.graph.sizevars.size_hints(const_tensor.size())}, {V.graph.sizevars.size_hints(const_tensor.stride())}, device='{const_tensor.device}', dtype={const_tensor.dtype})"  # type: ignore[arg-type]  # noqa: B950 line too long
                    )
                elif isinstance(arg_sig, SizeArg):
                    symval_hint = V.graph.sizevars.size_hint(arg_sig.expr)

                    # Force the seed_offset to be 0 so calls to the same kernel
                    # using different seed offset will have the same benchmark harness.
                    # We can dedup kernel definitions in this case.
                    if "seed_offset" in arg_sig.name:
                        symval_hint = 0
                    result.writeline(f"{var_name} = {symval_hint}")
                else:
                    raise KeyError(
                        f"Don't find the buffer or const tensor for {arg_name}"
                    )
                var_names.append(var_name)
            result.writeline(f"return {', '.join(var_names)},")

        result.writelines(["\n", "\n", "def call(args):"])
        if grid is None:
            grid = []
            extra_args = []
            extra_args_str = None
            for tree in self.active_range_trees():
                expr = pexpr(V.graph.sizevars.size_hint(tree.numel))
                extra_args.append(expr)
                if tree.prefix != "r":
                    grid.append(expr)
            if self.need_numel_args():
                extra_args_str = ", ".join(map(str, extra_args)) + ", "
            else:
                extra_args_str = ""
            grid_arg = f"{extra_args_str}grid=grid({', '.join(grid)})"
        else:
            grid_arg = f"grid={grid}"
        current_device = V.graph.scheduler.get_current_device_or_throw()
        index = current_device.index
        with result.indent():
            result.writeline(f"with {V.graph.device_ops.device_guard(index)}:")
            with result.indent():
                result.writeline(
                    V.graph.device_ops.set_device(index)
                )  # no-op to ensure context
                stream_name = f"stream{index}"
                result.writeline(f"{stream_name} = get_raw_stream({index})")
                result.writeline(
                    f"{str(Placeholder.KERNEL_NAME)}.run(*args, {grid_arg}, stream={stream_name})"
                )

        # benchmark all configs
        result.writelines(["\n", "\n", "def benchmark_all_configs(args):"])
        with result.indent():
            result.writeline(f"with {V.graph.device_ops.device_guard(index)}:")
            with result.indent():
                result.writeline(
                    V.graph.device_ops.set_device(index)
                )  # no-op to ensure context
                result.writeline(
                    f"return {str(Placeholder.KERNEL_NAME)}.benchmark_all_configs(*args, {grid_arg})"
                )

        result.writelines(["\n", "\n", "if __name__ == '__main__':"])
        with result.indent():
            result.writeline("from triton.testing import do_bench")
            result.writeline("")

            result.writeline("args = get_args()")
            result.writeline(
                "ms = do_bench(lambda: call(args), rep=40, fast_flush=True)"
            )
            result.writeline(f"num_gb = {num_gb}")
            result.writeline("gb_per_s = num_gb / (ms / 1e3)")
            result.writeline(
                'print(f"{ms:.3f}ms    {num_gb:.3f}GB    {gb_per_s:.2f}GB/s")'
            )

        return result

    def imports_for_benchmark_kernel(self):
        return textwrap.dedent(
            """
            from torch._dynamo.testing import rand_strided
            {}
            import torch
            from torch._inductor.runtime.triton_heuristics import grid, split_scan_grid
        """.format(
                V.graph.device_ops.import_get_raw_stream_as("get_raw_stream")
            )
        )

    def _get_heuristic(self):
        if self.persistent_reduction:
            assert self.inside_reduction
            return "persistent_reduction"
        elif self.inside_reduction:
            return "reduction"
        return "pointwise"

    @staticmethod
    def inductor_meta_common():
        inductor_meta = {
            "backend_hash": torch.utils._triton.triton_hash_with_backend(),
            "are_deterministic_algorithms_enabled": torch.are_deterministic_algorithms_enabled(),
            "assert_indirect_indexing": config.assert_indirect_indexing,
            "autotune_local_cache": config.autotune_local_cache,
            "autotune_pointwise": config.triton.autotune_pointwise,
            "autotune_remote_cache": config.autotune_remote_cache,
            "force_disable_caches": config.force_disable_caches,
            "dynamic_scale_rblock": config.dynamic_scale_rblock,
            "max_autotune": config.max_autotune,
            "max_autotune_pointwise": config.max_autotune_pointwise,
            "min_split_scan_rblock": config.triton.min_split_scan_rblock,
            "spill_threshold": config.triton.spill_threshold,
            "store_cubin": config.triton.store_cubin,
        }
        if torch.version.hip is not None:
            inductor_meta["is_hip"] = True
        if config.is_fbcode():
            inductor_meta["is_fbcode"] = True
        if config.profile_bandwidth:
            inductor_meta["profile_bandwidth"] = config.profile_bandwidth
            inductor_meta["profile_bandwidth_regex"] = config.profile_bandwidth_regex
            inductor_meta["profile_bandwidth_output"] = config.profile_bandwidth_output
        if config.coordinate_descent_tuning:
            inductor_meta[
                "coordinate_descent_tuning"
            ] = config.coordinate_descent_tuning
            inductor_meta[
                "coordinate_descent_search_radius"
            ] = config.coordinate_descent_search_radius
            inductor_meta[
                "coordinate_descent_check_all_directions"
            ] = config.coordinate_descent_check_all_directions
        return inductor_meta

    def codegen_kernel(self, name=None):
        code = IndentedBuffer()

        size_hints = []
        for numel in self.numels:
            numel_hint = V.graph.sizevars.symbolic_hint(numel)
            if not isinstance(numel_hint, (int, sympy.Integer)):
                # This default heuristic hint was picked carefully: it is
                # large, to ensure that we don't shrink the block size (since
                # if you don't have many elements, it'd be wasteful to pick a
                # large block size).  Since we don't know how many elements we
                # might have, we should be OK with some inefficiency to make
                # sure we handle the large case well.  8192 is the largest
                # block size we support, so we pick that.
                #
                # If we have a better hint for unbacked SymInts (e.g., because
                # a user told us, or we are tracking upper bounds) we could
                # use that here.
                size_hint = 8192
            else:
                size_hint = next_power_of_2(int(numel_hint))
            size_hints.append(size_hint)

        if not self.inside_reduction:
            size_hints.pop()

        heuristics = self._get_heuristic()

        if name is None:
            code.splice(gen_common_triton_imports())

            if config.benchmark_kernel:
                code.splice(self.imports_for_benchmark_kernel())

        argdefs, _, signature, _ = self.args.python_argdefs()
        # maps actual expression to SizeArg if it is in sizevars replacements
        for i, arg in enumerate(signature):
            if isinstance(arg, SizeArg):
                # mypy is unhappy about the sympy.Expr
                # type for the key of the dict below
                symbol = cast(sympy.Symbol, arg.expr)
                if symbol in V.graph.sizevars.inv_precomputed_replacements:
                    signature[i] = SizeArg(
                        arg.name, V.graph.sizevars.inv_precomputed_replacements[symbol]
                    )

        mutated_args = set()
        for mutation in self.mutations:
            if mutation in self.args.input_buffers:
                mutated_args.add(self.args.input_buffers[mutation])
            if (
                mutation in self.args.inplace_buffers
                and mutation not in V.graph.removed_buffers
                and mutation not in self.removed_buffers
            ):
                mutated_args.add(self.args.inplace_buffers[mutation].inner_name)
            if mutation in self.args.output_buffers:
                mutated_args.add(self.args.output_buffers[mutation])
        mutated_args = sorted(mutated_args)

        triton_meta_signature = signature_to_meta(
            signature, size_dtype=self.index_dtype
        )
        triton_meta = {
            "signature": triton_meta_signature,
            "device": DeviceProperties.create(
                V.graph.scheduler.get_current_device_or_throw()
            ),
            "constants": {},
        }

        inductor_meta = {
            "autotune_hints": set(self.autotune_hints),
            "kernel_name": str(Placeholder.DESCRIPTIVE_NAME),
            "mutated_arg_names": mutated_args,
            "no_x_dim": self.no_x_dim,
            "num_load": self.num_load,
            "num_reduction": self.num_reduction,
            **self.inductor_meta_common(),
        }

        num_gb = None
        if config.benchmark_kernel or config.profile_bandwidth:
            num_gb = self.estimate_kernel_num_bytes() / 1e9
            inductor_meta["kernel_num_gb"] = num_gb

        for tree in self.active_range_trees():
            sizearg = SizeArg(f"{tree.prefix}numel", tree.numel)
            signature.append(sizearg)
            triton_meta_signature[len(argdefs)] = signature_of(
                sizearg, size_dtype=self.index_dtype
            )
            argdefs.append(f"{tree.prefix}numel")
            # constexpr version causes issues, see
            # https://github.com/pytorch/torchdynamo/pull/1362
            # triton_meta["constants"][len(argdefs)] = V.graph.sizevars.size_hint(
            #     tree.numel
            # )
            # argdefs.append(f"{tree.prefix}numel: tl.constexpr")
        triton_meta["configs"] = [config_of(signature)]

        # Triton compiler includes equal_to_1 args into constants even
        # when they are not constexpr. otherwise there may be a segfault
        # during launching the Inductor-compiled Triton kernel.
        # https://github.com/pytorch/pytorch/issues/120478#issuecomment-1962822307
        # https://github.com/openai/triton/blob/231efe9ed2d200be0f69a07c298e4342b08efe3d/python/triton/runtime/jit.py#L384
        for arg_num in triton_meta["configs"][0].equal_to_1:  # type: ignore[index]
            triton_meta["constants"][arg_num] = 1  # type: ignore[index]

        self.triton_meta = triton_meta

        for tree in self.range_trees:
            if tree.prefix == "r" and self.persistent_reduction:
                # RBLOCK for persistent_reduction is defined in codegen_static_numels
                continue
            if tree.tensor_dim is None:
                continue
            argdefs.append(f"{tree.prefix.upper()}BLOCK : tl.constexpr")

        self.codegen_body()

        for helper in self.helper_functions:
            code.writeline("")
            code.splice(helper)

        if self.inside_reduction:
            reduction_hint = self.reduction_hint
            heuristics_line = f"""
                @triton_heuristics.{heuristics}(
                    size_hints={size_hints!r},
                    reduction_hint={reduction_hint},
                    filename=__file__,
                    triton_meta={triton_meta!r},
                    inductor_meta={inductor_meta!r}
                )
                @triton.jit
            """
        else:
            tile_hint = ""
            if len(size_hints) == 2:
                if len(signature) == 4:  # input, output and 2 args
                    tile_hint = "tile_hint=TileHint.SQUARE,"
                else:
                    tile_hint = "tile_hint=TileHint.DEFAULT,"
            heuristics_line = f"""
                @triton_heuristics.{heuristics}(
                    size_hints={size_hints!r}, {tile_hint}
                    filename=__file__,
                    triton_meta={triton_meta!r},
                    inductor_meta={inductor_meta!r},
                    min_elem_per_thread={self.min_elem_per_thread}
                )
                @triton.jit
            """
        code.splice(heuristics_line)
        code.writeline(
            f"def {name or str(Placeholder.KERNEL_NAME)}({', '.join(argdefs)}):"
        )
        with code.indent():
            self.codegen_static_numels(code)
            for old, new in self.args.aliases():
                code.writeline(f"{old} = {new}")
            code.splice(self.body)

        if config.benchmark_kernel:
            code.splice(self.codegen_kernel_benchmark(num_gb))

        return code.getvalue()

    def _get_persistent_RBLOCK(self, rnumel):
        rnumel = V.graph.sizevars.simplify(rnumel)
        if isinstance(rnumel, (sympy.Integer, int)):
            val = int(rnumel)
            val = next_power_of_2(val)
        else:
            val = 128
            while not V.graph.sizevars.statically_known_leq(rnumel, val):
                assert val <= 16 * 1024, f"Failed to find static RBLOCK for {rnumel}"
                val *= 2
        return val

    def codegen_static_numels(self, code):
        """
        We get a small speedup from hard coding numels if they are static.

        This code stomps on the passed-in values by writing an constant to the top of the kernel.

        In a kernel like:
        def KERNEL_NAME(in_ptr0, in_ptr1, out_ptr2, xnumel, rnumel, XBLOCK : tl.constexpr, RBLOCK : tl.constexpr):

        We would add
        xnumel = 4096
        rnumel = 768

        After the signature, before the kernel code, if we decided to make these static. As its hardcoded, it becomes
        a better signal to triton on how to unroll and do some static indexing. So, it's not so much that downstream
        knows that its a static numel, as that you just plop a constant into the kernel.
        """
        for tree in self.range_trees:
            if tree.prefix != "r" or self.inside_reduction:
                simplified_tree_numel = V.graph.sizevars.simplify(tree.numel)
                if isinstance(simplified_tree_numel, (sympy.Integer, int)):
                    code.writeline(f"{tree.prefix}numel = {int(simplified_tree_numel)}")

            if tree.prefix == "r" and self.persistent_reduction:
                val = self._get_persistent_RBLOCK(tree.numel)
                code.writeline(f"RBLOCK: tl.constexpr = {val}")

            if tree.prefix == "x" and self.no_x_dim:
                code.writeline("XBLOCK: tl.constexpr = 1")

    def _get_grid_fn(self):
        return "grid"

    def add_numel_to_call_args_and_grid(self, name, call_args, arg_types, grid):
        # TODO(jansel): if there are constants, we shouldn't bother passing them as args
        for tree in self.range_trees:
            if isinstance(tree.numel, (sympy.Integer, sympy.Symbol)):
                expr = tree.numel
            else:
                expr = V.graph.wrapper_code.generate_numel_expr(name, tree)

            if tree.prefix != "r" or self.inside_reduction:
                call_args.append(expr)
                arg_types.append(type(expr))
            if tree.grid_dim is not None:
                grid.append(expr)

    def get_call_args(self):
        # arg_types is needed for cpp wrapper codegen
        _, call_args, _, arg_types = self.args.python_argdefs()
        # dynamo wraps unspec variable as 0d CPU tensor, need convert to scalar
        for i in range(len(call_args)):
            if V.graph.is_unspec_arg(call_args[i]):
                call_args[i] = call_args[i] + ".item()"

        return call_args, arg_types

    def call_kernel(self, name: str, node: Optional[IRNode] = None):
        wrapper = V.graph.wrapper_code
        call_args, arg_types = self.get_call_args()
        grid: List[Any] = []
        self.add_numel_to_call_args_and_grid(name, call_args, arg_types, grid)
        current_device = V.graph.scheduler.get_current_device_or_throw()

        if self.args.workspace_arg is not None:
            ws = self.args.workspace_arg
            wrapper.generate_workspace_allocation(
                ws.nbytes, current_device, ws.zero_fill
            )

        grid = wrapper.generate_default_grid(name, grid)
        wrapper.generate_kernel_call(
            name,
            call_args,
            grid,
            current_device.index,
            cuda=True,
            triton=True,
            arg_types=arg_types,
            grid_fn=self._get_grid_fn(),
            triton_meta=self.triton_meta,
        )

        if self.args.workspace_arg is not None:
            wrapper.writeline(wrapper.make_free_by_names(["workspace"]))

    def codegen_nan_check(self):
        wrapper = V.graph.wrapper_code
        _, call_args, arg_types, _ = self.args.python_argdefs()
        for arg, arg_type in zip(call_args, arg_types):
            if isinstance(arg_type, TensorArg):
                if V.graph.cpp_wrapper:
                    if config.abi_compatible:
                        wrapper.writeline(
                            f'AOTI_TORCH_ERROR_CODE_CHECK(aoti_torch_check_inf_and_nan("{arg}", {arg}));'
                        )
                    else:
                        wrapper.writeline(f'assert_inf_and_nan("{arg}", {arg});')
                else:
                    line = f"assert not {arg}.isnan().any().item()"
                    wrapper.writeline(line)
                    line = f"assert not {arg}.isinf().any().item()"
                    wrapper.writeline(line)

    def create_cse_var(self, *args, **kwargs):
        return TritonCSEVariable(*args, **kwargs)

    def codegen_iteration_ranges_entry(self, entry: IterationRangesEntry):
        line = f"{entry.name} = {self.kexpr(self.rename_indexing(entry.expr))}"
        if entry.root.is_loop:
            self.indexing_code.writeline(line)
        else:
            # lift non-reduction stores outside loop
            self.body.writeline(line)

    def iteration_ranges_ranges_code(self, entry):
        assert entry.tensor_dim is not None
        size = self.indexing_size_str(entry.tensor_dim)
        index_dtype = self.index_dtype
        convert = f".to({index_dtype})" if index_dtype != "tl.int32" else ""
        return f"tl.arange(0, {entry.prefix.upper()}BLOCK){size}{convert}"

    def iteration_ranges_scalar_code(self, entry, value):
        index_dtype = self.index_dtype
        ndim = self.triton_tensor_ndim()
        size = [1] * ndim
        return f"tl.full({size}, {value}, {index_dtype})"

    def iteration_ranges_get_pid(self, entry):
        assert entry.grid_dim is not None
        key = f"tl.program_id({entry.grid_dim})"
        # y_grid has a limit, so express it in terms of y and z in case of overflow.
        # z grid is only exercised when max_tiles == 3 (off by default).
        if (
            entry.grid_dim == 1
            and not entry.has_zdim
            and not (isinstance(entry.numel, int) and entry.numel <= get_max_y_grid())
        ):
            # For ynumel larger than max_ygrid, we need to use zdim.
            # For each z dimension, there are tl.num_programs(1) yblocks which is passed by grad(x,y,z).
            # So, we need to add tl.program_id(z) * tl.num_programs(y) *YBLOCK to get the correct yoffset.
            key = f"({key} + tl.program_id({entry.grid_dim + 1}) * tl.num_programs({entry.grid_dim}))"
        pid = entry.pid_cache.get(key, key)
        if self.index_dtype != "tl.int32":
            return f"{pid}.to({self.index_dtype})"
        return pid

    def _has_constant_mask(self, tree: IterationRangesRoot):
        if V.graph.sizevars.statically_known_equals(tree.numel, 1):  # type: ignore[arg-type]
            return True
        # Masks are superfluous if numel is a multiple of BLOCK
        # (We use the fact that BLOCK is required by triton to be a power of 2)
        if tree.prefix == "r" and self.persistent_reduction:
            max_block = self._get_persistent_RBLOCK(tree.numel)
        elif tree.prefix == "x" and self.no_x_dim:
            max_block = 1
        else:
            if tree.prefix.upper() not in TRITON_MAX_BLOCK:
                return False
            max_block = TRITON_MAX_BLOCK[tree.prefix.upper()]

        # Optional optimization: if block divides numel exactly, we will
        # never need to do a masked load to handle stragglers at the end.
        # It's faster to avoid masking at all.  But it is sound to always
        # mask.
        return V.graph.sizevars.statically_known_multiple_of(tree.numel, max_block)

    def filter_masks(self, mask_vars):
        for tree in self.range_trees:
            if self._has_constant_mask(tree):
                mask_vars.discard(f"{tree.prefix}mask")

    def iteration_ranges_codegen_header(self, entry, code):
        x = entry.prefix
        if entry.is_loop:
            code.writeline(f"{entry.name} = {x}offset + {x}base")
        elif entry.grid_dim is None:
            # no need to "{x}offset = "
            code.writeline(f"{entry.name} = {self.iteration_ranges_ranges_code(entry)}")
            code.writeline(f"{x}offset = 0")
        else:
            if entry.tensor_dim is not None:
                line = f"{x}offset + {self.iteration_ranges_ranges_code(entry)}"
            else:
                line = self.iteration_ranges_scalar_code(entry, f"{x}offset")
            code.writelines(
                [
                    f"{x}offset = {self.iteration_ranges_get_pid(entry)} * {x.upper()}BLOCK",
                    f"{entry.name} = {line}",
                ]
            )

        if self._has_constant_mask(entry):
            sizes = self.dense_size_str()
            code.writeline(f"{x}mask = tl.full({sizes}, True, tl.int1)")
        else:
            code.writeline(f"{x}mask = {entry.name} < {x}numel")


class TritonScheduling(SIMDScheduling):
    int32_type = "tl.int32"
    int64_type = "tl.int64"
    kernel_type = TritonKernel
    backend_features = dict.fromkeys(  # dict for deterministic order
        [
            BackendFeature.FOREACH,
            BackendFeature.BUCKETIZE,
            BackendFeature.INPLACE_BUFFERS,
            BackendFeature.MASKED_SCATTER_WITH_INDEX,
            BackendFeature.SCAN,
        ]
    )
    if torch.version.hip is None:
        backend_features.update(
            dict.fromkeys(
                [
                    # TODO: Move this above when ROCm triton adds support for multiple inputs
                    BackendFeature.TUPLE_REDUCTION,
                ]
            )
        )

    @classmethod
    def get_backend_features(cls, device: torch.device):
        return cls.backend_features

    def codegen_comment(self, node_schedule):
        wrapper = V.graph.wrapper_code
        origins, detailed_origins = get_kernel_metadata(node_schedule, wrapper)
        if origins:
            wrapper.writeline(origins)

        if config.debug_fusion:
            from torch._inductor.scheduler import (
                BaseSchedulerNode,
                ForeachKernelSchedulerNode,
            )

            if not any(
                isinstance(n, ForeachKernelSchedulerNode) for n in node_schedule
            ):
                # We probably should look what are the nodes inside a foreach
                # schedule node
                node_names = [
                    n.get_name()
                    for n in node_schedule
                    if isinstance(n, BaseSchedulerNode)
                ]
                wrapper.writeline(
                    f"{wrapper.comment} Fused node name list: {', '.join(node_names)}"
                )

    def define_kernel(self, src_code, node_schedule, kernel):
        wrapper = V.graph.wrapper_code
        if src_code in wrapper.src_to_kernel:
            kernel_name = wrapper.src_to_kernel[src_code]
        else:
            fused_name = (
                get_fused_kernel_name(node_schedule, config.triton.descriptive_names)
                if config.triton.descriptive_names
                else ""
            )
            kernel_category = get_kernel_category_by_source_code(src_code)[:3]
            kernel_name = "_".join(
                ["triton", kernel_category, fused_name, wrapper.next_kernel_suffix()]
            )
            # use the original src_code as the key
            wrapper.src_to_kernel[src_code] = kernel_name
            subs_name = kernel_name if config.triton.unique_kernel_names else "triton_"

            # DESCRIPTIVE_NAME is used for profiling purposes; it shows the full kernel name
            # even when unique_kernel_names is turned off. Meanwhile, KERNEL_NAME is sometimes set
            # to "triton_" to maximize caching opportunities (when unique_kernel_names = False).
            src_code = src_code.replace(str(Placeholder.DESCRIPTIVE_NAME), kernel_name)
            src_code = src_code.replace(str(Placeholder.KERNEL_NAME), subs_name)

            # TODO(voz): Ostensibly, we should not need this. But there are cases where C++ codegen does
            # not use BracesBuffer, so we have no good indicator of a C++ buffer atm.
            src_code = src_code.replace("#pragma CMT", "#")

            basename, _, kernel_path = get_path(code_hash(src_code.strip()), "py")

            compile_wrapper = IndentedBuffer()
            compile_wrapper.writeline(f"async_compile.triton({subs_name!r}, '''")
            compile_wrapper.splice(src_code, strip=True)
            current_device = V.graph.scheduler.get_current_device_or_throw()
            compile_wrapper.writeline(f"''', device_str='{current_device.type}')")

            metadata_comment = f"# kernel path: {kernel_path}"
            origins, detailed_origins = get_kernel_metadata(node_schedule, wrapper)
            metadata_comment += "\n" + origins + "\n" + detailed_origins
            wrapper.define_kernel(
                kernel_name, compile_wrapper.getvalue(), metadata_comment
            )

            # log kernel metadata for offline analysis.
            # E.g. one can find all unaligned inner reduction and check if
            # padding helps with the perf kernel by kernel.
            if is_metric_table_enabled("kernel_metadata"):
                log_kernel_metadata(kernel_name, kernel_path, src_code)

        return kernel_name

    @preserve_rng_state()
    def benchmark_fused_nodes(self, nodes):
        src_code = self.generate_kernel_code_from_nodes(nodes, benchmark_kernel=True)
        mod = PyCodeCache.load(src_code)

        def cache_file_path():
            assert mod.__file__ is not None
            return os.path.splitext(mod.__file__)[0] + ".kernel_perf"

        def load_cache():
            path = cache_file_path()
            if os.path.exists(path):
                with open(path) as fd:
                    return float(fd.read())
            return None

        def store_cache():
            path = cache_file_path()
            with open(path, "w") as fd:
                fd.write(str(ms))

        log.debug(
            "kernel src code for %s written to: %s",
            {n.get_name() for n in nodes},
            mod.__file__,
        )
        ms = load_cache()
        if ms is not None:
            return ms, mod.__file__

        args = mod.get_args()
        call = mod.call
        wrapped_jit_function = mod.triton_

        # call once to trigger the compilation
        try:
            call(wrapped_jit_function.clone_args(*args)[0])
        except Exception as e:
            log.debug(
                "Exception (%s) in compiling fused nodes %s",
                e,
                {n.get_name() for n in nodes},
            )
            ms = float("inf")
            store_cache()
            return ms, mod.__file__

        launchers = wrapped_jit_function.launchers
        assert len(launchers) == 1
        if launchers[0].n_spills > 0:
            # skip benchmarking the kernel if there are register spills
            ms = float("inf")
        else:
            # We have to clone the inplace updated arguments to avoid earlier calls
            # generating out of range indices for later calls.
            ms = do_bench_gpu(lambda: call(wrapped_jit_function.clone_args(*args)[0]))

            # overhead of cloning args gives bias for fusing the kernel
            # in the case of mutating/in-placeable second fusion
            # TODO - would be better as a hook in triton do_bench that reset
            # the input values between benchmarking
            ms = ms - do_bench_gpu(lambda: wrapped_jit_function.clone_args(*args))

        log.debug(
            "The fused kernel for %s took %.3f ms to run",
            {n.get_name() for n in nodes},
            ms,
        )
        store_cache()
        return ms, mod.__file__<|MERGE_RESOLUTION|>--- conflicted
+++ resolved
@@ -927,14 +927,12 @@
 
     @staticmethod
     def masked(mask, body, other):
-<<<<<<< HEAD
         if mask is not None and torch.version.hip is not None:
             mask = V.kernel.cse.generate(
                 V.kernel.compute,
                 f"{mask}.to(tl.int1)",
             )
-        with V.kernel.mask_loads(mask) as new_mask:
-=======
+
         nodes = body.graph.find_nodes(op="output")
         assert nodes, "graph for body does not contain an output"
 
@@ -946,7 +944,6 @@
 
         value = None if need_where else other
         with V.kernel.mask_loads(mask, value=value) as new_mask:
->>>>>>> c47b0610
             result = body()
 
         if need_where:
