#pragma once

#include <algorithm>
#include <atomic>
#include <cmath>
#include <cstdlib>
#include <limits>
#include <omp.h>

#include <ATen/NumericUtils.h>
#include <ATen/core/PhiloxRNGEngine.h>
#include <ATen/native/Math.h>

#include <c10/util/Float8_e4m3fn.h>
#include <c10/util/Float8_e5m2.h>
#include <c10/util/BFloat16.h>
#include <c10/util/BFloat16-math.h>
#include <c10/util/generic_math.h>
#include <c10/util/Half.h>
#include <c10/util/TypeCast.h>

#if defined(CPU_CAPABILITY_AVX512) || defined(CPU_CAPABILITY_AVX2) || defined(CPU_CAPABILITY_ZVECTOR) || defined(CPU_CAPABILITY_NEON)
#define INDUCTOR_USE_VECTOR_TYPES() 1
#else
#define INDUCTOR_USE_VECTOR_TYPES() 0
#endif

#if INDUCTOR_USE_VECTOR_TYPES()
#include <ATen/cpu/vec/functional.h>
#include <ATen/cpu/vec/vec.h>
#endif

typedef at::Half half;
typedef at::BFloat16 bfloat16;

typedef at::Float8_e4m3fn float8_e4m3fn;
typedef at::Float8_e5m2 float8_e5m2;

template <typename T>
struct Welford {
  T mean = T(0);
  T m2 = T(0);
  T weight = T(0);
};


template <typename T>
struct IsVecType: std::false_type {};

#if INDUCTOR_USE_VECTOR_TYPES()
template <typename T>
struct IsVecType<at::vec::Vectorized<T>>: std::true_type {};
#endif

template <typename T>
Welford<T> welford_combine(const Welford<T> &a, const Welford<T> &b) {
  if constexpr (!IsVecType<T>::value) {
    if (a.weight == 0) {
      return b;
    }
    if (b.weight == 0) {
      return a;
    }
  }
  auto delta = b.mean - a.mean;
  auto new_weight = a.weight + b.weight;
  auto wb_over_w = b.weight / new_weight;
  if constexpr (IsVecType<T>::value) {
    // Guard against division by zero
    wb_over_w = T::blendv(wb_over_w, T(0), new_weight == T(0));
  }
  auto result = Welford<T>{
    a.mean + delta * wb_over_w,
    a.m2 + b.m2 + delta * delta * a.weight * wb_over_w,
    new_weight
  };
  return result;
}

template <typename T>
Welford<T> welford_combine(const Welford<T> &acc, T data) {
  // Add a single data point
  auto delta = data - acc.mean;
  auto new_weight = acc.weight + T(1);
  auto new_mean = acc.mean + delta / new_weight;
  auto new_delta = data - new_mean;
  auto result = Welford<T>{
    new_mean,
    acc.m2 + delta * new_delta,
    new_weight
  };
  return result;
}

// Refer to https://github.com/pytorch/pytorch/blob/b5b36cf0c4e1958f1ff25120f5d4beeef3288187/
// aten/src/ATen/native/SharedReduceOps.h#L419-L445
template <typename scalar_t>
inline bool greater_or_nan(scalar_t a, scalar_t b, int64_t idx_a, int64_t idx_b) {
  // If (a == b), then choose the one with lower idx, else max(a, b)
  if (at::_isnan(a)) {
    if (at::_isnan(b)) {
      return idx_a < idx_b;
    }
    return true;
  }
  return (a == b) ? idx_a < idx_b : (a > b);
}

template <typename scalar_t>
inline bool less_or_nan(scalar_t a, scalar_t b, int64_t idx_a, int64_t idx_b) {
  // If (a == b), then choose the one with lower idx, else min(a, b)
  if (at::_isnan(a)) {
    if (at::_isnan(b)) {
      return idx_a < idx_b;
    }
    return true;
  }
  return (a == b) ? idx_a < idx_b : (a < b);
}

#if INDUCTOR_USE_VECTOR_TYPES()
template <typename scalar_t>
inline at::vec::Vectorized<scalar_t> vec_shuffle_down(at::vec::Vectorized<scalar_t> x, size_t n) {
  using Vec = at::vec::Vectorized<scalar_t>;
  alignas(alignof(Vec)) scalar_t array[Vec::size()];
  x.store(array);
  for (size_t i = 0; i + n < Vec::size(); i += 2 * n) {
    array[i] = array[i + n];
  }
  return Vec::loadu(array);
}

#ifdef CPU_CAPABILITY_AVX2
inline at::vec::Vectorized<float> vec_shuffle_down(at::vec::Vectorized<float> x, size_t n) {
  using vec_t = at::vec::Vectorized<float>;
#define SHUFFLE_MASK(z, y, x, w) ((z << 6) | (y << 4) | (x << 2) | w)
  switch (n) {
  case 1:
    return vec_t(_mm256_permute_ps(x, SHUFFLE_MASK(1, 1, 3, 3)));
  case 2:
    return vec_t(_mm256_permute_ps(x, SHUFFLE_MASK(2, 2, 2, 2)));
  case 4:
    return vec_t(_mm256_permute2f128_ps(x, x, SHUFFLE_MASK(1, 1, 1, 1)));
  }
  TORCH_CHECK(false, "Unhandled vec_shuffle_down value ", n);
}
#endif

template <typename scalar_t>
Welford<scalar_t> welford_vec_reduce_all(Welford<at::vec::Vectorized<scalar_t>> acc) {
  using Vec = at::vec::Vectorized<scalar_t>;
  for (size_t n = 1; n < Vec::size(); n *= 2) {
    auto shuffled = Welford<Vec>{
      vec_shuffle_down(acc.mean, n),
      vec_shuffle_down(acc.m2, n),
      vec_shuffle_down(acc.weight, n)
    };
    acc = welford_combine(acc, shuffled);
  }

  Welford<scalar_t> result;
  alignas(alignof(Vec)) scalar_t array[Vec::size()];
  acc.mean.store(array);
  result.mean = array[0];

  acc.m2.store(array);
  result.m2 = array[0];

  acc.weight.store(array);
  result.weight = array[0];

  return result;
}
#endif


template <typename T, typename U> inline typename std::common_type<T, U>::type mod(T a, U b) { return a % b; }
template <> inline float mod(float a, float b) { return std::fmod(a, b); }
template <> inline double mod(double a, double b) { return std::fmod(a, b); }

template <typename scalar_t>
inline scalar_t max_propagate_nan(scalar_t a, scalar_t b) {
  if (at::_isnan(a)) {
    return a;
  }
  return a > b ? a : b;
}

template <typename scalar_t>
inline scalar_t min_propagate_nan(scalar_t a, scalar_t b) {
  if (at::_isnan(a)) {
    return a;
  }
  return a < b ? a : b;
}

constexpr float uint32_to_uniform_float(uint32_t value) {
  // maximum value such that `MAX_INT * scale < 1.0` (with float rounding)
  constexpr float scale = 4.6566127342e-10;
  return static_cast<float>(value & 0x7FFFFFFF) * scale;
}

float normalized_rand_cpu(uint32_t seed, uint32_t offset) {
  return uint32_to_uniform_float(at::Philox4_32(seed, 0, offset)());
}

float randn_cpu(uint32_t seed, uint32_t offset) {
  at::Philox4_32 engine(seed, 0, offset);
  return engine.randn(10);
}

int64_t randint64_cpu(uint32_t seed, uint32_t offset, int64_t low, int64_t high) {
  auto gen = at::Philox4_32(seed, 0, offset);
  uint64_t r0 = gen();
  uint64_t r1 = gen();
  uint64_t result = r0 | (r1 << 32);
  return static_cast<int64_t>(result % (high - low)) + low;
}

template <typename T> struct AsIntegerType { typedef T type; };
template <> struct AsIntegerType<float> { typedef uint32_t type; };
template <> struct AsIntegerType<double> { typedef uint64_t type; };
template <> struct AsIntegerType<bfloat16> { typedef uint16_t type; };

template <typename T>
typename std::enable_if<!std::is_reduced_floating_point<T>::value, T>::type
inline fetch_value(volatile T *addr) {
  return *addr;
}

template <typename T>
typename std::enable_if<std::is_reduced_floating_point<T>::value, T>::type
inline fetch_value(volatile T *addr) {
  return T(addr->x, T::from_bits());
}

template <typename T>
typename std::enable_if<!std::is_integral<T>::value>::type
atomic_add(volatile T *addr, T offset) {
  typedef typename AsIntegerType<T>::type alt_type;

  static_assert(sizeof(std::atomic<alt_type>) == sizeof(T),
                "std::atomic issue");

  alt_type expected;

  alt_type desired;

  std::atomic<alt_type> *atomic_addr = (std::atomic<alt_type> *)addr;
  do {
    T val = fetch_value(addr);
    reinterpret_cast<T *>(&expected)[0] = val;
    reinterpret_cast<T *>(&desired)[0] = val + offset;
  } while (!atomic_addr->compare_exchange_weak(expected, desired,
                                               std::memory_order_relaxed));
}

// Since C++20 float is supported by fetch_add, but the performance may not
// better than compare_exchange_weak, which can be checked by microbenchmark
// inductor_cpu_atomic.py
template <typename T>
typename std::enable_if<std::is_integral<T>::value>::type
atomic_add(volatile T *addr, T offset) {
  static_assert(sizeof(std::atomic<T>) == sizeof(T),
                "std::atomic issue");
  std::atomic<T> *atomic_addr = (std::atomic<T> *)addr;
  atomic_addr->fetch_add(offset, std::memory_order_relaxed);
}

#if defined(CPU_CAPABILITY_AVX512) || defined(CPU_CAPABILITY_AVX2) || defined(CPU_CAPABILITY_ZVECTOR)

template <typename scalar_t>
inline at::vec::Vectorized<float> cvt_lowp_fp_to_fp32(
    at::vec::Vectorized<scalar_t> src) {
  at::vec::Vectorized<float> res_vec1(0);
  at::vec::Vectorized<float> res_vec2(0);
  std::tie(res_vec1, res_vec2) = at::vec::convert_to_float<scalar_t>(src);
  return res_vec1;
}

template <typename scalar_t>
inline at::vec::Vectorized<scalar_t> cvt_fp32_to_lowp_fp(
    at::vec::Vectorized<float> src) {
  return at::vec::convert_from_float<scalar_t>(src, src);
}

<<<<<<< HEAD
=======
inline at::vec::Vectorized<float> mask_convert_to_float(at::vec::Vectorized<float> src) {
  auto zeros = at::vec::Vectorized<float>(0);
  auto ones = at::vec::Vectorized<float>(1);
  return at::vec::Vectorized<float>::blendv(zeros, ones, src);
}

template <typename scalar_t>
inline
typename std::enable_if<std::is_same<scalar_t, bfloat16>::value || std::is_same<scalar_t, half>::value, at::vec::Vectorized<scalar_t>>::type
mask_convert_to_lowp(at::vec::Vectorized<float> src) {
  auto fp_vec = mask_convert_to_float(src);
  return cvt_fp32_to_lowp_fp<scalar_t>(fp_vec);
}

template <typename SRC>
inline at::vec::Vectorized<float> vec_convert_to_mask(at::vec::Vectorized<SRC> src) {
  assert(
      at::vec::Vectorized<float>::size() == at::vec::Vectorized<SRC>::size());
  at::vec::Vectorized<float> res_vec(0);
  __at_align__ float dst_tmp[at::vec::Vectorized<float>::size()];
  __at_align__ SRC src_tmp[at::vec::Vectorized<SRC>::size()];
  src.store(src_tmp);

#pragma unroll
  for (int i = 0; i < at::vec::Vectorized<float>::size(); i++) {
    *(uint32_t*)(dst_tmp + i) = src_tmp[i] ? 0xFFFFFFFF : 0;
  }

  return res_vec.loadu(dst_tmp);
}

template <typename SRC>
inline at::vec::Vectorized<float> to_float_mask(at::vec::Vectorized<SRC> src) {
  return vec_convert_to_mask(src);
}

#if defined(CPU_CAPABILITY_AVX512) || defined(CPU_CAPABILITY_AVX2)
template <>
inline at::vec::Vectorized<float> to_float_mask(at::vec::Vectorized<int> src) {
#if defined(CPU_CAPABILITY_AVX2)
  return at::vec::Vectorized<float>(_mm256_castsi256_ps(src));
#else
  return at::vec::Vectorized<float>(_mm512_castsi512_ps(src));
#endif
}
#endif

template <>
inline at::vec::Vectorized<float> to_float_mask(at::vec::Vectorized<float> src) {
  return src;
}

inline at::vec::Vectorized<float> to_float_mask(int src) {
  union {
      float fmask;
      uint32_t imask;
  } mask;
  mask.imask = src ? 0xFFFFFFFF : 0;
  return at::vec::Vectorized<float>(mask.fmask);
}

inline bool all_zero(at::vec::Vectorized<float> src) {
# if defined(CPU_CAPABILITY_AVX512)
  auto src_int = _mm512_castps_si512(src);
  __mmask16 mask = _mm512_test_epi32_mask(src_int, src_int);
  return mask == 0;
# elif defined(CPU_CAPABILITY_AVX2)
  return _mm256_testz_ps(src, src);
# else
  __at_align__ int mask[at::vec::Vectorized<float>::size()];
  src.store(mask);
  for (int i = 0; i < at::vec::Vectorized<float>::size(); i++) {
    if (mask[i] != 0) {
      return false;
    }
  }
  return true;
# endif
}

inline bool vector_lane_mask_check(at::vec::Vectorized<float> src, int lane) {
# if defined(CPU_CAPABILITY_AVX512)
  return _mm512_movepi32_mask(_mm512_castps_si512(src)) & (1 << lane);
# elif defined(CPU_CAPABILITY_AVX2)
  return _mm256_movemask_ps(src) & (1 << lane);
# else
  __at_align__ int mask[at::vec::Vectorized<float>::size()];
  src.store(mask);
  return mask[lane] != 0;
# endif
}

>>>>>>> 8ba4cb45
inline at::vec::Vectorized<float> cvt_int64_to_fp32(at::vec::VectorizedN<int64_t,2> src) {
# if defined(CPU_CAPABILITY_AVX512)
  auto low = _mm512_cvtepi64_ps(src[0]);
  auto high = _mm512_cvtepi64_ps(src[1]);
  return _mm512_insertf32x8(_mm512_castps256_ps512(low), high, 1);
# elif defined(CPU_CAPABILITY_AVX2)
  auto low_double = at::vec::convert_to_fp_of_same_size<double>(src[0]);
  auto low = _mm256_cvtpd_ps(low_double);
  auto high_double = at::vec::convert_to_fp_of_same_size<double>(src[1]);
  auto high = _mm256_cvtpd_ps(high_double);
  return _mm256_insertf128_ps(_mm256_castps128_ps256(low), high, 1);
# else
  constexpr int float_vec_size = at::vec::Vectorized<float>::size();
  constexpr int int64_vec_size = at::vec::Vectorized<int64_t>::size();
  __at_align__ float result[float_vec_size];
  __at_align__ int64_t src_buf[int64_vec_size];
  for (int i = 0; i < 2; i++) {
    src[i].store(src_buf + i * int64_vec_size);
    for (int j = 0; j < int64_vec_size; j++) {
      result[i * int64_vec_size + j] = static_cast<float>(src_buf[i * int64_vec_size + j]);
    }
  }
  return at::vec::Vectorized<float>::loadu(result);
# endif
}

inline at::vec::VectorizedN<int64_t,2> cvt_fp32_to_int64(at::vec::Vectorized<float> src) {
  at::vec::VectorizedN<int64_t,2> result;
# if defined(CPU_CAPABILITY_AVX512)
  result[0] = _mm512_cvt_roundps_epi64(_mm512_castps512_ps256(src), _MM_FROUND_TO_ZERO |_MM_FROUND_NO_EXC);
  result[1] = _mm512_cvt_roundps_epi64(_mm512_extractf32x8_ps(src, 1), _MM_FROUND_TO_ZERO |_MM_FROUND_NO_EXC);
# elif defined(CPU_CAPABILITY_AVX2)
  auto int32_vec = at::vec::convert_to_int_of_same_size(src);
  result[0] = _mm256_cvtepi32_epi64(_mm256_castsi256_si128(int32_vec));
  result[1] = _mm256_cvtepi32_epi64(_mm256_extracti128_si256(int32_vec, 1));
# else
  constexpr int float_vec_size = at::vec::Vectorized<float>::size();
  constexpr int int64_vec_size = at::vec::Vectorized<int64_t>::size();
  __at_align__ float src_buf[float_vec_size];
  __at_align__ int64_t result_buf[int64_vec_size];
  src.store(src_buf);
  for (int i = 0; i < 2; i++) {
    for (int j = 0; j < int64_vec_size; j++) {
      result_buf[j] = static_cast<int64_t>(src_buf[i * int64_vec_size + j]);
    }
    result[i] = at::vec::Vectorized<int64_t>::loadu(result_buf);
  }
# endif
  return result;
}

inline at::vec::Vectorized<int32_t> cvt_int64_to_int32(at::vec::VectorizedN<int64_t,2> src) {
# if defined(CPU_CAPABILITY_AVX512)
  auto low = _mm512_cvtepi64_epi32(src[0]);
  auto high = _mm512_cvtepi64_epi32(src[1]);
  return _mm512_inserti32x8(_mm512_castsi256_si512(low), high, 1);
# elif defined(CPU_CAPABILITY_AVX2)
  auto low = _mm256_shuffle_epi32(src[0], _MM_SHUFFLE(2, 0, 2, 0));
  auto high = _mm256_shuffle_epi32(src[1], _MM_SHUFFLE(2, 0, 2, 0));
  auto low_perm = _mm256_permute4x64_epi64(low, _MM_SHUFFLE(3, 1, 2, 0));
  auto high_perm = _mm256_permute4x64_epi64(high, _MM_SHUFFLE(3, 1, 2, 0));
  return _mm256_blend_epi32(low_perm, high_perm, 0xF0);
# else
  constexpr int int32_vec_size = at::vec::Vectorized<int32_t>::size();
  constexpr int int64_vec_size = at::vec::Vectorized<int64_t>::size();
  __at_align__ int32_t result[int32_vec_size];
  __at_align__ int64_t src_buf[int64_vec_size];
  for (int i = 0; i < 2; i++) {
    src[i].store(src_buf + i * int64_vec_size);
    for (int j = 0; j < int64_vec_size; j++) {
      result[i * int64_vec_size + j] = static_cast<int32_t>(src_buf[i * int64_vec_size + j]);
    }
  }
  return at::vec::Vectorized<int32_t>::loadu(result);
# endif
}

inline at::vec::VectorizedN<int64_t,2> cvt_int32_to_int64(at::vec::Vectorized<int32_t> src) {
  at::vec::VectorizedN<int64_t,2> result;
# if defined(CPU_CAPABILITY_AVX512)
  result[0] = _mm512_cvtepi32_epi64(_mm512_castsi512_si256(src));
  result[1] = _mm512_cvtepi32_epi64(_mm512_extracti32x8_epi32(src, 1));
# elif defined(CPU_CAPABILITY_AVX2)
  result[0] = _mm256_cvtepi32_epi64(_mm256_castsi256_si128(src));
  result[1] = _mm256_cvtepi32_epi64(_mm256_extracti128_si256(src, 1));
#else
  constexpr int int32_vec_size = at::vec::Vectorized<int32_t>::size();
  constexpr int int64_vec_size = at::vec::Vectorized<int64_t>::size();
  __at_align__ int32_t src_buf[int32_vec_size];
  __at_align__ int64_t result_buf[int64_vec_size];
  src.store(src_buf);
  for (int i = 0; i < 2; i++) {
    for (int j = 0; j < int64_vec_size; j++) {
      result_buf[j] = static_cast<int64_t>(src_buf[i * int64_vec_size + j]);
    }
    result[i] = at::vec::Vectorized<int64_t>::loadu(result_buf);
  }
# endif
  return result;
}

template <typename T, std::enable_if_t<std::is_same_v<T, int8_t> || std::is_same_v<T, uint8_t>, int> = 0>
inline at::vec::Vectorized<int32_t> cvt_int8_to_int32(at::vec::Vectorized<T> src) {
# if defined(CPU_CAPABILITY_AVX512)
  auto src128 = _mm512_castsi512_si128(src);
  if constexpr (std::is_same_v<T, int8_t>) {
    return _mm512_cvtepi8_epi32(src128);
  } else {
    return _mm512_cvtepu8_epi32(src128);
  }
# elif defined(CPU_CAPABILITY_AVX2)
  auto src128 = _mm256_castsi256_si128(src);
  if constexpr (std::is_same_v<T, int8_t>) {
    return _mm256_cvtepi8_epi32(src128);
  } else {
    return _mm256_cvtepu8_epi32(src128);
  }
# else
  constexpr int int32_vec_size = at::vec::Vectorized<int32_t>::size();
  constexpr int int8_vec_size = at::vec::Vectorized<T>::size();
  __at_align__ int32_t result[int32_vec_size];
  __at_align__ T src_buf[int8_vec_size];
  src.store(src_buf);
  for (int i = 0; i < int32_vec_size; i++) {
    result[i] = static_cast<int32_t>(src_buf[i]);
  }
  return at::vec::Vectorized<int32_t>::loadu(result);
# endif
}

template <typename T, std::enable_if_t<std::is_same_v<T, int8_t> || std::is_same_v<T, uint8_t>, int> = 0>
inline at::vec::VectorizedN<int64_t, 2> cvt_int8_to_int64(at::vec::Vectorized<T> src) {
  return cvt_int32_to_int64(cvt_int8_to_int32(src));
}

#endif<|MERGE_RESOLUTION|>--- conflicted
+++ resolved
@@ -284,101 +284,6 @@
   return at::vec::convert_from_float<scalar_t>(src, src);
 }
 
-<<<<<<< HEAD
-=======
-inline at::vec::Vectorized<float> mask_convert_to_float(at::vec::Vectorized<float> src) {
-  auto zeros = at::vec::Vectorized<float>(0);
-  auto ones = at::vec::Vectorized<float>(1);
-  return at::vec::Vectorized<float>::blendv(zeros, ones, src);
-}
-
-template <typename scalar_t>
-inline
-typename std::enable_if<std::is_same<scalar_t, bfloat16>::value || std::is_same<scalar_t, half>::value, at::vec::Vectorized<scalar_t>>::type
-mask_convert_to_lowp(at::vec::Vectorized<float> src) {
-  auto fp_vec = mask_convert_to_float(src);
-  return cvt_fp32_to_lowp_fp<scalar_t>(fp_vec);
-}
-
-template <typename SRC>
-inline at::vec::Vectorized<float> vec_convert_to_mask(at::vec::Vectorized<SRC> src) {
-  assert(
-      at::vec::Vectorized<float>::size() == at::vec::Vectorized<SRC>::size());
-  at::vec::Vectorized<float> res_vec(0);
-  __at_align__ float dst_tmp[at::vec::Vectorized<float>::size()];
-  __at_align__ SRC src_tmp[at::vec::Vectorized<SRC>::size()];
-  src.store(src_tmp);
-
-#pragma unroll
-  for (int i = 0; i < at::vec::Vectorized<float>::size(); i++) {
-    *(uint32_t*)(dst_tmp + i) = src_tmp[i] ? 0xFFFFFFFF : 0;
-  }
-
-  return res_vec.loadu(dst_tmp);
-}
-
-template <typename SRC>
-inline at::vec::Vectorized<float> to_float_mask(at::vec::Vectorized<SRC> src) {
-  return vec_convert_to_mask(src);
-}
-
-#if defined(CPU_CAPABILITY_AVX512) || defined(CPU_CAPABILITY_AVX2)
-template <>
-inline at::vec::Vectorized<float> to_float_mask(at::vec::Vectorized<int> src) {
-#if defined(CPU_CAPABILITY_AVX2)
-  return at::vec::Vectorized<float>(_mm256_castsi256_ps(src));
-#else
-  return at::vec::Vectorized<float>(_mm512_castsi512_ps(src));
-#endif
-}
-#endif
-
-template <>
-inline at::vec::Vectorized<float> to_float_mask(at::vec::Vectorized<float> src) {
-  return src;
-}
-
-inline at::vec::Vectorized<float> to_float_mask(int src) {
-  union {
-      float fmask;
-      uint32_t imask;
-  } mask;
-  mask.imask = src ? 0xFFFFFFFF : 0;
-  return at::vec::Vectorized<float>(mask.fmask);
-}
-
-inline bool all_zero(at::vec::Vectorized<float> src) {
-# if defined(CPU_CAPABILITY_AVX512)
-  auto src_int = _mm512_castps_si512(src);
-  __mmask16 mask = _mm512_test_epi32_mask(src_int, src_int);
-  return mask == 0;
-# elif defined(CPU_CAPABILITY_AVX2)
-  return _mm256_testz_ps(src, src);
-# else
-  __at_align__ int mask[at::vec::Vectorized<float>::size()];
-  src.store(mask);
-  for (int i = 0; i < at::vec::Vectorized<float>::size(); i++) {
-    if (mask[i] != 0) {
-      return false;
-    }
-  }
-  return true;
-# endif
-}
-
-inline bool vector_lane_mask_check(at::vec::Vectorized<float> src, int lane) {
-# if defined(CPU_CAPABILITY_AVX512)
-  return _mm512_movepi32_mask(_mm512_castps_si512(src)) & (1 << lane);
-# elif defined(CPU_CAPABILITY_AVX2)
-  return _mm256_movemask_ps(src) & (1 << lane);
-# else
-  __at_align__ int mask[at::vec::Vectorized<float>::size()];
-  src.store(mask);
-  return mask[lane] != 0;
-# endif
-}
-
->>>>>>> 8ba4cb45
 inline at::vec::Vectorized<float> cvt_int64_to_fp32(at::vec::VectorizedN<int64_t,2> src) {
 # if defined(CPU_CAPABILITY_AVX512)
   auto low = _mm512_cvtepi64_ps(src[0]);
