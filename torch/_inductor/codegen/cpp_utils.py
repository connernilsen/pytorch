--- conflicted
+++ resolved
@@ -1,9 +1,6 @@
-<<<<<<< HEAD
+# mypy: allow-untyped-defs
 import contextlib
 import copy
-=======
-# mypy: allow-untyped-defs
->>>>>>> 94fea82d
 import math
 
 from collections import namedtuple
