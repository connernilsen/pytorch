import contextlib
import dataclasses
import functools
import itertools
import logging
import math
import re
import sys
from copy import copy, deepcopy
from enum import Enum
from typing import Any, cast, Dict, List, Optional, Sequence, Set, Tuple, Union

import sympy

import torch
import torch.fx
from torch._inductor import dependencies
from torch._prims_common import is_float_dtype
from torch.utils import _pytree as pytree
from torch.utils._sympy.functions import CeilDiv, FloorDiv, ModularIndexing
from torch.utils._sympy.symbol import free_symbol_is_type, symbol_is_type, SymT
from torch.utils._sympy.value_ranges import bound_sympy, ValueRanges
from ..._dynamo.utils import counters

from .. import codecache, config, ir, metrics
from ..codegen.wrapper import WrapperCodeGen
from ..optimize_indexing import range_expressable_in_32_bits
from ..scheduler import (
    BaseSchedulerNode,
    BaseScheduling,
    ForeachKernelSchedulerNode,
    FusedSchedulerNode,
    Scheduler,
    SchedulerNode,
)
from ..utils import (
    cache_on_self,
    get_bounds_index_expr,
    get_fused_kernel_name,
    is_welford_reduction,
    parallel_num_threads,
    Placeholder,
    sympy_index_symbol,
    sympy_index_symbol_with_prefix,
    sympy_product,
    sympy_subs,
)

from ..virtualized import NullKernelHandler, ops, OpsValue, V
from .common import (
    BracesBuffer,
    CppWrapperKernelArgs,
    CSE,
    CSEVariable,
    DataTypePropagation,
    DeferredLine,
    DTYPE_TO_COMPUTATION_DTYPE,
    IndentedBuffer,
    Kernel,
    KernelArgs,
    OpOverrides,
    OptimizationContext,
)

from .cpp_utils import cexpr, cexpr_index, DTYPE_TO_CPP, INDEX_TYPE, value_to_cpp

schedule_log = torch._logging.getArtifactLogger(__name__, "schedule")

NATIVE_OMP_RTYPES = {"+", "*", "^", "||", "min", "max"}
RTYPE_TO_CPP = {
    "sum": "+",
    "prod": "*",
    "xor_sum": "^",
    "min": "min",
    "max": "max",
    "argmin": "argmin",
    "argmax": "argmax",
    "any": "||",
    "welford_reduce": "welford",
    "welford_combine": "welford",
}
VECTORIZABLE_RTYPES = {
    "max",
    "min",
    "sum",
    "prod",
    "xor_sum",
    "welford_reduce",
    "welford_combine",
}

PYTHON_TO_CPP = {
    "Tensor": "at::Tensor",
    "int": "long",
    "float": "double",
    "bool": "bool",
    "str": "std::string",
    "ScalarType": "c10::ScalarType",
    "MemoryFormat": "at::MemoryFormat",
    "Layout": "at::Layout",
    "Device": "at::Device",
    "number": "at::Scalar",
}

CONTAINER_PYTHON_TO_CPP = {
    "List": "std::vector",
    "Optional": "c10::optional",
}

DTYPE_LOWP_FP = [
    torch.bfloat16,
    torch.float16,
]


BIN_CMP_OPS = ["eq", "ne", "le", "ge", "lt", "gt"]


def reduction_init(reduction_type, dtype):
    if dtype in DTYPE_LOWP_FP:
        # Since load promotes all half-precision inputs to float, the initial
        # constant for reduction must be promoted as well
        dtype = torch.float32
    if reduction_type in ("xor_sum", "sum", "any"):
        return 0
    if reduction_type == "prod":
        return 1
    if reduction_type in {"max", "argmax"}:
        return (
            f"-std::numeric_limits<{DTYPE_TO_CPP[dtype]}>::infinity()"
            if is_float_dtype(dtype)
            else f"std::numeric_limits<{DTYPE_TO_CPP[dtype]}>::min()"
        )
    if reduction_type in {"min", "argmin"}:
        return (
            f"std::numeric_limits<{DTYPE_TO_CPP[dtype]}>::infinity()"
            if is_float_dtype(dtype)
            else f"std::numeric_limits<{DTYPE_TO_CPP[dtype]}>::max()"
        )
    if is_welford_reduction(reduction_type):
        return f"Welford<{DTYPE_TO_CPP[dtype]}>()"
    raise AssertionError(reduction_type)


def reduction_acc_type(reduction_type, dtype):
    assert reduction_type not in {"argmin", "argmax"}
    scalar_type = DTYPE_TO_CPP[DTYPE_TO_COMPUTATION_DTYPE[dtype]]
    if is_welford_reduction(reduction_type):
        return f"Welford<{scalar_type}>"

    return scalar_type


def reduction_combine(reduction_type, var, next_value):
    if reduction_type == "sum":
        return f"{var} + {next_value}"
    if reduction_type == "prod":
        return f"{var} * {next_value}"
    if reduction_type == "xor_sum":
        return f"{var} ^ {next_value}"
    if reduction_type == "any":
        return f"{var} || {next_value}"
    if reduction_type in ("min", "max"):
        return f"{reduction_type}_propagate_nan({var}, {next_value})"
    if reduction_type == "welford_reduce":
        return f"welford_combine({var}, {next_value})"
    if reduction_type == "welford_combine":
        if isinstance(next_value, tuple):
            mean, m2, weight = next_value
        else:
            mean, m2, weight = reduction_project(reduction_type, next_value)
        return f"welford_combine({var}, {{{mean}, {m2}, {weight}}})"
    raise AssertionError(reduction_type)


def reduction_project(reduction_type, acc):
    if is_welford_reduction(reduction_type):
        return f"{acc}.mean", f"{acc}.m2", f"{acc}.weight"
    elif reduction_type in {"argmin", "argmax"}:
        return f"{acc}.index"
    return acc


def is_to_lowp_dtype(expr):
    to_exprs = ["convert<half>", "convert<bfloat16>"]
    return any(to_expr in expr for to_expr in to_exprs)


def get_lowp_to_fp32_expr(lowp_var, kernel):
    if isinstance(kernel, CppVecKernel):
        return f"at::vec::convert<float>({lowp_var})"
    else:
        assert isinstance(kernel, CppKernel)
        return f"c10::convert<float>({lowp_var})"


index_value_name_counter = 1


def argmax_argmin_prefix(reduction_type, src_dtype, tmpvar):
    global index_value_name_counter
    num_threads = (
        "max_threads" if config.cpp.dynamic_threads else parallel_num_threads()
    )
    struct_name = f"IndexValue_{index_value_name_counter}"
    index_value_name_counter += 1

    # A small annoyance, due to it being a little cumbersome to just throw {} into strings
    prefix = [
        f"struct {struct_name} {{size_t index; {DTYPE_TO_CPP[src_dtype]} value;}};",
        f"{struct_name} {tmpvar}{{0, {reduction_init(reduction_type, src_dtype)}}};",
    ]
    local_init = [
        f"{struct_name} {tmpvar}_local{{0, {reduction_init(reduction_type, src_dtype)}}};",
    ]
    tmpvar_per_thd = f"{tmpvar}_arr[{num_threads}]"
    parallel_prefix = [
        f"{struct_name} {tmpvar_per_thd};",
    ]
    return prefix, parallel_prefix, local_init


@functools.lru_cache
def stride_at(index: sympy.Expr, var: sympy.Symbol):
    replacement = {var: var + 1}
    new_index = sympy_subs(index, replacement)  # type: ignore[arg-type]
    return sympy.simplify(new_index - index)


@functools.lru_cache
def simplify_index_in_vec_range(index: sympy.Expr, var: sympy.Expr, vec_length: int):
    """
    Simplifies the index expression within the range of a vectorized loop.
    Given a vectorized loop variable `var` in the range of a loop with `vec_length`,
    this function transforms the `index` into an equivalent form. It handles
    simplifications for cases where `var` can be expressed as `vec_length * a + b`,
    where `b` ranges from 0 to `vec_length - 1`. The function reduces occurrences
    of `FloorDiv` and `ModularIndexing` in the `index` with best-effort optimizations.

    NOTE:
    The simplified index expression is intended for analysis purposes only, not
    for code generation. It replaces `FloorDiv` and `ModularIndexing` with free variables
    which are not dependent on the loop variable `var` in the vectorized range. Check
    https://github.com/pytorch/pytorch/pull/117221#discussion_r1449746217 for more details.

    Examples:
    1. If `var` is `x3` and `vec_length` is 16, and `x3 = 16*a + b`, then
       `FloorDiv(x3, div)` or `ModularIndexing(x3, div, mod)` becomes a free variable
       when `div` is divisible by 16.
    2. `ModularIndexing(x3, 1, mod)` can be simplified to `x3 + c` where `c` is a free
       variable when `mod` is divisible by 16.
    """

    div_freevar_id = 0
    mod_freevar_id = 0

    def visit_indexing_div(divisor):
        nonlocal div_freevar_id
        result = FloorDiv(var, divisor)
        if sympy.gcd(divisor, vec_length) == vec_length:
            result = sympy.Symbol(f"{var}_div_c{div_freevar_id}")
            div_freevar_id += 1
        return result

    def visit_modular_indexing(divisor, modulus):
        nonlocal mod_freevar_id
        result = ModularIndexing(var, divisor, modulus)
        if sympy.gcd(divisor, vec_length) == vec_length:
            result = sympy.Symbol(f"{var}_mod_c{mod_freevar_id}")
            mod_freevar_id += 1
        elif divisor == 1 and sympy.gcd(modulus, vec_length) == vec_length:
            result = var + sympy.Symbol(f"{var}_mod_c{mod_freevar_id}")
            mod_freevar_id += 1
        return result

    original_index = index

    div = sympy.Wild("divisor")
    if index.has(FloorDiv):
        index = index.replace(FloorDiv(var, div), visit_indexing_div)

    mod = sympy.Wild("modulus")
    if index.has(ModularIndexing):
        index = index.replace(ModularIndexing(var, div, mod), visit_modular_indexing)

    index = sympy.simplify(index)
    if index != original_index:
        return simplify_index_in_vec_range(index, var, vec_length)

    return index


@functools.lru_cache
def stride_at_vec_range(index: sympy.Expr, var: sympy.Symbol, vec_length: int):
    index_vec_simplified = simplify_index_in_vec_range(index, var, vec_length)
    return stride_at(index_vec_simplified, var)


class OuterLoopFusedSchedulerNode(FusedSchedulerNode):
    @classmethod
    def fuse(  # type: ignore[override]
        cls, node1: BaseSchedulerNode, node2: BaseSchedulerNode, outer_loop_fusion_depth
    ):
        assert node1.scheduler is node2.scheduler
        assert all(
            type(node)
            in (
                OuterLoopFusedSchedulerNode,
                SchedulerNode,
                FusedSchedulerNode,
            )
            for node in (node1, node2)
        )
        if any(type(node) is OuterLoopFusedSchedulerNode for node in (node1, node2)):
            return cls(
                node1.scheduler,
                (
                    list(node1.get_outer_nodes())
                    if type(node1) is OuterLoopFusedSchedulerNode
                    else [
                        node1,
                    ]
                )
                + (
                    list(node2.get_outer_nodes())
                    if type(node2) is OuterLoopFusedSchedulerNode
                    else [
                        node2,
                    ]
                ),
                outer_loop_fusion_depth,
            )
        else:
            return cls(node1.scheduler, [node1, node2], outer_loop_fusion_depth)  # type: ignore[list-item]

    def __init__(
        self,
        scheduler: "Scheduler",
        outer_fused_nodes: List[Union[FusedSchedulerNode, SchedulerNode]],
        outer_loop_fusion_depth,
    ):
        self.outer_fused_nodes: List[
            Union[FusedSchedulerNode, SchedulerNode]
        ] = outer_fused_nodes
        self.outer_loop_fusion_depth = outer_loop_fusion_depth
        flatten_snodes = []
        for _node in self.outer_fused_nodes:
            assert isinstance(_node, (SchedulerNode, FusedSchedulerNode))
            flatten_snodes.extend(list(_node.get_nodes()))
        super().__init__(scheduler, flatten_snodes)  # type: ignore[arg-type]

    def get_outer_nodes(self):
        return self.outer_fused_nodes

    def check_outer_fusion_loop_level_attr(
        self, cpp_kernel_proxy_list, outer_loop_fusion_depth
    ):
        # This function ensures that the same tiling split is applied at each loop level within the outer loop fusion depth.
        # In the fusion stage, we only examine nodes with same vars and reduce.
        # However, for nodes with same vars and reduce, the loops may still have different tile splits.
        # For example (test_expr_vec_non_contiguous in test_cpu_repro.py):
        #   * buf0 tiling along the 2nd loop level, buf1 tiling along the 3rd loop level.
        # If the check failed, we should fall back to standard loop codegen.
        def _inner(
            left_loop_level: LoopLevel,
            right_loop_level: LoopLevel,
            loop_fusion_depth: int,
        ) -> bool:
            # Check if same loop level attr
            outer_loops_attr_compare_list = [
                "var",
                "size",
                "offset",
                "steps",
            ]
            if not (
                all(
                    getattr(left_loop_level, attr_compare)
                    == getattr(right_loop_level, attr_compare)
                    for attr_compare in outer_loops_attr_compare_list
                )
            ):
                return False

            assert loop_fusion_depth >= 1
            if (loop_fusion_depth := loop_fusion_depth - 1) > 0:
                # If the next loop level is expected to undergo outer loop fusion,
                # there should be no kernel present at the current loop level.
                assert (
                    left_loop_level.kernel is None and right_loop_level.kernel is None
                )
                # Check next loop level attr
                if any(
                    # Assume no main/tail loop split at any outer loop fusion depth
                    # Given no clear performance benefit for this complex case
                    len(loop_level.inner) != 1
                    for loop_level in [left_loop_level, right_loop_level]
                ) or not _inner(
                    left_loop_level.inner[0],
                    right_loop_level.inner[0],
                    loop_fusion_depth,
                ):
                    return False

            return True

        for idx in range(len(cpp_kernel_proxy_list) - 1):
            left_loop_nest = cpp_kernel_proxy_list[idx].loop_nest
            right_loop_nest = cpp_kernel_proxy_list[idx + 1].loop_nest
            if any(
                # Assume no main/tail loop split at any outer loop fusion depth
                len(loop_nest.root) != 1
                for loop_nest in [left_loop_nest, right_loop_nest]
            ) or not _inner(
                left_loop_nest.root[0], right_loop_nest.root[0], outer_loop_fusion_depth
            ):
                return False

        return True

    def merge_outer_fusion_kernels(
        self,
        cpp_kernel_proxy_list,
    ):
        loop_nest_list: List[LoopNestWithSplit] = [
            kernel.loop_nest for kernel in cpp_kernel_proxy_list
        ]
        metrics.cpp_outer_loop_fused_inner_counts.append(len(loop_nest_list))

        kernel_group = cpp_kernel_proxy_list[0].kernel_group

        def _merge_outer_fusion_loop_levels(
            loop_level_nested_list: List[List["LoopLevel"]],
            outer_loop_fusion_depth,
        ):
            assert outer_loop_fusion_depth >= 1
            # Assume no main/tail loop split at any outer loop fusion depth
            assert all(
                len(loop_level_list) == 1 for loop_level_list in loop_level_nested_list
            )
            if (outer_loop_fusion_depth := outer_loop_fusion_depth - 1) >= 1:
                # Further merge the next loop level
                next_loop_level_nested_list = [
                    loop_level_list[0].inner
                    for loop_level_list in loop_level_nested_list
                ]
                _merge_outer_fusion_loop_levels(
                    next_loop_level_nested_list,
                    outer_loop_fusion_depth,
                )
            else:
                outer_loop_fused_kernel = OuterLoopFusedKernel(kernel_group)
                loop_level_of_first_kernel = loop_level_nested_list[0][0]
                for kernel_idx in range(len(loop_level_nested_list)):
                    outer_loop_fused_kernel.inner.append(
                        deepcopy(loop_level_nested_list[kernel_idx][0]),
                    )
                loop_level_of_first_kernel.inner = []
                loop_level_of_first_kernel.kernel = outer_loop_fused_kernel

        # Merge the List[LoopNestWithSplit] from cpp_kernel_proxy_list
        # into cpp_kernel_proxy_list[0].loop_nest
        _merge_outer_fusion_loop_levels(
            [_loop_nest.root for _loop_nest in loop_nest_list],  # type: ignore[misc]
            self.outer_loop_fusion_depth,
        )
        return cpp_kernel_proxy_list[0]


class RecordOptimizationContext:
    def __init__(self, func_name: str = ""):
        self.func_name = func_name
        self.current_node: Optional[torch.fx.Node] = None
        self.opt_ctx: Optional[OptimizationContext] = None

    def __enter__(self):
        assert V.interpreter
        assert V.interpreter.current_node

        self.current_node = V.interpreter.current_node
        assert self.current_node is not None
        if OptimizationContext.key in self.current_node.meta:
            self.opt_ctx = self.current_node.meta[OptimizationContext.key]
        else:
            self.opt_ctx = OptimizationContext()
        assert self.opt_ctx is not None
        self.opt_ctx.ops_name = self.func_name
        return self

    def __exit__(self, exc_type, exc_val, exc_tb):
        assert self.current_node
        assert self.opt_ctx
        self.current_node.meta[OptimizationContext.key] = self.opt_ctx

    def get_opt_ctx(self):
        return self.opt_ctx

    def get_fx_node(self):
        assert self.current_node
        return self.current_node


def get_opt_ctx(node: torch.fx.Node) -> OptimizationContext:
    return node.meta.get(OptimizationContext.key, None)


def get_current_node_opt_ctx() -> OptimizationContext:
    assert V.interpreter.current_node
    return get_opt_ctx(V.interpreter.current_node)


class CppCSEVariable(CSEVariable):
    def __init__(self, name, bounds: ValueRanges[Any]):
        super().__init__(name, bounds)
        self.is_vec = False
        self.dtype: Optional[torch.dtype] = None
        self.dependent_itervars: Set[sympy.Symbol] = set()

    def __repr__(self):
        return (
            f"CppCSEVariable(name: {self.name}, bounds: {self.bounds}, is_vec: {self.is_vec}, dtype: {self.dtype}, "
            f"dependent_itervars: {self.dependent_itervars})"
        )

    def update_on_args(self, name, args, kwargs):
        if name == "load":
            # args[1] is index
            self._set_dependent_itervars(args[1])
        else:
            # propagate relevant itervars and is_vec from args
            self.dependent_itervars.update(
                *[
                    arg.dependent_itervars
                    for arg in args
                    if isinstance(arg, CppCSEVariable)
                ]
            )
            if name == "index_expr":
                self._set_dependent_itervars(args[0])
            if any(arg.is_vec for arg in args if isinstance(arg, CppCSEVariable)):
                self.is_vec = True
        # NOTE [dtype of CppCSEVariable]
        # Deciding dtype according to the current optimization context is not
        # always accurate since the dtypes are initialized during dtype propagation
        # at the beginning of the codegen. It is possible that some ops are invoked
        # during the codegen of the current op and take different dtypes from the
        # current op.
        # TODO(jgong5): A more accurate way of deciding the dtype of the variables is to
        # propagate the dtypes here inside `update_on_args`.
        if (
            hasattr(V.interpreter, "current_node")
            and get_current_node_opt_ctx() is not None
        ):
            self.dtype = get_current_node_opt_ctx().dtype

        if name in BIN_CMP_OPS:
            self.dtype = torch.bool

    def _set_dependent_itervars(self, index: sympy.Expr):
        """
        Set the relevant itervars for this variable based on the `index` expression.
        This includes the itervars directly used in the `index` as well as relevant itervars
        of other cse variables used in the `index`.
        """
        for s in index.free_symbols:
            if s in V.kernel.itervars:
                self.dependent_itervars.add(s)  # type: ignore[arg-type]
            elif s.name in V.kernel.cse.varname_map:  # type: ignore[attr-defined]
                self.dependent_itervars.update(
                    V.kernel.cse.varname_map[s.name].dependent_itervars  # type: ignore[attr-defined]
                )

    def depends_on(self, itervar: sympy.Symbol):
        return itervar in self.dependent_itervars


class CppOverrides(OpOverrides):
    """Map element-wise ops to C++"""

    @staticmethod
    def add(a, b):
        return f"decltype({a})({a} + {b})"

    @staticmethod
    def sub(a, b):
        return f"decltype({a})({a} - {b})"

    @staticmethod
    def mul(a, b):
        return f"decltype({a})({a} * {b})"

    @staticmethod
    def to_dtype(x, dtype, src_dtype=None):
        assert dtype in DTYPE_TO_CPP, f"{dtype} missing from {__name__}.DTYPE_TO_CPP"
        return f"c10::convert<{DTYPE_TO_CPP[dtype]}>({x})"

    @staticmethod
    def to_dtype_bitcast(x, dtype, src_dtype):
        assert dtype in DTYPE_TO_CPP, f"{dtype} missing from {__name__}.DTYPE_TO_CPP"
        if src_dtype in (torch.float16, torch.bfloat16):
            # c10::bit_cast requires the source and target have the bitwidth.
            # Because the input tensor's dtype could be promoted, e.g. from float16 to
            # float, we have to cast the tensor to its original source dtype before
            # invoking bit_cast. We also need to convert the bit-casted tensor
            # back to float to make sure we keep using higher precision values
            # for the rest of the computation.
            cast_x = f"c10::convert<{DTYPE_TO_CPP[src_dtype]}>({x})"
            cast_x = f"c10::bit_cast<{DTYPE_TO_CPP[dtype]}>({cast_x})"
            return f"c10::convert<{DTYPE_TO_CPP[torch.float32]}>({cast_x})"
        else:
            return f"c10::bit_cast<{DTYPE_TO_CPP[dtype]}>({x})"

    @staticmethod
    def abs(x):
        return f"std::abs({x})"

    @staticmethod
    def sin(x):
        return f"std::sin({x})"

    @staticmethod
    def cos(x):
        return f"std::cos({x})"

    @staticmethod
    def neg(x):
        return f"decltype({x})(-{x})"

    @staticmethod
    def exp(x):
        # return f"Sleef_expf_u10({x})"
        return f"std::exp({x})"

    @staticmethod
    def exp2(x):
        return f"std::exp2({x})"

    @staticmethod
    def expm1(x):
        return f"std::expm1({x})"

    @staticmethod
    def erf(x):
        return f"std::erf({x})"

    @staticmethod
    def erfc(x):
        return f"std::erfc({x})"

    @staticmethod
    def erfinv(x):
        return f"calc_erfinv({x})"

    @staticmethod
    def sqrt(x):
        return f"std::sqrt({x})"

    @staticmethod
    def rsqrt(x):
        return f"1 / std::sqrt({x})"

    @staticmethod
    def log1p(x):
        bug = config.cpp.inject_log1p_bug_TESTING_ONLY
        if bug == "accuracy":
            return f"{x} + decltype({x})(1)"
        elif bug is None:
            return f"std::log1p({x})"
        else:
            raise AssertionError(
                f"unrecognized config cpp.inject_log1p_bug_TESTING_ONLY = {bug!r}"
            )

    @staticmethod
    def tan(x):
        return f"std::tan({x})"

    @staticmethod
    def tanh(x):
        return f"std::tanh({x})"

    @staticmethod
    def signbit(x):
        return f"std::signbit({x})"

    @staticmethod
    def pow(a, b):
        return f"std::pow({a}, {b})"

    @staticmethod
    def log(x):
        return f"std::log({x})"

    @staticmethod
    def round(x):
        return f"std::nearbyint({x})"

    @staticmethod
    def floor(x):
        return f"std::floor({x})"

    @staticmethod
    def floordiv(a, b):
        # a and b are integer type
        quot = f"{a} / {b}"
        rem = f"{a} % {b}"
        return f"(({a} < 0) != ({b} < 0) ? ({rem} != 0 ? {quot} - 1 : {quot}) : {quot})"

    @staticmethod
    def ceil(x):
        return f"std::ceil({x})"

    @staticmethod
    def trunc(x):
        return f"std::trunc({x})"

    @staticmethod
    def truncdiv(a, b):
        # a and b are integer type
        return f"{a} / {b}"

    @staticmethod
    def fmod(a, b):
        return f"std::fmod({a}, {b})"

    @staticmethod
    def isinf(x):
        return f"std::isinf({x})"

    @staticmethod
    def isnan(x):
        return f"std::isnan({x})"

    @staticmethod
    def lgamma(x):
        return f"std::lgamma({x})"

    @staticmethod
    def acos(x):
        return f"std::acos({x})"

    @staticmethod
    def acosh(x):
        return f"std::acosh({x})"

    @staticmethod
    def cosh(x):
        return f"std::cosh({x})"

    @staticmethod
    def sinh(x):
        return f"std::sinh({x})"

    @staticmethod
    def asin(x):
        return f"std::asin({x})"

    @staticmethod
    def asinh(x):
        return f"std::asinh({x})"

    @staticmethod
    def atan2(x, y):
        return f"std::atan2({x}, {y})"

    @staticmethod
    def atan(x):
        return f"std::atan({x})"

    @staticmethod
    def atanh(x):
        return f"std::atanh({x})"

    @staticmethod
    def copysign(x, y):
        return f"std::copysign({x}, {y})"

    @staticmethod
    def frexp(x):
        cache_keys = f"frexp({x})[0]", f"frexp({x})[1]"
        if all(cache_key in V.kernel.cse.cache for cache_key in cache_keys):
            return tuple(V.kernel.cse.cache[cache_key] for cache_key in cache_keys)

        code = BracesBuffer()
        exponent = V.kernel.cse.newvar()
        mantissa = V.kernel.cse.newvar()
        code.writeline(f"int32_t {exponent};")
        code.writeline(f"auto {mantissa} = std::frexp({x}, &{exponent});")
        V.kernel.compute.splice(code)
        cse_vars = (mantissa, exponent)
        for cache_key, cse_var in zip(cache_keys, cse_vars):
            V.kernel.cse.cache[cache_key] = cse_var
        return mantissa, exponent

    @staticmethod
    def hypot(x, y):
        return f"std::hypot({x}, {y})"

    @staticmethod
    def log10(x):
        return f"std::log10({x})"

    @staticmethod
    def log2(x):
        return f"std::log2({x})"

    @staticmethod
    def nextafter(x, y):
        return f"std::nextafter({x}, {y})"

    @staticmethod
    def relu(x):
        bug = config.cpp.inject_relu_bug_TESTING_ONLY
        if bug == "compile_error":
            return "compile error!"
        elif bug == "runtime_error":
            return f"{x}; throw 1"
        elif bug == "accuracy":
            return f"{x} + decltype({x})(1)"
        elif bug is None:
            return f"std::max({x}, decltype({x})(0))"
        else:
            raise AssertionError(
                f"unrecognized config cpp.inject_relu_bug_TESTING_ONLY = {bug!r}"
            )

    @staticmethod
    def minimum(a, b):
        return f"min_propagate_nan({a}, {b})"

    @staticmethod
    def maximum(a, b):
        return f"max_propagate_nan({a}, {b})"

    @staticmethod
    def where(a, b, c):
        return f"{a} ? {b} : {c}"

    @staticmethod
    def mod(a, b):
        return f"mod({a}, {b})"

    @staticmethod
    def constant(val, dtype):
        opt_ctx: OptimizationContext = get_current_node_opt_ctx()
        assert opt_ctx and opt_ctx.dtype is not None, opt_ctx
        dtype = opt_ctx.dtype
        if dtype in DTYPE_LOWP_FP:
            # Since load promotes all half-precision inputs to float, constants
            # must be promoted as well
            dtype = torch.float32
        return value_to_cpp(val, DTYPE_TO_CPP[dtype])

    @staticmethod
    def index_expr(expr, dtype):
        opt_ctx: OptimizationContext = get_current_node_opt_ctx()
        assert opt_ctx and opt_ctx.dtype is not None
        dtype = opt_ctx.dtype

        idx_str = cexpr(V.kernel.rename_indexing(expr))
        var = V.kernel.cse.generate(
            V.kernel.compute, idx_str, bounds=get_bounds_index_expr(expr)
        )
        return ops.to_dtype(var, dtype)

    @staticmethod
    def masked(mask, body, other):
        code = BracesBuffer()

        # Write masked operation into a lambda
        body_var = V.kernel.cse.newvar()
        code.writeline(f"auto {body_var} = [&]")
        with V.kernel.swap_buffers(code), code.indent():
            result = body()
            code.writeline(f"return {result};")
        code.writeline(";")
        V.kernel.compute.splice(code)

        # Use the lambda's return type as the type of other
        other_code = value_to_cpp(other, f"decltype({body_var}())")
        return f"{mask} ? {body_var}() : {other_code}"

    @staticmethod
    def logical_and(a, b):
        return f"{a} && {b}"

    @staticmethod
    def logical_not(a):
        return f"!{a}"

    @staticmethod
    def logical_or(a, b):
        return f"{a} || {b}"

    @staticmethod
    def logical_xor(a, b):
        return f"{a} != {b}"

    @staticmethod
    def bitwise_and(a, b):
        return f"decltype({a})({a} & {b})"

    @staticmethod
    def bitwise_not(a):
        return f"decltype({a})(~{a})"

    @staticmethod
    def bitwise_or(a, b):
        return f"decltype({a})({a} | {b})"

    @staticmethod
    def bitwise_xor(a, b):
        return f"decltype({a})({a} ^ {b})"

    @staticmethod
    def bitwise_left_shift(a, b):
        return f"decltype({a})({a} << {b})"

    @staticmethod
    def bitwise_right_shift(a, b):
        return f"decltype({a})({a} >> {b})"

    @staticmethod
    def rand(seed: sympy.Expr, offset: sympy.Expr):
        return f"normalized_rand_cpu({seed}, {offset})"

    @staticmethod
    def randn(seed: sympy.Expr, offset: sympy.Expr):
        return f"randn_cpu({seed}, {offset})"

    @staticmethod
    def randint64(seed: sympy.Expr, offset: sympy.Expr, low, high):
        return f"randint64_cpu({seed}, {offset}, {low}, {high})"

    @staticmethod
    def sigmoid(x):
        return f"decltype({x})(1) / (decltype({x})(1) + std::exp(-{x}))"

    @staticmethod
    def sign(x):
        code = BracesBuffer()
        scalar_zero = f"decltype({x})(0)"
        scalar_one = f"decltype({x})(1)"
        code.writeline("[&]()")
        with code.indent():
            code.writeline(f"auto left = {x} > 0 ? {scalar_one} : {scalar_zero};")
            code.writeline(f"auto right = {x} < 0 ? {scalar_one} : {scalar_zero};")
            code.writeline("return left - right;")
        code.writeline("()")
        return code


CppOverrides._initialize_pointwise_overrides("cpp")


class CppVecOverrides(CppOverrides):
    """Map element-wise ops to aten vectorization C++"""

    def __new__(cls, *args, **kargs):
        self = super().__new__(cls)

        def wrap(func):
            # `CppVecKernel` generates both scalar ops and vector ops according to
            # whether the inputs are scalars or vectors while all ops in `CppVecOverrides`
            # (except for some ops explained below) assume the inputs are vectors. We wrap the ops in
            # `CppVecOverrides` to broadcast scalar inputs to vectors if needed or fallback to
            # `CppOverrides` when all inputs are scalars.
            #
            # Notes on ops handled separately in their own functions:
            # `ops.masked`:
            #     needs recursive handling of masked body.
            # `ops.index_expr`:
            #     needs to further analyze the dependency of the index expression on
            #     the tiling itervar.
            def wrapper(*args, **kwargs):
                scalars = [
                    arg
                    for arg in args
                    if isinstance(arg, (int, sympy.Expr))
                    or (isinstance(arg, CppCSEVariable) and not arg.is_vec)
                ]
                vectors = [
                    arg
                    for arg in args
                    if isinstance(arg, CppCSEVariable) and arg.is_vec
                ]
                new_args = list(args)
                if scalars and vectors:
                    # broadcast scalar args to vector if needed
                    new_args = []
                    vec_dtype = vectors[0].dtype
                    for arg in args:
                        if isinstance(arg, (int, sympy.Expr)):
                            arg_dtype = torch.int64
                            opt_ctx: OptimizationContext = get_current_node_opt_ctx()
                            assert opt_ctx
                            if opt_ctx.dtype is not None:
                                arg_dtype = opt_ctx.dtype
                            if isinstance(arg, sympy.Expr) and not arg.is_number:
                                arg = ops.index_expr(arg, arg_dtype)
                            else:
                                arg = ops.constant(arg, arg_dtype)
                            arg = arg.value if isinstance(arg, OpsValue) else arg
                        if isinstance(arg, CppCSEVariable) and not arg.is_vec:
                            assert isinstance(V.kernel, CppVecKernel)
                            # align scalar data type to the vector for binary ops
                            if len(args) == 2 and arg.dtype != vec_dtype:
                                arg = ops.to_dtype(arg, vec_dtype)
                                arg = arg.value if isinstance(arg, OpsValue) else arg
                                # See NOTE [dtype of CppCSEVariable]: we have to fix arg.dtype since
                                # the dtype from optimization context could be wrong.
                                assert isinstance(arg, CppCSEVariable)
                                arg.dtype = vec_dtype
                            new_arg = V.kernel.broadcast(arg)
                            new_args.append(new_arg)
                        else:
                            new_args.append(arg)
                if vectors:
                    return func(*new_args, **kwargs)
                else:
                    # fallback to scalar ops
                    scalar_ops = super(CppVecOverrides, self)
                    scalar_func = getattr(
                        scalar_ops, func.__name__, scalar_ops.__getattr__(func.__name__)  # type: ignore[attr-defined]
                    )
                    assert scalar_func is not None
                    return scalar_func(*args, **kwargs)

            return wrapper

        for name, method in vars(CppVecOverrides).items():
            if getattr(method, "__class__", None) == staticmethod and name not in [
                "masked",
                "index_expr",
            ]:
                setattr(self, name, wrap(method.__func__))
        return self

    @staticmethod
    def add(a, b):
        return f"{a} + {b}"

    @staticmethod
    def sub(a, b):
        return f"{a} - {b}"

    @staticmethod
    def mul(a, b):
        return f"{a} * {b}"

    @staticmethod
    def truediv(a, b):
        return f"{a} / {b}"

    @staticmethod
    def abs(x):
        return f"{x}.abs()"

    @staticmethod
    def sin(x):
        return f"{x}.sin()"

    @staticmethod
    def cos(x):
        return f"{x}.cos()"

    @staticmethod
    def exp(x):
        return f"{x}.exp()"

    @staticmethod
    def exp2(x):
        return f"{x}.exp2()"

    @staticmethod
    def expm1(x):
        # decompose for a better performance
        vec_one = f"decltype({x})(1)"
        return f"{x}.exp() - {vec_one}"

    @staticmethod
    def erf(x):
        return f"{x}.erf()"

    @staticmethod
    def erfc(x):
        return f"{x}.erfc()"

    @staticmethod
    def erfinv(x):
        return f"{x}.erfinv()"

    @staticmethod
    def sqrt(x):
        return f"{x}.sqrt()"

    @staticmethod
    def eq(x, y):
        assert isinstance(V.kernel, CppVecKernel)
        assert isinstance(x, CppCSEVariable)
        assert x.dtype is not None
        return f"{V.kernel._get_mask_type(x.dtype)}({x} == {y})"

    @staticmethod
    def ne(x, y):
        assert isinstance(V.kernel, CppVecKernel)
        assert isinstance(x, CppCSEVariable)
        assert x.dtype is not None
        return f"{V.kernel._get_mask_type(x.dtype)}({x} != {y})"

    @staticmethod
    def lt(x, y):
        assert isinstance(V.kernel, CppVecKernel)
        assert isinstance(x, CppCSEVariable)
        assert x.dtype is not None
        return f"{V.kernel._get_mask_type(x.dtype)}({x} < {y})"

    @staticmethod
    def gt(x, y):
        assert isinstance(V.kernel, CppVecKernel)
        assert isinstance(x, CppCSEVariable)
        assert x.dtype is not None
        return f"{V.kernel._get_mask_type(x.dtype)}({x} > {y})"

    @staticmethod
    def le(x, y):
        assert isinstance(V.kernel, CppVecKernel)
        assert isinstance(x, CppCSEVariable)
        assert x.dtype is not None
        return f"{V.kernel._get_mask_type(x.dtype)}({x} <= {y})"

    @staticmethod
    def ge(x, y):
        assert isinstance(V.kernel, CppVecKernel)
        assert isinstance(x, CppCSEVariable)
        assert x.dtype is not None
        return f"{V.kernel._get_mask_type(x.dtype)}({x} >= {y})"

    @staticmethod
    def and_(x, y):
        return f"{x} & {y}"

    @staticmethod
    def rsqrt(x):
        return f"{x}.rsqrt()"

    @staticmethod
    def pow(a, b):
        return f"{a}.pow({b})"

    @staticmethod
    def log(x):
        return f"{x}.log()"

    @staticmethod
    def round(x):
        return f"{x}.round()"

    @staticmethod
    def floor(x):
        return f"{x}.floor()"

    @staticmethod
    def ceil(x):
        return f"{x}.ceil()"

    @staticmethod
    def trunc(x):
        return f"{x}.trunc()"

    @staticmethod
    def fmod(a, b):
        return f"{a}.fmod({b})"

    @staticmethod
    def lgamma(x):
        return f"{x}.lgamma()"

    @staticmethod
    def logical_and(a, b):
        return f"{a} & {b}"

    @staticmethod
    def logical_not(a):
        return f"~{a}"

    @staticmethod
    def logical_or(a, b):
        return f"{a} | {b}"

    @staticmethod
    def logical_xor(a, b):
        return f"{a} ^ {b}"

    @staticmethod
    def tan(a):
        return f"{a}.tan()"

    @staticmethod
    def tanh(a):
        vec_one = f"decltype({a})(1)"
        vec_two = f"decltype({a})(2)"
        vec_minus_two = f"decltype({a})(-2)"
        return f"{vec_two} / ({vec_one} + ({vec_minus_two} * {a}).exp()) - {vec_one}"

    @staticmethod
    def reciprocal(a):
        return f"{a}.reciprocal()"

    @staticmethod
    def atan(x):
        return f"{x}.atan()"

    @staticmethod
    def acos(x):
        return f"{x}.acos()"

    @staticmethod
    def asin(x):
        return f"{x}.asin()"

    @staticmethod
    def cosh(x):
        return f"{x}.cosh()"

    @staticmethod
    def sinh(x):
        return f"{x}.sinh()"

    @staticmethod
    def log10(x):
        return f"{x}.log10()"

    @staticmethod
    def log2(x):
        return f"{x}.log2()"

    @staticmethod
    def nextafter(x):
        return f"{x}.nextafter()"

    @staticmethod
    def copysign(a, b):
        return f"{a}.copysign({b})"

    @staticmethod
    def atan2(a, b):
        return f"{a}.atan2({b})"

    @staticmethod
    def hypot(a, b):
        return f"{a}.hypot({b})"

    @staticmethod
    def atanh(x):
        # For real x, atanh(x) = 1/2 * log((1+x)/(1-x))
        vec_one = f"decltype({x})(1)"
        vec_one_half = f"decltype({x})(0.5)"
        return f"{vec_one_half} * (({vec_one} + {x})/({vec_one} - {x})).log()"

    @staticmethod
    def asinh(x):
        # For real x, asinh(x) = log(x + sqrt(1 + x**2))
        vec_one = f"decltype({x})(1)"
        return f"({x} + ({vec_one} + {x}*{x}).sqrt()).log()"

    @staticmethod
    def acosh(x):
        return f"{x}.acosh()"

    @staticmethod
    def relu(x):
        bug = config.cpp.inject_relu_bug_TESTING_ONLY
        if bug == "compile_error":
            return "compile error!"
        elif bug == "runtime_error":
            return f"{x}; throw 1"
        elif bug == "accuracy":
            return f"{x} + decltype({x})(1)"
        elif bug is None:
            return f"at::vec::clamp_min({x}, decltype({x})(0))"
        else:
            raise AssertionError(
                f"unrecognized config cpp.inject_relu_bug_TESTING_ONLY = {bug!r}"
            )

    # TODO: this seems to be dead
    @staticmethod
    def sigmoid(x):
        return f"decltype({x})(1)/(decltype({x})(1) + {x}.neg().exp())"

    @staticmethod
    def neg(x):
        return f"{x}.neg()"

    @staticmethod
    def floordiv(a, b):
        # a and b are integer type
        _t = f"decltype({a})"
        quot = f"{a} / {b}"
        has_rem = f"({a} % {b} != {_t}(0))"
        is_neg = f"(({a} < {_t}(0)) != ({b} < {_t}(0)))"
        return f"{_t}::blendv({quot}, {quot} - {_t}(1), {has_rem} & {is_neg})"

    @staticmethod
    def truncdiv(a, b):
        # a and b are integer type
        return f"{a} / {b}"

    @staticmethod
    def minimum(a, b):
        return f"at::vec::minimum({a}, {b})"

    @staticmethod
    def maximum(a, b):
        return f"at::vec::maximum({a}, {b})"

    @staticmethod
    def square(a):
        return f"{a} * {a}"

    @staticmethod
    def where(a, b, c):
        assert isinstance(V.kernel, CppVecKernel)
        if b.dtype == torch.bool:
            assert c.dtype == torch.bool
            blendv_a = f"{V.kernel._get_mask_cast(a, torch.float)}"
            blendv_b = f"{V.kernel._get_mask_cast(b, torch.float)}"
            blendv_c = f"{V.kernel._get_mask_cast(c, torch.float)}"
            return f"decltype({b})::blendv({blendv_c}, {blendv_b}, {blendv_a})"
        else:
            return f"decltype({b})::blendv({c}, {b}, {V.kernel._get_mask_cast(a, b.dtype)})"

    @staticmethod
    def sign(x):
        code = BracesBuffer()
        vec_zero = f"decltype({x})(0)"
        vec_one = f"decltype({x})(1)"
        blendv_l = f"decltype({x})::blendv({vec_zero}, {vec_one}, {vec_zero} < {x})"
        blendv_r = f"decltype({x})::blendv({vec_zero}, {vec_one}, {x} < {vec_zero})"
        code.writeline("[&]()")
        with code.indent():
            code.writeline(f"auto left = {blendv_l};")
            code.writeline(f"auto right = {blendv_r};")
            code.writeline("return left - right;")
        code.writeline("()")
        return code

    @staticmethod
    def to_dtype(x, dtype, src_dtype=None):
        assert dtype in [
            torch.bool,
            torch.float,
            torch.bfloat16,
            torch.float16,
            torch.uint8,
            torch.int8,
            torch.int32,
            torch.int64,
        ], f"{__name__} does not support {dtype}"
        node: torch.fx.Node = V.interpreter.current_node
        assert node and isinstance(node, torch.fx.Node)
        opt_ctx_x = get_opt_ctx(node.args[1])
        assert opt_ctx_x
        assert opt_ctx_x.dtype is not None
        assert isinstance(V.kernel, CppVecKernel)
        src_dtype = opt_ctx_x.dtype
        src_cpp_type = DTYPE_TO_CPP[src_dtype]
        src_num_vectors = V.kernel._get_num_vectors(src_dtype)
        dst_cpp_type = DTYPE_TO_CPP[dtype]
        dst_num_vectors = V.kernel._get_num_vectors(dtype)
        if src_dtype != torch.bool and dtype == torch.bool:
            return f"{V.kernel._get_mask_type(src_dtype)}::from<{src_cpp_type},{src_num_vectors}>({x})"
        if opt_ctx_x.dtype == torch.bool and dtype != torch.bool:
            return f"{x}.to<{dst_cpp_type},{dst_num_vectors}>()"
        if src_dtype != dtype:
            if src_num_vectors == dst_num_vectors == 1:
                return f"at::vec::convert<{dst_cpp_type}>({x})"
            else:
                return f"at::vec::convert<{dst_cpp_type},{dst_num_vectors},{src_cpp_type},{src_num_vectors}>({x})"
        return f"({x})"

    @staticmethod
    def log1p(x):
        bug = config.cpp.inject_log1p_bug_TESTING_ONLY
        if bug == "accuracy":
            return f"{x} + decltype({x})(1)"
        elif bug is None:
            return f"{x}.log1p()"
        else:
            raise AssertionError(
                f"unrecognized config cpp.inject_log1p_bug_TESTING_ONLY = {bug!r}"
            )

    @staticmethod
    def masked(mask, body, other):
        assert isinstance(V.kernel, CppVecKernel)
        code = BracesBuffer()
        var = V.kernel.cse.newvar()
        with V.kernel.masked(mask) as new_mask:
            code.writeline(f"auto {var} = [&]")
            with V.kernel.swap_buffers(code), code.indent():
                result = body()
                code.writeline(f"return {result};")
        code.writeline(";")
        V.kernel.compute.splice(code)

        dtype = result.dtype
        body_code = f"{var}()"
        body_code_vec = (
            body_code
            if result.is_vec
            else f"{V.kernel._get_vec_type(dtype)}({body_code})"
        )
        other_code = value_to_cpp(other, DTYPE_TO_CPP[dtype])
        # loading bool as VecMask<float, N>
        other_code_vec = (
            f"{V.kernel._get_mask_type()}::from({other_code})"
            if dtype == torch.bool
            else f"{V.kernel._get_vec_type(dtype)}({other_code})"
        )
        assert isinstance(new_mask, CppCSEVariable), new_mask
        if new_mask.is_vec:
            code = BracesBuffer()
            code.writeline("[&]")
            with V.kernel.swap_buffers(code), code.indent():
                code.writeline(f"if ({new_mask}.all_zero())")
                with code.indent():
                    code.writeline(f"return {other_code_vec};")
                code.writeline("else")
                with code.indent():
                    # Create cse variable to reuse kernel.overrides.where
                    body_vec_var = V.kernel.cse.generate(
                        V.kernel.compute,
                        body_code_vec,
                    )
                    other_vec_var = V.kernel.cse.generate(
                        V.kernel.compute,
                        other_code_vec,
                    )
                    assert isinstance(body_vec_var, CppCSEVariable), body_vec_var
                    assert isinstance(other_vec_var, CppCSEVariable), other_vec_var
                    body_vec_var.dtype = dtype
                    other_vec_var.dtype = dtype
                    code.writeline(
                        f"return {V.kernel.overrides.where(new_mask, body_vec_var, other_vec_var)};"
                    )
            code.writeline("()")
            csevar = V.kernel.cse.generate(
                V.kernel.compute,
                code,
            )
        elif result.is_vec:
            csevar = V.kernel.cse.generate(
                V.kernel.compute, f"{mask} ? {body_code_vec} : {other_code_vec}"
            )
        else:
            csevar = V.kernel.cse.generate(
                V.kernel.compute, f"{mask} ? {body_code} : {other_code}"
            )
        # `result` is explicitly added to the args for correct propagation
        # of relevant itervars and vectorization status.
        csevar.update_on_args("masked", (mask, body, other, result), {})
        return csevar

    @staticmethod
    def index_expr(expr, dtype):
        opt_ctx: OptimizationContext = get_current_node_opt_ctx()
        assert opt_ctx and opt_ctx.dtype is not None
        dtype = opt_ctx.dtype
        assert isinstance(V.kernel, CppVecKernel)
        index = V.kernel.rename_indexing(expr)
        tiling_var = V.kernel.itervars[V.kernel.tiling_idx]
        stride = V.kernel._try_get_const_stride(index, tiling_var)
        if stride == 0:
            return CppOverrides.index_expr(expr, dtype)
        elif stride is not None:
            idx = V.kernel.cse.generate(
                V.kernel.compute, cexpr(index), bounds=get_bounds_index_expr(expr)
            )
            value = ops.to_dtype(idx, dtype)
            if isinstance(value, OpsValue):
                value = value.value
            csevar = V.kernel.arange(value, stride)
        else:
            csevar = V.kernel._load_or_store_non_contiguous(  # type: ignore[assignment]
                None, index, dtype, V.kernel.compute
            )
        csevar.update_on_args("index_expr", (expr, dtype), {})
        return csevar


CppVecOverrides._initialize_pointwise_overrides("cppvec")


class CppTile2DOverrides(CppVecOverrides):
    @staticmethod
    def index_expr(expr, dtype):
        assert isinstance(V.kernel, CppTile2DKernel)
        expr = V.kernel.transform_indexing(expr)
        return CppVecOverrides.index_expr(expr, dtype)


class CppKernel(Kernel):
    overrides = CppOverrides  # type: ignore[assignment]
    sexpr = cexpr
    newvar_prefix = "auto "
    suffix = ";"

    def __init__(self, args, num_threads):
        super().__init__(args)
        self.call_ranges: Optional[Tuple[sympy.Expr, ...]] = None
        self.ranges: List[sympy.Expr] = []
        self.itervars: List[sympy.Symbol] = []
        self.reduction_depth = None
        self.reduction_prefix = IndentedBuffer()
        self.reduction_suffix = IndentedBuffer()
        self.parallel_reduction_prefix = IndentedBuffer()
        self.parallel_reduction_suffix = IndentedBuffer()
        self.local_reduction_init = IndentedBuffer()
        self.local_reduction_stores = IndentedBuffer()
        self.is_reduction = False
        self.non_parallel_reduction_prefix = IndentedBuffer()
        self.reduction_cse = CSE(self.newvar_prefix, self.suffix, name_prefix="tmp_acc")
        self.preloads = IndentedBuffer()
        self.poststores = IndentedBuffer()
        self.num_threads = num_threads  # num_threads the kernel specialized for
        self.reduction_omp_dec: Dict[Tuple[str, str], str] = {}

    def _gen_parallel_reduction_buffers(
        self,
        acc,
        acc_type,
        reduction_type,
        dtype,
        reduction_combine_fn=reduction_combine,
        reduction_init_fn=reduction_init,
        welford_weight_reciprocal_vec_fn=None,
    ):
        if config.cpp.dynamic_threads and not self.parallel_reduction_prefix:
            self.parallel_reduction_prefix.writeline(
                "int max_threads = omp_get_max_threads();"
            )
        acc_local = f"{acc}_local"
        num_threads = (
            "max_threads" if config.cpp.dynamic_threads else parallel_num_threads()
        )
        acc_per_thread = f"{acc}_arr[{num_threads}]"
        acc_local_in_array = acc_per_thread.replace(f"[{num_threads}]", "[tid]")
        self.local_reduction_init.writeline(
            f"{acc_type} {acc_local} = {reduction_init_fn(reduction_type, dtype)};"
        )
        self.parallel_reduction_prefix.writeline(f"{acc_type} {acc_per_thread};")
        self.parallel_reduction_prefix.writelines(
            [
                f"for (int tid = 0; tid < {num_threads}; tid++)",
                "{",
                f"    {acc_local_in_array} = {reduction_init_fn(reduction_type, dtype)};",
                "}",
            ],
        )
        self.local_reduction_stores.writelines(
            [
                f"{acc_local_in_array} = {acc_local};",
            ]
        )
        self.parallel_reduction_suffix.writelines(
            [
                f"for (int tid = 0; tid < {num_threads}; tid++)",
                "{",
                f"    {acc} = {reduction_combine_fn(reduction_type, acc, acc_local_in_array)};",
                "}",
            ],
        )
        if (
            reduction_type == "welford_reduce"
            and welford_weight_reciprocal_vec_fn
            and hasattr(self, "weight_recp_vec_range")
            and "vec" in f"{acc_type}"
        ):
            self.local_reduction_init.writeline(
                welford_weight_reciprocal_vec_fn(dtype, num_threads)
            )

    def get_reduction_var_pattern(self, line: str):
        return re.search("tmp_acc[0-9]+", line)

    def update_stores_with_parallel_reduction(self):
        for i, line in enumerate(self.stores._lines):
            if isinstance(line, str):
                m = self.get_reduction_var_pattern(line)
                if m:
                    var_name = m.group(0)
                    self.stores._lines[i] = line.replace(var_name, f"{var_name}_local")

    @contextlib.contextmanager
    def masked(self, mask):
        """Context manager to add an additional mask to loads and stores."""
        prior = self._load_mask
        if prior:
            mask = ops.and_(mask, prior)
            if isinstance(mask, OpsValue):
                mask = mask.value
                assert isinstance(mask, CppCSEVariable)
                # see NOTE [dtype of CppCSEVariable]
                # mask's dtype should be bool
                mask.dtype = torch.bool

        self._load_mask = mask
        try:
            yield mask
        finally:
            self._load_mask = prior

    def cache_fp32_cse_var_before_lowp_store(self, var_to_store):
        """
        https://github.com/pytorch/pytorch/issues/115260
        For FusedSchedulerNode[node1, node2], the node2 loads what node1 stores and the buffer is
        in low-precision floating point data type. When the output of node1 also serves as the output of the
        kernel, the result of nodes would be different from the case when output of node1 is not the output
        of the kernel (where we don't need to insert `to_dtype` for legalization). To address the problem, on
        storing the lowp node1 output, we also add the inverse dtype conversion to high precision data type
        to the cse cache.

        Example (pseudo code):
            node1_output = ...
            node1_output_lowp = to_dtype(node1_output, dtype=torch.bfloat16)
            store(buf, node1_output_lowp)
            node2_input_lowp = load(buf)
            node2_input = to_dtype(node2_input_lowp, dtype=torch.float)

        Without cse cache trick:
            node1_output = ...
            node1_output_lowp = to_dtype(node1_output, dtype=torch.bfloat16)
            store(buf, node1_output_lowp)
            node2_input_lowp = node_output_lowp # hit store cache
            node2_input = to_dtype(node2_input_lowp, dtype=torch.float)

        With cse cache trick:
            node1_output = ...
            node1_output_lowp = to_dtype(node1_output, dtype=torch.bfloat16)
            # also add `to_dtype(node1_input_lowp, dtype=torch.float)` -> `node1_output` to cse cache
            store(buf, node1_output_lowp)
            node2_input_lowp = node_output_lowp # hit store cache
            node2_input = node1_output # hit cse cache
        """

        if var_to_store.dtype not in DTYPE_LOWP_FP:
            # only need to cache fp32 cse var while var_to_store is lowp data
            return

        def find_fp32_var(var, cache):
            fp32_cse_var = None
            fp32_cse_var_name = None
            for expr, cse_var in cache.items():
                if cse_var == var:
                    if is_to_lowp_dtype(expr):
                        m = re.search(r"tmp\d+", expr)
                        if m is not None:
                            fp32_cse_var_name = m.group()
            if fp32_cse_var_name:
                for cse_var in cache.values():
                    if cse_var.name == fp32_cse_var_name:
                        fp32_cse_var = cse_var
                        break
                assert fp32_cse_var is not None
            return fp32_cse_var

        fp32_var = find_fp32_var(var_to_store, self.cse.cache)
        if fp32_var:
            self.cse.cache[get_lowp_to_fp32_expr(var_to_store, self)] = fp32_var

    def scale_index_with_offset(
        self, index: sympy.Expr, scale=1, itervar_idx=-1, offset=0
    ):
        var = self.itervars[itervar_idx]
        replacement = {var: var * scale + offset}
        new_index = sympy_subs(index, replacement)
        return new_index

    def index_to_str(self, index: sympy.Expr) -> str:
        """
        Convert an index expr to a string that can be used in cpp code.
        e.g. a sympy expression "s2" may actually appear as "ks1" in the cpp kernel.
        """
        return cexpr(self.rename_indexing(index))

    def index_indirect_depends_on(self, index: sympy.Expr, itervar: sympy.Symbol):
        """
        Check if an index has free symbol CppCSEVariable that depends on `itervar`.
        """
        return any(
            self.cse.varname_map[s.name].depends_on(itervar)  # type: ignore[attr-defined]
            for s in index.free_symbols
            if s.name in self.cse.varname_map  # type: ignore[attr-defined]
            and isinstance(self.cse.varname_map[s.name], CppCSEVariable)  # type: ignore[attr-defined]
        )

    def index_depends_on(self, index: sympy.Expr, itervar: sympy.Symbol):
        return itervar in index.free_symbols or self.index_indirect_depends_on(
            index, itervar
        )

    def var_ranges(self):
        return dict(zip(self.itervars, self.ranges))

    def check_bounds(
        self,
        expr: sympy.Expr,
        size: sympy.Expr,
        lower: bool,
        upper: bool,
    ):
        if not (lower or upper):
            return

        indirect = free_symbol_is_type(expr, SymT.TMP)
        if indirect:
            # indexing in compute
            csevar = ops.index_expr(expr, torch.int32).value
            buffer = V.kernel.compute
        else:
            # indexing in loads
            prior_compute = V.kernel.compute
            try:
                V.kernel.compute = self.loads
                csevar = ops.index_expr(expr, torch.int32).value
            finally:
                V.kernel.compute = prior_compute
            buffer = self.loads

        size_str = V.kernel.sexpr(self.rename_indexing(size)) if upper else None

        line = self.indirect_assert(csevar, "0" if lower else None, size_str)
        self.cse.generate(buffer, line, assignment=False)

    def load(self, name: str, index: sympy.Expr):
        var = self.args.input(name)
        index = self.rename_indexing(index)
        line = f"{var}[{cexpr_index(index)}]"
        if V.graph.get_dtype(name) in [torch.float16]:
            line = f"static_cast<float>({line})"
        csevar = self.cse.generate(self.loads, line)
        csevar.update_on_args("load", (name, index), {})
        return csevar

    def store(self, name, index, value, mode=None):
        assert "buf" in name
        var = self.args.output(name)
        self.cache_fp32_cse_var_before_lowp_store(value)
        index = self.rename_indexing(index)
        if mode is None:
            line = f"{var}[{cexpr_index(index)}] = {value};"
        elif mode == "atomic_add":
            if not config.cpp.dynamic_threads and self.num_threads == 1:
                line = f"{var}[{cexpr_index(index)}] += {value};"
            else:
                dtype = V.graph.get_dtype(name)
                # mirroring static_cast<float>(...) in load:
                value = f"static_cast<{DTYPE_TO_CPP[dtype]}>({value})"
                line = f"atomic_add(&{var}[{cexpr_index(index)}], {value});"
        else:
            raise NotImplementedError(f"store mode={mode}")
        self.stores.writeline(DeferredLine(name, line))

    def reduction(self, dtype, src_dtype, reduction_type, value):
        argmax_or_argmin = reduction_type in {"argmax", "argmin"}

        reduction_key = src_dtype, reduction_type, value
        if reduction_key in self.reduction_cse.reduction_cache:
            return self.reduction_cse.reduction_cache[reduction_key]

        acc = self.reduction_cse.generate(
            self.loads, f"reduction {reduction_key}", write=False
        )
        self.is_reduction = True
        if argmax_or_argmin:
            prefix, parallel_prefix, local_init = argmax_argmin_prefix(
                reduction_type, src_dtype, acc
            )
            self.local_reduction_init.writelines(local_init)
            self.reduction_prefix.writelines(prefix)
            self.parallel_reduction_prefix.writelines(parallel_prefix)
            compare_op = (
                "greater_or_nan" if reduction_type == "argmax" else "less_or_nan"
            )
            assert self.reduction_depth is not None
            index = self.itervars[self.reduction_depth]
            for i in range(self.reduction_depth + 1, len(self.itervars)):
                index = index * self.ranges[i] + self.itervars[i]
            self.stores.writelines(
                [
                    f"if(!({compare_op}({acc}.value, {value}, {acc}.index, {cexpr_index(index)}))) {{",
                    f"    {acc}.index = {cexpr_index(index)}; {acc}.value = {value};",
                    "}",
                ]
            )
            acc_local = f"{acc}_local"
            num_threads = parallel_num_threads()
            acc_per_thread = f"{acc}_arr[{num_threads}]"
            acc_local_in_array = acc_per_thread.replace(f"[{num_threads}]", "[tid]")
            self.parallel_reduction_suffix.writelines(
                [
                    f"for (int tid = 0; tid < {num_threads}; tid++)",
                    "{",
                    f"    if(!({compare_op}({acc}.value, {acc_local_in_array}.value, {acc}.index, {acc_local_in_array}.index))) {{",
                    f"        {acc}.index = {acc_local_in_array}.index; {acc}.value = {acc_local_in_array}.value;",
                    "    }",
                    "}",
                ],
            )
            self.local_reduction_stores.writelines(
                [
                    f"{acc_local_in_array} = {acc_local};",
                ]
            )
        else:
            acc_type = reduction_acc_type(reduction_type, dtype)

            self.reduction_prefix.writeline(
                f"{acc_type} {acc} = {reduction_init(reduction_type, dtype)};"
            )
            self.stores.writeline(
                f"{acc} = {reduction_combine(reduction_type, acc, value)};"
            )
            self._gen_parallel_reduction_buffers(acc, acc_type, reduction_type, dtype)
        result = reduction_project(reduction_type, acc)
        self.reduction_cse.reduction_cache[reduction_key] = result
        return result

    def store_reduction(self, name, index, value):
        index = self.rename_indexing(index)
        var = self.args.output(name)
        self.reduction_suffix.writeline(
            DeferredLine(name, f"{var}[{cexpr_index(index)}] = {value};")
        )

    def set_ranges(self, lengths, reduction_lengths):
        if self.call_ranges:
            assert self.call_ranges == tuple(lengths) + tuple(
                reduction_lengths
            ), f"{self.call_ranges} == {tuple(lengths)} + {tuple(reduction_lengths)}"
            assert self.reduction_depth == len(lengths)
        else:
            self.call_ranges = tuple(lengths) + tuple(reduction_lengths)
            self.ranges = [self.rename_indexing(x) for x in self.call_ranges]
            self.itervars = [
                sympy_index_symbol_with_prefix(SymT.XBLOCK, n)
                for n in range(len(self.ranges))
            ]
            self.reduction_depth = len(lengths)
        return (
            self.itervars[: self.reduction_depth],
            self.itervars[self.reduction_depth :],
        )

    def size_hint(self):
        return V.graph.sizevars.size_hint(
            sympy_product(self.call_ranges), fallback=8192
        )

    def codegen_loops_impl(self, loop_nest, code, worksharing):
        threads = parallel_num_threads()
        assert self.call_ranges is not None
        kernels = loop_nest.get_kernels()
        if any(isinstance(kernel, OuterLoopFusedKernel) for kernel in kernels):
            assert len(kernels) == 1
            assert isinstance(kernels[0], OuterLoopFusedKernel)
            par_depth = kernels[0].decide_parallel_depth(
                loop_nest.max_parallel_depth(), threads
            )
        else:
            par_depth = self.decide_parallel_depth(
                loop_nest.max_parallel_depth(), threads
            )

        with contextlib.ExitStack() as stack:
            if par_depth:
                if loop_nest.is_reduction_only():
                    # need to close the worksharing scope to define reduction vars outside it
                    worksharing.close()
                else:
                    worksharing.parallel(threads)
                loop_nest.mark_parallel(par_depth)
            elif threads > 1:
                if worksharing.single():
                    stack.enter_context(code.indent())

            def gen_loop_kernel(loop: LoopLevel):
                def is_parallel_reduction(loop):
                    root = loop.get_root()
                    return root.is_reduction and root.parallel

                kernels = loop.get_kernels()
                assert len(kernels) == 1
                if not isinstance(
                    kernels[0], OuterLoopFusedKernel
                ) and is_parallel_reduction(loop):
                    kernels[0].update_stores_with_parallel_reduction()
                gen_kernel(kernels[0])

            def gen_kernel(kernel):
                if isinstance(kernel, OuterLoopFusedKernel):
                    for loop in kernel.inner:
                        if loop.inner:
                            gen_loops(loop.inner, loop.is_reduction)
                        else:
                            with contextlib.ExitStack() as stack:
                                # If there is any kernel existing at the final outer loop fusion level,
                                # the kernel code should be placed within its respective indent to prevent
                                # the duplication of variable definitions.
                                stack.enter_context(code.indent())
                                gen_loop_kernel(loop)
                else:
                    with contextlib.ExitStack() as stack:
                        assert kernel
                        if hasattr(kernel, "codegen_inner_loops"):
                            code.splice(kernel.preloads)
                            kernel.codegen_inner_loops(code)
                            stack.enter_context(code.indent())
                        code.splice(kernel.loads)
                        code.splice(kernel.compute)
                        code.splice(kernel.stores)
                    if hasattr(kernel, "codegen_inner_loops"):
                        code.splice(kernel.poststores)

            def get_reduction_code_buffer(loops, buffer="prefix"):
                assert buffer in ("prefix", "suffix", "local")
                for loop in loops:
                    for kernel in loop.get_kernels():
                        if buffer == "local":
                            return (
                                kernel.local_reduction_init,
                                kernel.local_reduction_stores,
                            )
                        elif buffer == "suffix":
                            suffix = kernel.reduction_suffix
                            if loop.parallel:
                                suffix = kernel.parallel_reduction_suffix + suffix
                            return suffix
                        else:
                            prefix = kernel.reduction_prefix
                            if loop.parallel:
                                prefix = prefix + kernel.parallel_reduction_prefix
                            else:
                                prefix = prefix + kernel.non_parallel_reduction_prefix
                            return prefix

            def gen_loops(loops: List[LoopLevel], in_reduction=False):
                with contextlib.ExitStack() as stack_outer:
                    local_reduction_init = local_reduction_stores = None
                    if loops:
                        loop = loops[0]
                        if loop.is_reduction and not in_reduction:
                            reduction_prefix = get_reduction_code_buffer(loops)
                            if reduction_prefix:
                                stack_outer.enter_context(code.indent())
                            code.splice(reduction_prefix)
                        if loop_nest.is_reduction_only() and loop.parallel:
                            (
                                local_reduction_init,
                                local_reduction_stores,
                            ) = get_reduction_code_buffer(loops, "local")
                            worksharing.parallel(threads)
                            if local_reduction_init:
                                assert local_reduction_stores
                                code.splice(local_reduction_init)

                    for loop in loops:
                        gen_loop(loop)

                    if loops:
                        loop = loops[0]
                        if loop_nest.is_reduction_only() and loop.parallel:
                            if local_reduction_stores:
                                code.splice(local_reduction_stores)
                            worksharing.close()
                        if loop.is_reduction and not in_reduction:
                            code.splice(get_reduction_code_buffer(loops, "suffix"))

            def gen_loop(loop: LoopLevel):
                with contextlib.ExitStack() as stack:
                    loop_lines = loop.lines()
                    if loop_lines is None:
                        return
                    code.writelines(loop_lines)
                    stack.enter_context(code.indent())
                    # generate inner loops or loop body
                    if loop.inner:
                        gen_loops(loop.inner, loop.is_reduction)
                    else:
                        gen_loop_kernel(loop)

            stack.enter_context(code.indent())
            if loop_nest.root:
                gen_loops(loop_nest.root)
            else:
                gen_kernel(loop_nest.kernel)

    def codegen_loops(self, code, worksharing):
        loop_nest = LoopNestWithSplit.build(self)
        self.codegen_loops_impl(loop_nest, code, worksharing)

    @property
    def assert_function(self) -> str:
        if V.graph.aot_mode:
            # TODO: Using AOTI_TORCH_CHECK is causing performance drop for some models
            # compared with JIT Inductor which uses TORCH_CHECK
            return "AOTI_TORCH_CHECK"
        else:
            return "TORCH_CHECK"

    def decide_parallel_depth(self, max_parallel_depth, threads):
        assert self.call_ranges is not None
        ranges = self.call_ranges[:max_parallel_depth]
        seq = self.size_hint()
        par = 1
        depth = 0
        for expr in ranges:
            hint = V.graph.sizevars.size_hint(expr, fallback=8192)
            if par >= 2 * threads or par == threads:
                break
            if seq // threads < config.cpp.min_chunk_size:
                # not enough work
                break
            depth += 1
            par *= hint
            seq /= hint
        # if we assume thread number is dynamic, make sure we
        # have at least one parallel scope and let OMP runtime
        # to manage the serial vs. parallel.
        if config.cpp.dynamic_threads and depth == 0 and len(ranges) > 0:
            depth = 1
        return depth

    @contextlib.contextmanager
    def write_to_suffix(self):
        prior = (self.loads, self.compute, self.stores, self.cse)
        self.loads = IndentedBuffer()
        self.compute = IndentedBuffer()
        self.stores = IndentedBuffer()
        self.cse = self.cse.clone()
        yield
        self.reduction_suffix.splice(self.loads)
        self.reduction_suffix.splice(self.compute)
        self.reduction_suffix.splice(self.stores)
        (self.loads, self.compute, self.stores, self.cse) = prior

    def create_cse_var(self, *args, **kwargs):
        return CppCSEVariable(*args, **kwargs)


class CppVecKernel(CppKernel):
    overrides = CppVecOverrides  # type: ignore[assignment]

    def __init__(
        self,
        args,
        num_threads,
        tiling_factor=0,
        tiling_idx=-1,
        tiling_dtype=torch.float,
    ):
        super().__init__(args, num_threads)
        self.vec_isa = codecache.pick_vec_isa()
        assert self.vec_isa
        if tiling_factor == 0:
            tiling_factor = self.vec_isa.nelements(dtype=tiling_dtype)
        self.tiling_factor = tiling_factor
        self.tiling_idx = tiling_idx

    def _try_get_const_stride(self, index: sympy.Expr, itervar: sympy.Symbol):
        if self.index_indirect_depends_on(index, itervar):
            return None
        for indirect_var in (
            self.cse.varname_map[s.name]  # type: ignore[attr-defined]
            for s in index.free_symbols
            if symbol_is_type(s, SymT.TMP)
        ):
            assert isinstance(indirect_var, CppCSEVariable)
            if indirect_var.is_vec:
                return None
        stride = stride_at_vec_range(index, itervar, self.tiling_factor)
        return stride if stride.is_number else None

    def _get_num_vectors(self, dtype: torch.dtype) -> int:
        num_vectors = math.ceil(
            self.tiling_factor * dtype.itemsize * 8 / self.vec_isa.bit_width()
        )
        assert num_vectors >= 1
        return num_vectors

    def _get_vec_type(self, dtype: torch.dtype) -> str:
        num_vectors = self._get_num_vectors(dtype)
        if num_vectors == 1:
            return f"at::vec::Vectorized<{DTYPE_TO_CPP[dtype]}>"
        else:
            return f"at::vec::VectorizedN<{DTYPE_TO_CPP[dtype]},{num_vectors}>"

    def _get_mask_type(self, dtype: torch.dtype = torch.float) -> str:
        if dtype == torch.bool:
            return ""
        num_vectors = self._get_num_vectors(dtype)
        return f"at::vec::VecMask<{DTYPE_TO_CPP[dtype]},{num_vectors}>"

    def _get_mask_cast(self, mask: CppCSEVariable, dtype: torch.dtype) -> str:
        assert mask.dtype == torch.bool, repr(mask)
        num_vectors = self._get_num_vectors(dtype)
        return f"{mask}.template cast<{DTYPE_TO_CPP[dtype]},{num_vectors}>()"

    def get_reduction_var_pattern(self, line: str):
        return re.search("tmp_acc[0-9]+_vec", line)

    def _get_vec_load_line(
        self,
        var: str,
        index: sympy.Expr,
        dtype: torch.dtype,
        load_mask: Optional[CppCSEVariable] = None,
    ):
        """
        Get a load line str that loads a vector from `var` at `index` of type `dtype`.
        If `load_mask` is not None, we do a masked load accordingly.
        Notes on the `dtype`:
        1. We always load `self.tiling_factor` number of elements regardless of the `dtype`.
           It means we load half of the vector lanes for 16-bit data types and quarter of the
           vector lanes for 8-bit data types.
        2. `torch.bool` and `torch.uint8` could mean masks and we load them as float mask vectors.
        """
        opt_ctx: OptimizationContext = get_current_node_opt_ctx()
        assert opt_ctx is not None
        cpp_type = DTYPE_TO_CPP[dtype]
        num_vectors = self._get_num_vectors(dtype)
        load_mask_str = None
        if load_mask:
            if not load_mask.is_vec:
                # TODO: avoid hard-code torch.float
                load_mask_str = f"{self._get_mask_type(torch.float)}::from({load_mask})"
            else:
                load_mask_str = f"{self._get_mask_cast(load_mask, torch.float)}"
        loadbuf = f"{var} + {cexpr_index(index)}" if index != 0 else var
        if dtype == torch.bool:
            # TODO: should we consider load mask here?
            line = f"{self._get_mask_type()}::from({loadbuf})"
        else:
            line = (
                f"{load_mask_str}.template loadu<{cpp_type},{num_vectors}>({loadbuf})"
                if load_mask_str
                else f"{self._get_vec_type(dtype)}::loadu({loadbuf}, {self.tiling_factor})"
            )
        return line

    def _load_or_store_non_contiguous(
        self,
        var: Optional[str],
        index: sympy.Expr,
        dtype: torch.dtype,
        buffer: Optional[IndentedBuffer] = None,
        store_value: Optional[Union[str, CppCSEVariable]] = None,
    ) -> Optional[CppCSEVariable]:
        """
        Load or store a vector in a non-contiguous way. The vector is initialized from an array that is
        filled in an inner loop over the tiling factor.
        :param var: buffer to load from or store to, i.e. `var[transformed(index)]`. If None, we load the index
                    as index expression, i.e. `transformed(index)`.
        :param index: index into the `var` or the index expression by its own if `var` is None.
                      The `index` could contain indirect indexing or the tiling itervar. When used in
                      the inner loop, the index is transformed as follows:
                      1. the index is linearized along the tiling dim.
                      2. the indirect indexing vector variables are transformed into arrays over the tiling dim.
        :param dtype: data type of `var` or `index` if `var` is None.
        :param buffer: the code buffer to write the generated code to. If None, we write to `self.loads`.
        :param store_value: the value to store. If None, we load the vector.
        :return: a CppCSEVariable that represents the loaded vector or None if it is a store.
        """
        assert not store_value or var is not None, "store var must be provided"

        if buffer is None:
            buffer = self.loads

        def get_result_size(dtype: torch.dtype) -> int:
            if dtype.itemsize < 4:
                return self.tiling_factor * (4 // dtype.itemsize)
            else:
                return self.tiling_factor

        def vec_to_array(vec_var: CppCSEVariable) -> CppCSEVariable:
            assert vec_var.is_vec
            code = BracesBuffer()
            code.writeline("[&]")
            with code.indent():
                vec_dtype = vec_var.dtype
                assert vec_dtype is not None
                if vec_dtype == torch.bool:
                    vec_dtype = torch.float
                result_size = get_result_size(vec_dtype)
                code.writeline(
                    f"__at_align__ std::array<{DTYPE_TO_CPP[vec_dtype]}, {result_size}> tmpbuf;"
                )
                line = f"{vec_var}.store(tmpbuf.data());"
                code.writeline(line)
                code.writeline("return tmpbuf;")
            code.writeline("()")
            csevar = self.cse.generate(buffer, code)
            assert isinstance(csevar, CppCSEVariable)
            return csevar

        opt_ctx: OptimizationContext = get_current_node_opt_ctx()
        assert opt_ctx is not None
        code = BracesBuffer()
        code.writeline("[&]")
        with code.indent():
            result_size = get_result_size(dtype)
            result_declare = (
                f"__at_align__ std::array<{DTYPE_TO_CPP[dtype]}, {result_size}> tmpbuf;"
            )
            code.writeline(result_declare)
            if store_value:
                code.writeline(f"{store_value}.store(tmpbuf.data());")
            itervar_inner = sympy_index_symbol(
                f"{self.itervars[self.tiling_idx]}_inner"
            )
            replacements = {}
            for indirect_var in (
                self.cse.varname_map[s.name]  # type: ignore[attr-defined]
                for s in index.free_symbols
                if symbol_is_type(s, SymT.TMP)
            ):
                assert isinstance(indirect_var, CppCSEVariable)
                if indirect_var.is_vec:
                    array_var = vec_to_array(indirect_var)
                    replacements[indirect_var] = f"{array_var}[{itervar_inner}]"
            index = self.scale_index_with_offset(
                index, itervar_idx=self.tiling_idx, offset=itervar_inner
            )
            load_mask = None
            if self._load_mask is not None:
                assert not store_value, "unexpected store with load mask"
                assert isinstance(self._load_mask, CppCSEVariable), self._load_mask
                if self._load_mask.is_vec:
                    load_mask = f"{self._load_mask}.is_masked({itervar_inner})"
                else:
                    load_mask = f"{self._load_mask} != 0"
            if codecache.is_gcc():
                code.writeline(f"#pragma GCC unroll {self.tiling_factor}")
            else:
                code.writeline(f"#pragma unroll {self.tiling_factor}")
            code.writeline(
                f"for (long {itervar_inner} = 0; {itervar_inner} < {self.tiling_factor}; {itervar_inner}++)"
            )
            with code.indent(), contextlib.ExitStack() as stack:
                index_c = cexpr_index(index)
                for indirect_var in replacements:
                    index_c = re.sub(
                        r"\b" + f"{indirect_var}" + r"\b",
                        replacements[indirect_var],
                        index_c,
                    )
                rhs = f"{var}[{index_c}]" if var is not None else f"{index_c}"
                if load_mask:
                    code.writeline(f"if ({load_mask})")
                    stack.enter_context(code.indent())
                if store_value:
                    code.writeline(f"{rhs} = tmpbuf[{itervar_inner}];")
                else:
                    code.writeline(f"tmpbuf[{itervar_inner}] = {rhs};")
            if not store_value:
                load_line = self._get_vec_load_line("tmpbuf.data()", 0, dtype)  # type: ignore[arg-type]
                code.writeline(f"return {load_line};")
        code.writeline("()")
        if store_value:
            code.writeline(";")
            buffer.splice(code)
            return None
        else:
            csevar = self.cse.generate(buffer, code)
            assert isinstance(csevar, CppCSEVariable)
            csevar.is_vec = True
            return csevar

    def load(self, name: str, index: sympy.Expr):
        opt_ctx: OptimizationContext = get_current_node_opt_ctx()
        var = self.args.input(name)
        index = self.rename_indexing(index)
        dtype = V.graph.get_dtype(name)
        tiling_var = self.itervars[self.tiling_idx]
        stride = self._try_get_const_stride(index, tiling_var)
        if stride == 0:
            # load scalar and lazily broadcast it on demand
            return super().load(name, index)
        elif stride == 1:
            # load contiguously
            line = self._get_vec_load_line(var, index, dtype, self._load_mask)
            csevar = self.cse.generate(self.loads, line)  # type: ignore[assignment]
        else:
            csevar = self._load_or_store_non_contiguous(var, index, dtype)  # type: ignore[assignment]
        assert isinstance(csevar, CppCSEVariable)
        csevar.update_on_args("load", (name, index), {})
        csevar.is_vec = True
        return csevar

    def _get_store_line(
        self,
        value: Union[str, CppCSEVariable],
        var: str,
        index: sympy.Expr,
        dtype: torch.dtype,
    ):
        """
        Get a store line buffer that stores `value` into `var` at `index` of `dtype`. It handles
        both contiguous and non-contiguous store cases.
        :param value: Vectorized type templaterized on `dtype`.
        :param var: buffer to store into.
        :index: index into the `var`.
        """
        # when value's type is str (e.g., welford reduction), caller should make sure
        # it is a vector
        assert isinstance(value, str) or (
            isinstance(value, CppCSEVariable) and value.is_vec
        ), value
        tiling_var = self.itervars[self.tiling_idx]
        var_expr = f"{var} + {cexpr_index(index)}"
        stride = self._try_get_const_stride(index, tiling_var)
        code = IndentedBuffer()
        if stride == 1:
            if dtype == torch.float:
                code.writeline(f"{value}.store({var_expr});")
            else:
                code.writeline(f"{value}.store({var_expr}, {self.tiling_factor});")
        else:
            self._load_or_store_non_contiguous(
                var, index, dtype, buffer=code, store_value=value
            )
        return code

    def store(self, name, index, value, mode=None):
        assert "buf" in name
        assert mode is None
        assert isinstance(value, CppCSEVariable), value
        if not value.is_vec:
            # this happens when we store a scalar into a vectorized buffer like "fill"
            value = self.broadcast(value)
        opt_ctx: OptimizationContext = get_current_node_opt_ctx()
        var = self.args.output(name)
        self.cache_fp32_cse_var_before_lowp_store(value)
        index = self.rename_indexing(index)
        code = self._get_store_line(value, var, index, V.graph.get_dtype(name))
        self.stores.splice(code.map(lambda x: DeferredLine(name, x)))

    def reduction(self, dtype, src_dtype, reduction_type, value):
        assert reduction_type in {
            "max",
            "min",
            "sum",
            "prod",
            "xor_sum",
            "welford_reduce",
            "welford_combine",
        }
        assert dtype == src_dtype
        assert dtype in [torch.float, torch.int64]
        assert isinstance(value, CppCSEVariable), value

        if not value.is_vec:
            value = self.broadcast(value)

        reduction_key = src_dtype, reduction_type, value
        if reduction_key in self.reduction_cse.reduction_cache:
            return self.reduction_cse.reduction_cache[reduction_key]

        vec_ns = "at::vec"
        vec = f"{vec_ns}::Vectorized<{DTYPE_TO_CPP[dtype]}>"
        acc_type = reduction_acc_type(reduction_type, dtype)
        acc_type_vec = self.reduction_acc_type_vec(reduction_type, dtype)

        acc = self.reduction_cse.generate(
            self.loads, f"reduction {reduction_key}", write=False
        )
        acc_vec = f"{acc}_vec"
        self.is_reduction = True
        self.reduction_prefix.writeline(
            f"{acc_type} {acc} = {reduction_init(reduction_type, dtype)};"
        )
        self.reduction_prefix.writeline(
            f"{acc_type_vec} {acc_vec} = {self.reduction_init_vec(reduction_type, dtype)};"
        )
        # save the reciprocal of weights for welford reduce if using static shape
        reduction_size = functools.reduce(
            lambda x, y: x * y, self.ranges[self.reduction_depth :]
        )
        if reduction_type == "welford_reduce":
            reduction_factor = (
                self.tiling_factor if self.tiling_idx >= self.reduction_depth else 1
            )
            self.weight_recp_vec_range = FloorDiv(reduction_size, reduction_factor)
            self.non_parallel_reduction_prefix.writeline(
                self.welford_weight_reciprocal_vec(dtype, None)
            )
            self.stores.writeline(
                f"{acc_vec} = {self.reduction_combine_vec(reduction_type, acc_vec, value, True)};"
            )
        else:
            self.stores.writeline(
                f"{acc_vec} = {self.reduction_combine_vec(reduction_type, acc_vec, value)};"
            )
        self._gen_parallel_reduction_buffers(
            acc,
            acc_type,
            reduction_type,
            dtype,
        )
        self._gen_parallel_reduction_buffers(
            acc_vec,
            acc_type_vec,
            reduction_type,
            dtype,
            reduction_combine_fn=self.reduction_combine_vec,
            reduction_init_fn=self.reduction_init_vec,
            welford_weight_reciprocal_vec_fn=self.welford_weight_reciprocal_vec,
        )
        tmpvar: Union[str, CSEVariable]
        if self.tiling_idx >= self.reduction_depth:
            # Horizontal reduction
            if is_welford_reduction(reduction_type):
                assert (
                    self._get_num_vectors(dtype) == 1
                ), "Welford reduction does not support VectorizedN (N>1)"
                next_value = f"welford_vec_reduce_all({acc_vec})"
            else:
                reduce_all_body = (
                    "{ return "
                    + self.reduction_combine_vec(reduction_type, "x", "y")
                    + "; }"
                )
                vec = f"at::vec::Vectorized<{DTYPE_TO_CPP[dtype]}>"
                vec_reduce_all_func = f"at::vec::vec_reduce_all<{DTYPE_TO_CPP[dtype]}>"
                next_value = f"{vec_reduce_all_func}([]({vec}& x, {vec}& y) {reduce_all_body}, {acc_vec})"

            self.reduction_suffix.writeline(
                f"{acc} = {reduction_combine(reduction_type, acc, next_value)};"
            )
            tmpvar = acc
        else:
            tmpvar = acc_vec

        result = reduction_project(reduction_type, tmpvar)
        self.reduction_cse.reduction_cache[reduction_key] = result
        return result

    def store_reduction(self, name, index, value):
        index = self.rename_indexing(index)
        var = self.args.output(name)
        out_dtype = V.graph.get_dtype(name)
        dtype = torch.float if out_dtype.is_floating_point else torch.int64
        code = IndentedBuffer()
        if self.tiling_idx >= self.reduction_depth:
            # Horizontal reduction
            code.writeline(
                f"{var}[{cexpr_index(index)}] = static_cast<{DTYPE_TO_CPP[out_dtype]}>({value});"
            )
        else:
            # Vertical reduction
            if out_dtype != dtype:
                converted_value = f"{DTYPE_TO_CPP[out_dtype]}_{value}"
                code.writeline(
                    f"auto {converted_value} = at::vec::convert<{DTYPE_TO_CPP[out_dtype]}>({value});"
                )
                value = converted_value
            code.splice(self._get_store_line(value, var, index, out_dtype))
        self.reduction_suffix.splice(code.map(lambda x: DeferredLine(name, x)))

    def broadcast(self, scalar_var: CppCSEVariable) -> CppCSEVariable:
        assert not scalar_var.is_vec
        if scalar_var.dtype == torch.bool:
            vec_var = self.cse.generate(
                self.compute, f"{self._get_mask_type()}::from({scalar_var.name})"
            )
        else:
            assert scalar_var.dtype is not None
            vec_var = self.cse.generate(
                self.compute,
                f"{self._get_vec_type(scalar_var.dtype)}({scalar_var.name})",
            )
        assert isinstance(vec_var, CppCSEVariable)
        vec_var.dtype = scalar_var.dtype
        vec_var.dependent_itervars = scalar_var.dependent_itervars
        vec_var.is_vec = True
        return vec_var

    def arange(self, index: CppCSEVariable, stride: sympy.Symbol) -> CppCSEVariable:
        assert not index.is_vec
        assert index.dtype is not None
        csevar = self.cse.generate(
            self.compute,
            f"{self._get_vec_type(index.dtype)}::arange({index}, {stride})",
        )
        assert isinstance(csevar, CppCSEVariable)
        csevar.dtype = index.dtype
        csevar.is_vec = True
        return csevar

    def reduction_init_vec(self, reduction_type, dtype):
        scalar_type = DTYPE_TO_COMPUTATION_DTYPE[dtype]
        vec_type = self._get_vec_type(scalar_type)

        if is_welford_reduction(reduction_type):
            return f"Welford<{vec_type}>()"

        scalar_init = reduction_init(reduction_type, dtype)
        return f"{vec_type}({scalar_init})"

    def reduction_acc_type_vec(self, reduction_type, dtype):
        assert reduction_type not in {"argmin", "argmax"}
        scalar_type = DTYPE_TO_COMPUTATION_DTYPE[dtype]
        vec_type = self._get_vec_type(scalar_type)
        if is_welford_reduction(reduction_type):
            return f"Welford<{vec_type}>"

        return vec_type

    def welford_weight_reciprocal_vec(self, dtype, num_threads=None):
        vec_num_range_thread = (
            CeilDiv(self.weight_recp_vec_range, num_threads)
            if num_threads
            else self.weight_recp_vec_range
        )
        vec_num_range_thread_expr = cexpr_index(vec_num_range_thread)
        return f"static WeightRecp<{self._get_vec_type(dtype)}> weight_recps({vec_num_range_thread_expr});"

    def reduction_combine_vec(
        self, reduction_type, var, next_value, use_weight_recps=False
    ):
        if reduction_type == "max":
            return f"at::vec::maximum({var}, {next_value})"
        elif reduction_type == "min":
            return f"at::vec::minimum({var}, {next_value})"
        elif reduction_type == "sum":
            return f"{var} + {next_value}"
        elif reduction_type == "prod":
            return f"{var} * {next_value}"
        elif reduction_type == "xor_sum":
            return f"{var} ^ {next_value}"
        elif reduction_type == "welford_reduce":
            if use_weight_recps:
                return f"welford_combine({var}, {next_value}, &weight_recps)"
            else:
                return f"welford_combine({var}, {next_value})"
        elif reduction_type == "welford_combine":
            if isinstance(next_value, tuple):
                # When reading a value from Inductor IR we have a tuple of variable names
                mean, m2, weight = next_value
            else:
                # When combining intermediate accumulators we have a Welford<T> struct
                mean, m2, weight = reduction_project(reduction_type, next_value)
            return f"welford_combine({var}, {{{mean}, {m2}, {weight}}})"
        else:
            raise NotImplementedError

    def indirect_assert(self, var, lower, upper, mask=None):
        assert not mask, "do not support mask in indirect_indexing assertion"
        assert isinstance(var, CppCSEVariable)
        assert var.dtype is not None
        if not var.is_vec:
            return super().indirect_assert(var, lower, upper, mask)
        lower_scalar = lower
        upper_scalar = upper
        if lower:
            lower = f"{self._get_vec_type(var.dtype)}({lower})"
        if upper:
            upper = f"{self._get_vec_type(var.dtype)}({upper})"
        if lower and upper:
            cond = f"({lower} <= {var}) & ({var} < {upper})"
            cond_print = f"{lower_scalar} <= {var} < {upper_scalar}"
        elif lower:
            cond = f"{lower} <= {var}"
            cond_print = f"{lower_scalar} <= {var}"
        else:
            assert upper
            cond = f"{var} < {upper}"
            cond_print = f"{var} < {upper_scalar}"
        cond = f"({self._get_mask_type(var.dtype)}({cond})).all_masked()"
        return f'{self.assert_function}({cond}, "index out of bounds: {cond_print}")'


class CppTile2DKernel(CppVecKernel):
    """
    A vector kernel that handles the 2d tiles with the tile size defined in `tiling_factor` on
    the inner-most loop level and one of the outer loop level (`outer_tiling_idx`). When the data
    tile is accessed in a contiguous way from the outer loop axis, a transposition is applied on the
    tile to make the access contiguous from the inner-most loop axis. Then, the same vectorization
    logic from its parent `CppVecKernel` is leveraged for load/store/compute. The transposed tile load
    and store are generated into kernel.preloads and kernel.poststores buffers.

    The loop structure looks like below:
    for ...
      for i_outer ...
        for ...
          for inner_most ...
            // generated by CppTile2DKernel
            float tmp0[16*16]; at::vec::transpose_mxn<...>(tmp0, in_ptr0 + ..., ...); // into kernel.preloads
            float tmp1[16*16]; // into kernel.preloads
            for i_inner ... { // the kernel inner loop
              vectorized loads/compute/stores (e.g., load tmp0, store tmp1) // into kernel.loads/compute/stores
            }
            at::vec::transpose_mxn(out_ptr0 + ..., tmp1, ...) // into kernel.poststores
          for inner_most ... (tail)
            // generated by CppVecKernel
            ...
      for i_outer ... (tail)
        for ...
          for ...
            // generated by CppKernel
            ...
    """

    overrides = CppTile2DOverrides  # type: ignore[assignment]

    def __init__(self, args, num_threads, tiling_factor, tiling_indices, tiling_dtype):
        super().__init__(
            args, num_threads, tiling_factor, tiling_indices[1], tiling_dtype
        )
        self.tiling_indices = tiling_indices

    def inner_itervar(self):
        return sympy_index_symbol(f"{self.itervars[self.outer_idx]}_inner")

    def need_vec_transpose(self, index):
        outer_var = self.itervars[self.outer_idx]
        inner_var = self.itervars[self.tiling_idx]
        outer_stride = stride_at_vec_range(index, outer_var, self.tiling_factor)
        inner_stride = stride_at_vec_range(index, inner_var, self.tiling_factor)
        return (
            self._load_mask is None  # TODO: support transposition with mask
            and outer_stride == 1
            and index.has(inner_var)
            and not inner_stride.has(inner_var)
            and not inner_stride.has(outer_var)
        )

    def gen_transposed_tile_load_store(self, name, var, index, is_store):
        # transposed tile load/store outside the kernel inner loop
        dtype = V.graph.get_dtype(name)
        factor = self.tiling_factor
        src = f"{var} + {cexpr_index(index)}"
        dst = "__place_holder__"
        ld_src = f"{cexpr_index(stride_at_vec_range(index, self.itervars[self.tiling_idx], self.tiling_factor))}"
        ld_dst = f"{factor}"
        if is_store:
            src, dst = dst, src
            ld_src, ld_dst = ld_dst, ld_src

        need_define = True
        load_or_store = f"at::vec::transpose_mxn<{DTYPE_TO_CPP[dtype]},{factor},{factor}>({src}, {ld_src}, {dst}, {ld_dst});"
        if is_store:
            tile_var = self.cse.newvar()
        elif load_or_store not in self.cse.cache:
            tile_var = self.cse.generate(self.preloads, load_or_store, write=False)
        else:
            need_define = False
            tile_var = self.cse.cache[load_or_store]

        if need_define:
            define_line = f"{DTYPE_TO_CPP[dtype]} {tile_var}[{factor}*{factor}] __attribute__ ((aligned ({factor})));"
            self.preloads.writeline(define_line)

        load_or_store = load_or_store.replace("__place_holder__", str(tile_var))
        if is_store:
            self.poststores.writeline(DeferredLine(name, load_or_store))
        else:
            self.preloads.writeline(load_or_store)

        return tile_var

    def load(self, name: str, index: sympy.Expr):
        opt_ctx: OptimizationContext = get_current_node_opt_ctx()
        var = self.args.input(name)
        index = self.rename_indexing(index)

        inner = self.inner_itervar()
        if self.need_vec_transpose(index):
            tile_var = self.gen_transposed_tile_load_store(
                name, var, index, is_store=False
            )
            # vector load inside the kernel inner loop
            loadbuf = f"{tile_var} + {cexpr_index(inner * self.tiling_factor)}"
            dtype = V.graph.get_dtype(name)
            line = self._get_vec_load_line(loadbuf, 0, dtype)  # type: ignore[arg-type]
            csevar = self.cse.generate(self.loads, line)
            csevar.update_on_args("load", (name, index), {})
            assert isinstance(csevar, CppCSEVariable)
            csevar.is_vec = True
            return csevar
        else:
            new_index = self.transform_indexing(index)
            return super().load(name, new_index)

    def store(self, name, index, value, mode=None):
        assert "buf" in name
        opt_ctx: OptimizationContext = get_current_node_opt_ctx()
        var = self.args.output(name)

        inner = self.inner_itervar()
        index = self.rename_indexing(index)
        assert mode is None
        if self.need_vec_transpose(index):
            tile_var = self.gen_transposed_tile_load_store(
                name, var, index, is_store=True
            )
            # vector store inside the kernel inner loop
            storebuf = f"{tile_var} + {cexpr_index(inner * self.tiling_factor)}"
            if V.graph.get_dtype(name) in DTYPE_LOWP_FP:
                line = f"{value}.store({storebuf}, {self.tiling_factor});"
            elif V.graph.get_dtype(name) in (torch.uint8, torch.int8):
                line = f"{value}.store({storebuf}, {self.tiling_factor});"
            else:
                line = f"{value}.store({storebuf});"
            self.stores.writeline(DeferredLine(name, line))
        else:
            new_index = self.transform_indexing(index)
            super().store(name, new_index, value, mode)

    def codegen_inner_loops(self, code):
        inner = self.inner_itervar()
        code.writeline(
            f"for (long {inner} = 0; {inner} < {self.tiling_factor}; {inner}++)"
        )

    def set_ranges(self, group, reduction_group):
        vars = super().set_ranges(group, reduction_group)
        # do vertical reduction as the tail loop
        self.outer_idx, self.tiling_idx = (
            self.tiling_indices
            if self.tiling_indices[1] < self.reduction_depth
            else reversed(self.tiling_indices)
        )
        return vars

    def transform_indexing(self, index: sympy.Expr) -> sympy.Expr:
        return self.scale_index_with_offset(
            index,
            itervar_idx=self.outer_idx,
            offset=self.inner_itervar(),
        )


class CppVecKernelChecker(CppVecKernel):
    def __init__(self, args, num_threads, tiling_factor, tiling_idx=-1):
        super().__init__(args, num_threads, tiling_factor, tiling_idx)

        # Since this kernel is only for checker but does not generate any
        # code, so we need to decrease the kernel count.
        metrics.generated_kernel_count -= 1

        # Used to record the graph wrapper code as the wrapper_code status could be
        # changed during graph run.
        self._orig_wrapper_code = None

        self.simd_vec = True

        self.fast_vec_list = []
        for k, v in CppVecOverrides.__dict__.items():
            if isinstance(v, staticmethod):
                self.fast_vec_list.append(k)
        self.exit_stack = contextlib.ExitStack()

        # Cache all the load result
        self.supported_dtypes: List[torch.dtype] = [
            torch.float,
            torch.bfloat16,
            torch.float16,
            torch.bool,
            torch.uint8,
            torch.int8,
            torch.int32,
            torch.int64,
        ]

    def disable_vec(self, msg=None):
        if schedule_log.isEnabledFor(logging.DEBUG):
            schedule_log.debug("Disabled vectorization: %s", msg)
        self.simd_vec = False

    def load(self, name: str, index: sympy.Expr):
        with RecordOptimizationContext(__name__) as node_ctx:
            load_dtype = V.graph.get_dtype(name)
            opt_ctx: OptimizationContext = node_ctx.get_opt_ctx()
            assert opt_ctx

            opt_ctx.dtype = load_dtype
            var = self.cse.newvar()

            if len(self.itervars) == 0:
                self.disable_vec("not a loop")
                return var

            if load_dtype not in self.supported_dtypes and (
                index.has(self.itervars[self.tiling_idx])
                or free_symbol_is_type(index, SymT.TMP)
            ):
                self.disable_vec(f"{load_dtype} not supported by load")
                return var

            return var

    def store(self, name, index, value, mode=None):
        with RecordOptimizationContext(__name__) as node_ctx:
            if len(self.itervars) == 0:
                self.disable_vec("not a loop")
                return self.simd_vec

            store_dtype = V.graph.get_dtype(name)

            opt_ctx: OptimizationContext = node_ctx.get_opt_ctx()
            assert opt_ctx
            opt_ctx.dtype = store_dtype

            if store_dtype not in self.supported_dtypes:
                self.disable_vec(f"{store_dtype} not supported by store")
                return self.simd_vec

            assert "buf" in name
            index = self.rename_indexing(index)

            if mode:
                self.disable_vec(f"store mode: {mode}")
                return self.simd_vec

            return self.simd_vec

    def reduction(self, dtype, src_dtype, reduction_type, value):
        if not (
            (dtype == torch.float and src_dtype == torch.float)
            or (dtype == torch.int64 and src_dtype == torch.int64)
            and reduction_type in VECTORIZABLE_RTYPES
        ):
            self.disable_vec(
                f"reduction: dtype {dtype}, src_dtype {src_dtype}, reduction_type {reduction_type}"
            )
        if is_welford_reduction(reduction_type):
            return tuple([self.simd_vec] * 3)
        return self.simd_vec

    def check_bounds(
        self, expr: sympy.Expr, size: sympy.Expr, lower: bool, upper: bool
    ):
        return self.simd_vec

    def store_reduction(self, name, index, value):
        return self.simd_vec

    def __exit__(self, exc_type, exc_val, exc_tb):
        # Restore the wrapper_code
        V.graph.wrapper_code = self._orig_wrapper_code  # type: ignore[assignment]
        self.exit_stack.__exit__(exc_type, exc_val, exc_tb)

    def __enter__(self):
        # Record the graph wrapper code. The wrapper_code status could be
        # changed during graph run. Regarding this checker, we also need to
        # run the graph but we don't expect to change any status that would
        # impact the code generation. Hence, we record the graph wrapper code
        # and replace it with a dummy wrapper_code and then restore to the
        # original one as long as the checker is finished.
        self._orig_wrapper_code = V.graph.wrapper_code
        V.graph.wrapper_code = WrapperCodeGen()

        parent_handler = V.MockHandler()

        class VecCheckerProxy:
            @staticmethod
            def __getattr__(name):  # type: ignore[misc]
                def inner(*args, **kwargs):
                    if name not in self.fast_vec_list:
                        self.disable_vec(f"op: {name}")

                    parent_val = getattr(parent_handler, name)(*args, **kwargs)
                    return pytree.tree_map(lambda _: self.simd_vec, parent_val)

                return inner

            @staticmethod
            def load(name: str, index: sympy.Expr):
                return self.load(name, index)

            @staticmethod
            def store(name, index, value, mode=None):
                return self.store(name, index, value, mode=mode)

            @staticmethod
            def reduction(dtype, src_dtype, reduction_type, value):
                return self.reduction(dtype, src_dtype, reduction_type, value)

            @staticmethod
            def store_reduction(name, index, value):
                return self.store_reduction(name, index, value)

            @staticmethod
            def check_bounds(
                expr: sympy.Expr, size: sympy.Expr, lower: bool, upper: bool
            ):
                return self.check_bounds(expr, size, lower, upper)

            @staticmethod
            def constant(val, dtype):
                with RecordOptimizationContext(__name__) as node_ctx:
                    opt_ctx: OptimizationContext = node_ctx.get_opt_ctx()
                    assert opt_ctx
                    # VecKernel override dtype for constant
                    # Vectorization only support int32/fp32 now
                    # So if dtype = int64/fp64, we will cast it to int32/fp32 if possible
                    i32_iinfo = torch.iinfo(torch.int32)
                    if (
                        dtype == torch.int64
                        and val <= i32_iinfo.max
                        and val >= i32_iinfo.min
                        and all(
                            user.target in BIN_CMP_OPS
                            for user in node_ctx.current_node.users
                        )
                    ):
                        opt_ctx.dtype = torch.int32

                    f32_iinfo = torch.finfo(torch.float32)
                    if dtype == torch.double:
                        if (
                            (val <= f32_iinfo.max and val >= f32_iinfo.min)
                            or (val == torch.inf)
                            or (val == -torch.inf)
                        ):
                            opt_ctx.dtype = torch.float32

                    if opt_ctx.dtype not in self.supported_dtypes:
                        self.disable_vec(f"constant dtype: {opt_ctx.dtype}")
                    return val

            @staticmethod
            def index_expr(expr, dtype):
                assert len(self.ranges) == len(self.itervars)

                def can_use_int32():
                    free_symbols = list(expr.free_symbols)
                    sizes = {
                        k: v
                        for k, v in zip(self.itervars, self.ranges)
                        if k in free_symbols
                    }
                    # Trivial case: Range empty
                    if any(v == 0 for v in sizes.values()):
                        return True

                    vars_ranges = {
                        k: ValueRanges(0, v - 1)
                        for k, v in sizes.items()
                        if not isinstance(v, sympy.Expr) or v.is_number
                    }
                    if not vars_ranges or len(vars_ranges) != len(free_symbols):
                        i32_iinfo = torch.iinfo(torch.int32)
                        return (
                            expr.is_number
                            and expr <= i32_iinfo.max
                            and expr >= i32_iinfo.min
                        )
                    expr_ranges = bound_sympy(expr, vars_ranges)
                    if math.isinf(expr_ranges.lower) or math.isinf(expr_ranges.upper):  # type: ignore[arg-type]
                        return False
                    # If something takes the values 0..7, we will compare in the loop
                    # x < 8. As such, for the loop not to overflow in the last iteration, we want
                    # to check that expr_ranges.upper + 1 is representable as well
                    return range_expressable_in_32_bits(
                        ValueRanges(
                            int(expr_ranges.lower), int(expr_ranges.upper) + 1  # type: ignore[arg-type]
                        )
                    )

                with RecordOptimizationContext(__name__) as node_ctx:
                    assert len(self.ranges) == len(self.itervars)
                    opt_ctx: OptimizationContext = node_ctx.get_opt_ctx()
                    assert opt_ctx
                    if (
                        dtype == torch.int64
                        and can_use_int32()
                        and all(
                            user.target in BIN_CMP_OPS
                            for user in node_ctx.current_node.users
                        )
                    ):
                        opt_ctx.dtype = torch.int32
                    else:
                        self.disable_vec(f"index_expr: {expr}, dtype {dtype}")

                    tmp_var = self.cse.newvar()
                    return tmp_var

            @staticmethod
            def indirect_indexing(index_var, size, check=True):
                return sympy_index_symbol(str(index_var))

            @staticmethod
            def masked(mask, body, other):
                body()
                return self.cse.newvar()

            @staticmethod
            def to_dtype(x, dtype, src_dtype=None):
                if dtype not in self.supported_dtypes:
                    self.disable_vec(f"to_dtype: {dtype}")
                return x

        self.exit_stack.enter_context(V.set_ops_handler(VecCheckerProxy()))
        self.exit_stack.enter_context(V.set_kernel_handler(self))
        return self


class CppKernelProxy(CppKernel):
    def __init__(self, kernel_group):
        super().__init__(kernel_group.args, kernel_group.ws.num_threads)
        self.kernel_group = kernel_group
        self.loop_nest = None
        self.call_ranges = None
        self.picked_vec_isa: codecache.VecISA = codecache.pick_vec_isa()

    def data_type_propagation(self, nodes):
        for _node in nodes:
            assert isinstance(_node, SchedulerNode)
            DataTypePropagation.propagate_scheduler_node(_node)

    # Check if all the nodes of a given fx graph can support BF16/FP16
    def is_lowp_fp_scheduler(self, scheduler_node: SchedulerNode):
        if not isinstance(scheduler_node._body, ir.LoopBody):
            return True

        _lowp_fp_type: Optional[torch.dtype] = None

        # Propagate the dtype to check if all the fx node is bf16/fp16
        DataTypePropagation.propagate_scheduler_node(scheduler_node)

        sub_blocks = [scheduler_node._body.root_block] + list(
            scheduler_node._body.subblocks.values()
        )
        for sub_block in sub_blocks:
            for _node in sub_block.graph.nodes:
                # TODO(Eikan): Regarding get_index and index_expr, we should conclude the
                # the data type as well.
                if _node.op == "placeholder" or _node.target in (
                    "get_index",
                    "index_expr",
                ):
                    continue

                # Fast path if all operations can support bf16/fp16 without converting to fp32
                if _node.target not in [
                    "load",
                    "store",
                    "abs",
                    "neg",
                    "output",
                ]:
                    return False

                if hasattr(_node, "meta") and _node.meta:
                    assert OptimizationContext.key in _node.meta
                    opt_ctx: OptimizationContext = _node.meta[OptimizationContext.key]
                    if not opt_ctx.dtype or opt_ctx.dtype not in DTYPE_LOWP_FP:
                        return False
                    if _lowp_fp_type:
                        assert (
                            _lowp_fp_type == opt_ctx.dtype
                        ), "scheduler node do not support bf16/fp16 mix"
                    else:
                        _lowp_fp_type = opt_ctx.dtype
                else:
                    return False

        scheduler_node._lowp_fp_type = _lowp_fp_type  # type: ignore[attr-defined]
        return True

    def legalize_lowp_fp_dtype_loopbody(self, loop_body: ir.LoopBody):
        def add_to_dtype(sub_graph: torch.fx.Graph):
            def is_lowp_fp_load(node: torch.fx.Node):
                if node.target not in ["load"]:
                    return False
                assert len(node.args) == 3
                load_dtype = V.graph.get_dtype(node.args[1])  # type: ignore[arg-type]
                return load_dtype in DTYPE_LOWP_FP

            def is_lowp_fp_store(node: torch.fx.Node):
                if node.target != "store":
                    return False
                _, store_var, _, _, _ = node.args
                store_dtype = V.graph.get_dtype(store_var)  # type: ignore[arg-type]
                return store_dtype in DTYPE_LOWP_FP

            sub_graph_nodes = list(sub_graph.nodes)
            to_lowp_fp_legalized_nodes = []
            for _node in sub_graph_nodes:
                if is_lowp_fp_load(_node):
                    # No need to promote to float if all users are direct stores
                    if all(user.target == "store" for user in _node.users):
                        continue
                    ops = _node.args[0]
                    with sub_graph.inserting_after(_node):
                        to_type_node = sub_graph.call_method(
                            "to_dtype", args=(ops, _node, torch.float)
                        )
                        to_type_node_args = to_type_node.args
                        _node.replace_all_uses_with(to_type_node)
                        to_type_node.args = to_type_node_args
                        metrics.cpp_to_dtype_count += 1
                elif is_lowp_fp_store(_node):
                    ops, name, _, value_var, _ = _node.args
                    # No need to promote to float if it is a user of a load which are all directly stored
                    if value_var.target == "load" and all(
                        user.target == "store" for user in value_var.users
                    ):
                        continue
                    dtype = V.graph.get_dtype(name)
                    with sub_graph.inserting_before(_node):
                        to_type_node = sub_graph.call_method(
                            "to_dtype", args=(ops, value_var, dtype)
                        )
                        _node.replace_input_with(value_var, to_type_node)
                        metrics.cpp_to_dtype_count += 1
                elif _node.target == "reduction":
                    (
                        ops,
                        dtype,
                        src_dtype,
                        reduction_type,
                        value,
                    ) = _node.args
                    if src_dtype in DTYPE_LOWP_FP:
                        # Since we always convert the load/store value to float if the tensor is bfloat16/float16.
                        # Therefore, the reduction should never work with bfloat16/float16 value. Hence, we update
                        # the bfloat16/float16 reduction by
                        #     1) updating the src_dtype to float
                        # and 2) updating the dtype to float if it is bfloat16/float16.
                        assert dtype in [
                            torch.float,
                            torch.bfloat16,
                            torch.float16,
                            torch.int64,
                        ]
                        _node.args = (
                            ops,
                            torch.float if dtype in DTYPE_LOWP_FP else dtype,
                            torch.float,
                            reduction_type,
                            value,
                        )
                elif _node.target == "to_dtype" and _node.args[-1] in DTYPE_LOWP_FP:
                    (ops, x, _) = _node.args
                    # The legalization always loads the BF16/FP16 tensor as FP32 for computation
                    # and converts back to BF16/FP16 after the computation.
                    # Hence, there should be no computation w/ BF16/FP16.
                    # Therefore, we update the to_dtype by replacing the bf16/fp16 dtype with fp32.
                    # Save the legalized to_dtype node for the elimination(eliminate_to_dtype step):
                    #  1) Eliminate the redundant to_dtype node if we have a pattern as follows:
                    #     graph():
                    #       %lowp_fp_legalized = call_method[target=to_dtype](args = (%ops, %input, torch.float))
                    #       %to_dtype2 = call_method[target=to_dtype](args = (%ops, %lowp_fp_legalized, torch.bfloat16/float16))
                    # Regarding the first to_dtype, it is redundant because
                    # the second to_type also converts to the torch.bfloat16/torch.float16.
                    # Hence, we remove the first to_type.
                    to_lowp_fp_legalized_nodes.append(_node)
                    _node.args = (ops, x, torch.float)
                else:
                    pass

            def eliminate_to_dtype(sub_graph: torch.fx.Graph):
                def _eliminate_duplicate_to_node(sub_graph: torch.fx.Graph):
                    # Eliminate the redundant to_dtype node. Let's consider a pattern as follows:
                    #   graph():
                    #     %to_dtype1 = call_method[target=to_dtype](args = (%ops, %input, torch.float), kwargs = {})
                    #     %to_dtype2 = call_method[target=to_dtype](args = (%ops, %to_dtype1, torch.float), kwargs = {})
                    # Regarding the first to_dtype, it is redundant because the second to_type also converts to the
                    # torch.float. Hence, we remove the first to_type
                    def _used_by_to(to_node: torch.fx.Node):
                        return all(usr.target == "to_dtype" for usr in to_node.users)

                    all_to_nodes = [
                        node for node in sub_graph.nodes if node.target == "to_dtype"
                    ]
                    all_to_nodes_and_users = [
                        {node: node.users} for node in all_to_nodes if _used_by_to(node)
                    ]
                    for node_users in all_to_nodes_and_users:
                        for node, users in node_users.items():
                            if node in sub_graph.nodes and (
                                all(usr.args[-1] == node.args[-1] for usr in users)
                                or (
                                    node in to_lowp_fp_legalized_nodes
                                    and all(
                                        usr.args[-1] in DTYPE_LOWP_FP for usr in users
                                    )
                                )
                            ):
                                val_node = node.all_input_nodes[-1]
                                node.replace_all_uses_with(val_node)
                                sub_graph.erase_node(node)

                    # For debug mode, the graph of LoopBody will attach a new GraphModule as
                    # owning_module for debugging while the release mode will not. The lint will
                    # check whether the graph has owning_module to decide if it needs to check
                    # call_module. LoopBody might contain get_index as a module call. But it
                    # is just a function. Hence, it cannot pass the lint check for debug mode.
                    # We bypass the check if the owning_module is None. Eventually, we should call
                    # get_index via call_function but not call_module.
                    if sub_graph.owning_module is None:
                        sub_graph.lint()

                _eliminate_duplicate_to_node(sub_graph)

            eliminate_to_dtype(sub_graph)

        sub_blocks = [loop_body.root_block] + list(loop_body.subblocks.values())
        for sub_block in sub_blocks:
            add_to_dtype(sub_block.graph)

    def legalize_lowp_fp_dtype(self, nodes):
        if all(
            isinstance(_node, SchedulerNode) and self.is_lowp_fp_scheduler(_node)
            for _node in nodes
        ):
            # Mark the load node to load bf16/fp16
            for _node in nodes:
                sub_blocks = [_node._body.root_block] + list(
                    _node._body.subblocks.values()
                )
                for sub_block in sub_blocks:
                    for fx_node in sub_block.graph.nodes:
                        if fx_node.target in ["load", "store"]:
                            assert fx_node.meta
                            assert OptimizationContext.key in fx_node.meta
                            opt_ctx: OptimizationContext = fx_node.meta[
                                OptimizationContext.key
                            ]
                            assert opt_ctx.dtype in DTYPE_LOWP_FP

            # Bypass the legalization as the kernel can run with bf16/fp16 directly
            return

        for _node in nodes:
            assert isinstance(_node, SchedulerNode)
            assert isinstance(_node._body, ir.LoopBody)
            node: SchedulerNode = _node

            def is_memory_copy_scheduler_node(node: SchedulerNode):
                op_counts = node.read_writes.op_counts
                return (
                    len(op_counts) == 2 and "load" in op_counts and "store" in op_counts
                )

            should_legalize = not is_memory_copy_scheduler_node(node)
            if should_legalize:
                body: ir.LoopBody = node._body
<<<<<<< HEAD
                self.legalize_lowp_fp_dtype_loopbody(body)
=======
                _legalize_lowp_fp(body)
>>>>>>> b0ef3639

    def codegen_functions(self, fn_list, var_sizes_list, vec_dtype=torch.float):
        # TODO(jgong5): remove vec_dtype arg with alternative tiling factors for various dtypes
        assert len(fn_list) == len(var_sizes_list)
        kernel_group = self.kernel_group
        group, reduction_group = max(var_sizes_list, key=lambda sizes: len(sizes[1]))

        self.set_ranges(group, reduction_group)

        def codegen_kernel(cls, *args):
            with kernel_group.new_kernel(cls, *args) as kernel:
                # Ugly hack to maintain the metrics kernel count since
                # we only count in CppKernelProxy, not those contained in it
                metrics.generated_kernel_count -= 1

                run(kernel)
                return kernel

        def run(kernel):
            vars, reduction_vars = kernel.set_ranges(group, reduction_group)
            in_suffix = False
            for fn, var_sizes in zip(fn_list, var_sizes_list):
                if var_sizes in [
                    (group, reduction_group),
                    (tuple(itertools.chain(group, reduction_group)), ()),
                ]:
                    assert not in_suffix
                    fn(vars, reduction_vars)
                else:
                    in_suffix = True
                    assert var_sizes == (
                        group,
                        (),
                    ), f"unexpected group: {var_sizes} != {group}, {reduction_group}"
                    # we can fuse in some extra pointwise into the suffix
                    with kernel.write_to_suffix():
                        fn(vars, ())

        scalar_kernel = codegen_kernel(CppKernel)
        V.graph.removed_buffers |= scalar_kernel.removed_buffers
        V.graph.inplaced_to_remove |= scalar_kernel.inplaced_to_remove
        self.loop_nest = LoopNestWithSplit.build(scalar_kernel)

        if not self.picked_vec_isa:
            return

        def select_tiling_indices(tiling_factor):
            all_index = []
            for fn, var_sizes in zip(fn_list, var_sizes_list):
                rw = dependencies.extract_read_writes(fn, *var_sizes)
                all_index += [dep.index for dep in itertools.chain(rw.reads, rw.writes)]
            contig_vars = set()
            contig_vars_list = []
            non_contig_stride_const = set()
            non_contig_stride_other = set()
            for index in all_index:
                for var in index.free_symbols:
                    if not re.search(r"^d\d+$", var.name):
                        continue
                    stride = stride_at_vec_range(index, var, tiling_factor)
                    if stride == 0:
                        continue
                    elif stride == 1:
                        contig_vars.add(int(var.name[1:]))
                        contig_vars_list.append(int(var.name[1:]))
                    elif all(symbol_is_type(s, SymT.SIZE) for s in stride.free_symbols):
                        non_contig_stride_const.add(int(var.name[1:]))
                    else:
                        non_contig_stride_other.add(int(var.name[1:]))
            contig_only = (
                contig_vars - non_contig_stride_const - non_contig_stride_other
            )
            if len(contig_vars) == 0:
                # no contiguous vars
                return [len(self.itervars) - 1]
            if contig_only:
                return sorted(contig_only)[-1:]
            contig_and_const_stride = (
                contig_vars & non_contig_stride_const
            ) - non_contig_stride_other
            contig_vars_sorted = sorted(contig_vars)
            if (
                len(contig_vars_sorted) == 2
                and contig_vars_sorted[-1] in contig_and_const_stride
                and contig_vars_sorted[-1] == len(self.itervars) - 1
            ):
                return contig_vars_sorted
            return sorted(contig_vars_sorted, key=contig_vars_list.count)[-1:]

        def select_tiling(dtype: torch.dtype = torch.float):
            # TODO(jgong5): support alternative tiling factors and data types
            tiling_factor = self.picked_vec_isa.nelements(dtype=dtype)
            tiling_indices = select_tiling_indices(tiling_factor)
            if tiling_indices:
                could_vec = True
                for tiling_indice in tiling_indices:
                    with CppVecKernelChecker(
                        deepcopy(self.kernel_group.args),
                        parallel_num_threads(),
                        tiling_factor,
                        tiling_indice,
                    ) as vec_checker:
                        run(vec_checker)
                        could_vec = could_vec and vec_checker.simd_vec
                        if not could_vec:
                            break
                if could_vec:
                    if len(tiling_indices) == 1:
                        return [tiling_factor], tiling_indices
                    if len(tiling_indices) == 2:
                        return [tiling_factor, tiling_factor], tiling_indices
            return [], []

        # Kernels share the same global contexts like V.graph.wrapper_code, V.kernel.args.
        # But the generated scalar kernel has updated these global contexts. Hence, the other kernels
        # should not do this again to avoid context conflict. By now, we only control the
        # config.inplace_buffers. In the future, we could maintain more contexts.
        with torch._inductor.config.patch(inplace_buffers=False):
            tiling_factors, tiling_indices = select_tiling(vec_dtype)
            assert len(tiling_factors) == len(tiling_indices)
            if len(tiling_indices) == 1:
                vec_kernel = codegen_kernel(
                    CppVecKernel, tiling_factors[0], tiling_indices[0], vec_dtype
                )
                metrics.generated_cpp_vec_kernel_count += 1
                main_loop, tail_loop = self.loop_nest.split_with_tiling(
                    tiling_indices[0], factor=tiling_factors[0]
                )
                main_loop.set_kernel(vec_kernel)
                tail_loop.set_kernel(scalar_kernel)
                main_loop.simd_vec = True
                tail_loop.simd_omp = True
                # We chop the loop into two cubes by the nelements - main loop and tail loop.
                # Regarding the main loop, it is straightforward that it could be vectorized with
                # nelements. But for the tail loop, it still could be vectorized. For example,
                # if the nelements is 8(256bits), then the tail loop still could be vectorized
                # as 4(128bits).
                tail_loop.simd_nelements = tiling_factors[0] // 2
            elif len(tiling_indices) == 2:
                assert (
                    tiling_indices[1] == len(self.itervars) - 1
                    and tiling_factors[0] == tiling_factors[1]
                )
                tile2d_kernel = codegen_kernel(
                    CppTile2DKernel, tiling_factors[0], tiling_indices, vec_dtype
                )
                vec_kernel = codegen_kernel(
                    CppVecKernel, tiling_factors[0], tiling_indices[0], vec_dtype
                )
                metrics.generated_cpp_vec_kernel_count += 2
                outer_main_loop, outer_tail_loop = self.loop_nest.split_with_tiling(
                    tiling_indices[0], factor=tiling_factors[0]
                )
                outer_tail_loop.set_kernel(scalar_kernel)
                (
                    inner_main_loop,
                    inner_tail_loop,
                ) = outer_main_loop.split_with_tiling(
                    tiling_indices[1] - tiling_indices[0], factor=tiling_factors[0]
                )
                inner_main_loop.set_kernel(tile2d_kernel)
                inner_tail_loop.set_kernel(vec_kernel)

    def codegen_loop_bodies(self, loop_bodies, var_sizes_list):
<<<<<<< HEAD
        for body in loop_bodies:
            self.legalize_lowp_fp_dtype_loopbody(body)
=======
        # TODO(jgong5): support lowp legalization
        for body in loop_bodies:
>>>>>>> b0ef3639
            DataTypePropagation.propagate_loopbody(body)
        self.codegen_functions(loop_bodies, var_sizes_list)

    def codegen_nodes(self, nodes: List[SchedulerNode]):
        # Legalize BF16 node by adding to_dtype explicitly
        self.legalize_lowp_fp_dtype(nodes)
        self.data_type_propagation(nodes)

        assert len(nodes) >= 1
        first_node = nodes[0]
        vec_dtype = (
            first_node._lowp_fp_type  # type: ignore[attr-defined]
            if all(
                hasattr(_node, "_lowp_fp_type")
                and _node._lowp_fp_type == first_node._lowp_fp_type  # type: ignore[attr-defined]
                for _node in nodes
            )
            else torch.float
        )

        def fn(node, *index_vars):
            node.decide_inplace_update()
            node.mark_run()
            if isinstance(V.kernel, NullKernelHandler):
                return node._body(*index_vars)
            else:
                return node.codegen(index_vars)

        fn_list = [functools.partial(fn, node) for node in nodes]
        var_sizes_list = [node.group[1] for node in nodes]
        self.codegen_functions(fn_list, var_sizes_list, vec_dtype)

    def codegen_loops(self, code, worksharing):
        self.codegen_loops_impl(self.loop_nest, code, worksharing)


class OuterLoopFusedKernel(CppKernel):
    def __init__(self, kernel_group):
        super().__init__(kernel_group.args, kernel_group.ws.num_threads)
        self.inner: List[LoopLevel] = []

    def decide_parallel_depth(self, max_parallel_depth, threads) -> int:
        kernels_parallel_depth = []
        nested_kernels: List[List[CppKernel]] = [
            loop.get_kernels() for loop in self.inner
        ]
        for kernels in nested_kernels:
            # For any ScalarKernel, VecKernel, or Tile2DKernel,
            # they should all have the same call_ranges
            call_ranges = kernels[0].call_ranges
            assert call_ranges is not None
            assert all(kernel.call_ranges == call_ranges for kernel in kernels)
            kernels_parallel_depth.append(
                kernels[0].decide_parallel_depth(len(call_ranges), threads)
            )
        return min(
            max_parallel_depth,
            max(kernels_parallel_depth),
        )


class ReasonFusedNodes(Enum):
    SAME_VARS_REDUCE = "same_vars_reduce"
    COMPATIBLE_REDUCTION = "compatible_reduction"
    COMPATIBLE_RANGES_NO_REDUCTION = "compatible_ranges_no_reduction"


class CppScheduling(BaseScheduling):
    # ctypes limits the number of args to 1024, refer to:
    # https://github.com/python/cpython/commit/a285af7e626d1b81cf09f8b2bf7656f100bc1237
    # We set a conservative threshold here.
    MAX_FUSED_KERNEL_ARGS_NUM = 500

    def __init__(self, scheduler):
        self.scheduler = scheduler
        self.reset_kernel_group()
        self._ready_to_flush = False

    def _set_flush_status(self, status: bool):
        self._ready_to_flush = status

    def group_fn(self, sizes):
        return tuple(tuple(map(V.graph.sizevars.simplify, s)) for s in sizes)

    def reset_kernel_group(self):
        from .cpp_wrapper_cpu import CppWrapperCpu

        self.kernel_group: Union[CppWrapperKernelGroup, KernelGroup]
        if isinstance(V.graph.wrapper_code, CppWrapperCpu):
            self.kernel_group = CppWrapperKernelGroup()
        else:
            self.kernel_group = KernelGroup()

    def fuse(self, node1, node2):
        if node1.is_foreach() or node2.is_foreach():
            return ForeachKernelSchedulerNode.fuse(node1, node2)
        elif node1.is_template():
            assert not node2.is_template()
            return FusedSchedulerNode.fuse(node1, node2)
        else:
            if (
                self._why_fuse_nodes(node1, node2)
                == ReasonFusedNodes.COMPATIBLE_RANGES_NO_REDUCTION
            ):
                assert isinstance(node1, (SchedulerNode, FusedSchedulerNode))
                assert isinstance(node2, (SchedulerNode, FusedSchedulerNode))

                _, (vars1, reduce1) = node1.group
                _, (vars2, reduce2) = node2.group
                assert reduce1 == () and reduce2 == (), (reduce1, reduce2)

                def get_indexing_ranges_exprs(node):
                    if isinstance(node, FusedSchedulerNode):
                        assert len(node.snodes) > 0, node.snodes
                        var_ranges = None
                        indexing_exprs = set()
                        for snode in node.snodes:
                            v, exprs = get_indexing_ranges_exprs(snode)
                            if var_ranges is None:
                                var_ranges = v
                            assert var_ranges == v, (var_ranges, v, node.snodes)
                            indexing_exprs.update(exprs)
                        return var_ranges, list(indexing_exprs)
                    else:
                        assert isinstance(node, SchedulerNode)
                        comp_buffer = node.node
                        assert isinstance(comp_buffer, ir.ComputedBuffer)
                        _, body, _ = comp_buffer.get_default_sizes_body()
                        return body.var_ranges, list(body.indexing_exprs.values())

                node_to_recomp = node1 if len(vars1) < len(vars2) else node2
                assert isinstance(node_to_recomp, SchedulerNode)

                ref_node = node2 if len(vars1) < len(vars2) else node1

                extra_indexing_constraints = get_indexing_ranges_exprs(ref_node)

                node_to_recomp.recompute_size_and_body(
                    extra_indexing_constraints=extra_indexing_constraints
                )

                _, (vars1, _) = node1.group
                _, (vars2, _) = node2.group
                assert vars1 == vars2, (vars1, vars2)
                return FusedSchedulerNode.fuse(node1, node2)
            elif self.can_fuse_vertical_outer_loop(node1, node2):
                return OuterLoopFusedSchedulerNode.fuse(
                    node1, node2, self._get_outer_loop_fusion_depth(node1, node2)
                )
            else:
                return FusedSchedulerNode.fuse(node1, node2)

    def _why_fuse_nodes(self, node1, node2) -> Optional[ReasonFusedNodes]:
        _, (vars1, reduce1) = node1.group
        _, (vars2, reduce2) = node2.group

        if vars1 == vars2 and reduce1 == reduce2:
            return ReasonFusedNodes.SAME_VARS_REDUCE
        if reduce1 == () and vars1 == vars2 + reduce2:
            return ReasonFusedNodes.COMPATIBLE_REDUCTION
        if self._can_fuse_nodes_with_compatible_ranges(node1, node2):
            return ReasonFusedNodes.COMPATIBLE_RANGES_NO_REDUCTION
        # TODO(jansel): allow fusion pointwise (vars1, ()) suffix?
        return None

    def _can_fuse_nodes_with_compatible_ranges(self, node1, node2):
        # Here we try to fuse SchedulerNode/FusedSchedulerNode with compatible ranges
        # e.g. (s0, s1, s2) and (s0 * s1 * s2)
        _, (vars1, reduce1) = node1.group
        _, (vars2, reduce2) = node2.group

        c1 = reduce1 == () and reduce2 == ()
        c2 = math.prod(vars1) == math.prod(vars2)
        c3 = len(vars1) == 1 or len(vars2) == 1
        if not (c1 and c2 and c3):
            return False

        node_to_recomp = node1 if len(vars1) < len(vars2) else node2
        ref_node = node2 if len(vars1) < len(vars2) else node1

        # We can not recompute sizes and body for nodes other than SchedulerNode
        # TODO: we can extend fusion support with compatible ranges for FusedSchedulerNode
        if isinstance(node_to_recomp, FusedSchedulerNode):
            return False

        # It may happen that node1 and node2 compatible number of elements
        # but different original ranges, for example:
        # {d0: s0, d1: s1, d2: s2} vs {d0: s0*s1*s2}
        # See https://github.com/pytorch/pytorch/pull/120077/files#r1500427848 for more details
        # TODO: we can fix if it allows us to CSE at least one of the variables

        assert isinstance(node_to_recomp, SchedulerNode)
        if isinstance(node_to_recomp.node, ir.TemplateBuffer):
            return False
        assert isinstance(node_to_recomp.node, ir.ComputedBuffer)
        # node.data.get_size() is a cheaper version of node.get_read_writes().var_ranges
        # but without variable name
        ranges2 = node_to_recomp.node.data.get_size()
        ranges1 = None
        if isinstance(ref_node, FusedSchedulerNode):
            ranges_set = set()
            for snode in ref_node.snodes:
                if isinstance(snode.node, ir.TemplateBuffer):
                    break
                assert isinstance(snode.node, ir.ComputedBuffer)
                ranges_set.add(tuple(snode.node.data.get_size()))

            if len(ranges_set) != 1:
                return False

            ranges1 = list(next(iter(ranges_set)))
        else:
            assert isinstance(ref_node, SchedulerNode)
            assert isinstance(ref_node.node, ir.ComputedBuffer)
            ranges1 = ref_node.node.data.get_size()

        if ranges1 != ranges2:
            return False

        return True

    def _can_fuse_horizontal_impl(self, node1, node2):
        assert isinstance(node1, (FusedSchedulerNode, SchedulerNode))
        assert isinstance(node2, (FusedSchedulerNode, SchedulerNode))
        if any(
            isinstance(node, OuterLoopFusedSchedulerNode) for node in (node1, node2)
        ):
            return False
        return self._why_fuse_nodes(node1, node2) is not None

    def can_fuse_horizontal(self, node1, node2):
        if node1.is_template() or node2.is_template():
            return False
        if (
            len(node1.get_nodes()) + len(node2.get_nodes())
            > config.cpp.max_horizontal_fusion_size
        ):
            return False

        return self._can_fuse_horizontal_impl(node1, node2)

    def _get_outer_loop_fusion_depth(self, node1, node2):
        DISABLE_OUTER_LOOP_FUSION = 0
        if not all(
            type(node)
            in (OuterLoopFusedSchedulerNode, FusedSchedulerNode, SchedulerNode)
            for node in (node1, node2)
        ):
            return DISABLE_OUTER_LOOP_FUSION

        _node1 = (
            node1.get_outer_nodes()[-1]
            if isinstance(node1, OuterLoopFusedSchedulerNode)
            else node1
        )
        assert isinstance(_node1, (FusedSchedulerNode, SchedulerNode))
        _node2 = (
            node2.get_outer_nodes()[0]
            if isinstance(node2, OuterLoopFusedSchedulerNode)
            else node2
        )
        assert isinstance(_node2, (FusedSchedulerNode, SchedulerNode))

        _, (vars1, reduce1) = _node1.group
        _, (vars2, reduce2) = _node2.group
        if vars1 == () and vars2 == () and reduce1 != () and reduce2 != ():
            # Reduction only
            return DISABLE_OUTER_LOOP_FUSION
        if all(type(node) is OuterLoopFusedSchedulerNode for node in (node1, node2)):
            return (
                node1.outer_loop_fusion_depth
                if node1.outer_loop_fusion_depth == node2.outer_loop_fusion_depth
                else DISABLE_OUTER_LOOP_FUSION
            )
        outer_loop_fusion_depth = min(len(vars1), len(vars2))
        if (
            outer_loop_fusion_depth >= 1
            and vars1[:outer_loop_fusion_depth] == vars2[:outer_loop_fusion_depth]
        ):
            if any(
                type(node) is OuterLoopFusedSchedulerNode for node in (node1, node2)
            ):
                _compare_node = (
                    node1 if type(node1) is OuterLoopFusedSchedulerNode else node2
                )
                if _compare_node.outer_loop_fusion_depth == outer_loop_fusion_depth:
                    # Same outer loop fusion depth as prev nodes in OuterLoopFusedSchedulerNode
                    return outer_loop_fusion_depth
                else:
                    return DISABLE_OUTER_LOOP_FUSION
            else:
                # First 2 nodes to generate OuterLoopFusedSchedulerNode
                return outer_loop_fusion_depth
        return DISABLE_OUTER_LOOP_FUSION

    def can_fuse_vertical_outer_loop(self, node1, node2):
        return (
            not node1.is_template()
            and not node2.is_template()
            and node1.get_names() & node2.ancestors
            and not (
                self._can_fuse_horizontal_impl(node1, node2)
                and not node1.is_reduction()
            )
            and self._get_outer_loop_fusion_depth(node1, node2) >= 1
        )

    def get_fusion_pair_priority(self, node1, node2):
        if self.can_fuse_vertical_outer_loop(node1, node2):
            # Outer loop fusion with lower priority
            return 1
        else:
            return 0

    def can_fuse_vertical(self, node1, node2):
        if node2.is_template():
            # TODO(jgong5): support pre-op fusion with template
            return False
        if node1.is_template():
            return not node2.is_reduction()
        return (
            self._can_fuse_horizontal_impl(node1, node2) and not node1.is_reduction()
        ) or self.can_fuse_vertical_outer_loop(node1, node2)

    def codegen_node(
        self,
        node: Union[OuterLoopFusedSchedulerNode, FusedSchedulerNode, SchedulerNode],
    ):
        """
        Turn an set of pre-fused nodes into a C++ kernel.
        """
        kernel_group = self.kernel_group

        if isinstance(node, OuterLoopFusedSchedulerNode):
            cpp_kernel_proxy_list: List[CppKernelProxy] = []
            nodes_list: List[List[SchedulerNode]] = []

            for _node in node.get_outer_nodes():
                assert isinstance(_node, (FusedSchedulerNode, SchedulerNode))
                _nodes: List[SchedulerNode] = _node.get_nodes()  # type: ignore[assignment]
                cpp_kernel_proxy = CppKernelProxy(kernel_group)
                cpp_kernel_proxy.codegen_nodes(_nodes)

                cpp_kernel_proxy_list.append(cpp_kernel_proxy)
                nodes_list.append(_nodes)

            # Note that, in the future, when every kernel can be vectorized,
            # the function select_tiling will be much easier, and we'll be able to lift
            # check_outer_fusion_loop_level_attr to the fusion phase,
            # avoiding grouping kernels at fusion time that "look like we'll be able to fuse them"
            # but then we actually won't.
            if node.check_outer_fusion_loop_level_attr(
                cpp_kernel_proxy_list, node.outer_loop_fusion_depth
            ):
                # Merge the cpp_kernel_proxy_list into cpp_kernel_proxy
                outer_fusion_cpp_kernel_proxy = node.merge_outer_fusion_kernels(
                    cpp_kernel_proxy_list,
                )
                kernel_group.finalize_kernel(
                    outer_fusion_cpp_kernel_proxy,
                    [_node for _nodes in nodes_list for _node in _nodes],
                )
            else:
                # Fall back to standard loop codegen
                for _kernel_proxy, _nodes in zip(cpp_kernel_proxy_list, nodes_list):
                    kernel_group.finalize_kernel(_kernel_proxy, _nodes)
        else:
            nodes: List[SchedulerNode] = node.get_nodes()  # type: ignore[assignment]
            cpp_kernel_proxy = CppKernelProxy(kernel_group)
            cpp_kernel_proxy.codegen_nodes(nodes)
            kernel_group.finalize_kernel(cpp_kernel_proxy, nodes)

        args_num = self._get_scheduled_num_args()
        if args_num > CppScheduling.MAX_FUSED_KERNEL_ARGS_NUM:
            self._set_flush_status(True)

    def is_cpp_template(self, node: BaseSchedulerNode) -> bool:
        return isinstance(node, SchedulerNode) and isinstance(
            node.node, ir.CppTemplateBuffer
        )

    def codegen_template(
        self,
        template_node: BaseSchedulerNode,
        epilogue_nodes: Sequence[BaseSchedulerNode],
    ):
        """
        Codegen a CPP template, possibly with fused epilogues
        """
        counters["inductor"]["cpp_epilogue_fusion_counter"] += len(epilogue_nodes)
        assert self.is_cpp_template(
            template_node
        ), "Template node passed to CppScheduler.codegen_template must be a SchedulerNode that wraps a CppTemplateBuffer"
        template_node = cast(SchedulerNode, template_node)
        _, (_, rnumel) = template_node.group
        assert rnumel == ()
        ctb: ir.CppTemplateBuffer = cast(ir.CppTemplateBuffer, template_node.node)
        epilogue_ir_nodes: List[Optional[ir.Buffer]] = [n.node for n in epilogue_nodes]
        assert all(
            isinstance(n, ir.ComputedBuffer) for n in epilogue_ir_nodes
        ), "Epilogue nodes must all be instances of ir.ComputedBuffer"
        kernel, render = ctb.make_kernel_render(ctb, epilogue_nodes=epilogue_ir_nodes)
        with kernel:
            for node in [template_node, *epilogue_nodes]:
<<<<<<< HEAD
=======
                node.decide_inplace_update()
>>>>>>> b0ef3639
                node.mark_run()  # type: ignore[attr-defined]
            src_code = render()

        with V.set_kernel_handler(kernel):
            node_schedule = [template_node, *epilogue_nodes]
            kernel_name = self.define_kernel(src_code, node_schedule, kernel.args)
        kernel.call_kernel(kernel_name, ctb)
        V.graph.removed_buffers |= kernel.removed_buffers
        self.scheduler.free_buffers()

    def _get_scheduled_num_args(self):
        return self.kernel_group.get_num_args()

    def ready_to_flush(self):
        return self._ready_to_flush

    def codegen_sync(self):
        pass

    def define_kernel(self, src_code, nodes, kernel_args=None):
        wrapper = V.graph.wrapper_code
        fused_name = (
            get_fused_kernel_name(nodes, config.cpp.descriptive_names)
            if config.cpp.descriptive_names
            else ""
        )
        kernel_name = "_".join(["cpp", fused_name, wrapper.next_kernel_suffix()])
        kernel_decl_name = kernel_name if V.graph.cpp_wrapper else "kernel"
        src_code = src_code.replace(str(Placeholder.KERNEL_NAME), kernel_decl_name)
        src_code = src_code.replace(str(Placeholder.DESCRIPTIVE_NAME), kernel_name)
        # TODO(voz): Ostensibly, we should not need this. But there are cases where C++ codegen does
        # not use BracesBuffer, so we have no good indicator of a C++ buffer atm.
        src_code = src_code.replace("#pragma CMT", "//")

        compile_wrapper = IndentedBuffer()
        args = self.kernel_group.args if kernel_args is None else kernel_args
        _, _, arg_types = args.cpp_argdefs()
        if not V.graph.cpp_wrapper:
            compile_wrapper.writeline(f"async_compile.cpp_pybinding({arg_types!r}, '''")
        compile_wrapper.splice(src_code, strip=True)
        if not V.graph.cpp_wrapper:
            compile_wrapper.writeline("''')")
        wrapper.define_kernel(kernel_name, compile_wrapper.getvalue(), cuda=False)
        return kernel_name

    def flush(self):
        src_code = self.kernel_group.codegen_group()
        if src_code:
            kernel_name = self.define_kernel(
                src_code, self.kernel_group.scheduled_nodes
            )
            self.kernel_group.call_kernel(V.graph.wrapper_code, kernel_name)
        self.reset_kernel_group()
        self._set_flush_status(False)


class KernelGroup:
    def __init__(self):
        super().__init__()
        self.args = KernelArgs()
        self.loops_code = BracesBuffer()
        self.ws = WorkSharing(self.loops_code)
        self.stack = contextlib.ExitStack()
        self.stack.enter_context(self.ws)
        self.scheduled_nodes = []

    def new_kernel(self, cls, *args):
        return cls(self.args, parallel_num_threads(), *args)

    def finalize_kernel(self, new_kernel, nodes):
        self.scheduled_nodes += nodes
        code = self.loops_code
        ws = self.ws
        new_kernel.codegen_loops(code, ws)

    def get_num_args(self):
        arg_defs, call_args, arg_types = self.args.cpp_argdefs()
        args_num = len(arg_defs)
        return args_num

    def codegen_group(self, name=None) -> str:
        self.stack.close()
        if not self.scheduled_nodes:
            return ""
        code = BracesBuffer()
        # 1. Include header files
        # TODO: support kernel profile on other platforms
        enable_kernel_profile = (
            config.cpp.enable_kernel_profile and sys.platform == "linux"
        )
        if enable_kernel_profile:
            code.writelines(["#include <ATen/record_function.h>"])
        code.writeline(codecache.cpp_prefix())

        # 2. Function definition
        kernel_decl_name = str(Placeholder.KERNEL_NAME) if name is None else name
        kernel_name = str(Placeholder.DESCRIPTIVE_NAME) if name is None else name
        arg_defs, _, _ = self.args.cpp_argdefs()
        arg_defs = ",\n".ljust(25).join(arg_defs)
        code.writeline(f'extern "C" void {kernel_decl_name}({arg_defs})')

        # 3. Function body
        with code.indent():
            if enable_kernel_profile:
                graph_id = V.graph.graph_id
                prefix = "graph_" + str(graph_id) + "_" if graph_id is not None else ""
                code.writelines(
                    [
                        f'RECORD_FUNCTION("{prefix + kernel_name}", c10::ArrayRef<c10::IValue>({{}}));'
                    ]
                )
            for old, new in self.args.aliases():
                code.writeline(f"auto {old} = {new};")
            code.splice(self.loops_code)
        return code.getvalue()

    def call_kernel(self, wrapper, kernel_name):
        _, call_args, arg_types = self.args.cpp_argdefs()
        wrapper.generate_kernel_call(
            kernel_name, call_args, cuda=False, arg_types=arg_types
        )


class CppWrapperKernelGroup(KernelGroup):
    def __init__(self):
        super().__init__()
        self.args = CppWrapperKernelArgs()


class WorkSharing:
    def __init__(self, code):
        self.code = code
        self.in_parallel = False
        self.num_threads = None
        self.stack = contextlib.ExitStack()

    def parallel(self, threads):
        if self.in_parallel and threads != self.num_threads:
            # wrong number of threads
            self.close()
        if not self.in_parallel:
            self.num_threads = threads
            self.in_parallel = True
            if config.cpp.dynamic_threads:
                self.code.writeline("#pragma omp parallel")
            else:
                self.code.writeline(f"#pragma omp parallel num_threads({threads})")
            self.stack.enter_context(self.code.indent())
            self.code.writeline(
                "int tid = omp_get_thread_num();",
            )

    def single(self):
        if self.in_parallel:
            self.code.writeline("#pragma omp single")
        return self.in_parallel

    def close(self):
        self.stack.close()
        self.in_parallel = False

    def __enter__(self):
        self.stack.__enter__()
        return self

    def __exit__(self, exc_type, exc_val, exc_tb):
        self.stack.__exit__(exc_type, exc_val, exc_tb)


@dataclasses.dataclass
class LoopLevel:
    var: Optional[sympy.Expr] = None
    size: Optional[sympy.Expr] = None
    offset: sympy.Expr = sympy.Integer(0)
    steps: sympy.Expr = sympy.Integer(1)
    parallel: int = 0
    simd_omp: bool = False
    simd_vec: bool = False
    collapsed: bool = False
    is_reduction: bool = False
    parent: Optional["LoopLevel"] = None
    # the next inner level of the loop, empty if it is inner-most
    # contains >1 LoopLevel if the inner level of loop is split
    inner: List["LoopLevel"] = dataclasses.field(default_factory=list)
    # kernel assigned to this loop level, only valid when it is a leaf
    kernel: Optional[CppKernel] = None

    def __post_init__(self):
        # Regarding the C++/OpenMP backend, `codecache.pick_vec_isa()` to check
        # vectorization ISA is a time-consuming and one-shot operation. It leads
        # to taking a longer time to import `codegen.cpp` package because the
        # `LoopLevel` of the package is decorated by `@dataclasses.dataclass` while
        # the decorator will invoke `codecache.pick_vec_isa()` to initialize the
        # `simd_nelements` of the `LoopLevel`. It might introduce additional compilation
        # overhead to the Triton backend. Therefore, we moved the `simd_nelements` to
        # `__post_init__`
        picked_vec_isa: codecache.VecISA = codecache.pick_vec_isa()
        self.simd_nelements: int = picked_vec_isa.nelements() if picked_vec_isa else 0

    def get_kernels(self) -> List[CppKernel]:
        """Get all kernel objects under this loop level"""
        if self.kernel:
            return [self.kernel]
        kernels = []
        for loop in self.inner:
            kernels += loop.get_kernels()
        return kernels

    def get_root(self):
        """Get all kernel objects under this loop level"""
        root = self
        while root.parent:
            root = root.parent
        return root

    def set_kernel(self, kernel: CppKernel):
        """
        Set the kernel under this loop level. No split is allowed under
        this loop level.
        """
        if not self.inner:
            self.kernel = kernel
            loop: Optional[LoopLevel] = self
            assert loop is not None
            return
        assert len(self.inner) == 1
        self.inner[0].set_kernel(kernel)

    def get_loops_at(self, depth) -> List["LoopLevel"]:
        if depth == 0:
            return [self]
        else:
            loops = []
            for loop in self.inner:
                loops += loop.get_loops_at(depth - 1)
            return loops

    def split_with_tiling(self, depth, factor):
        def clone_inner():
            inner = []
            if self.inner:
                for loop in self.inner:
                    inner.append(loop.clone())
            return inner

        def do_split_with_tiling():
            sympy_factor = sympy.Integer(factor)

            offset = FloorDiv(self.size, sympy_factor) * sympy_factor
            main_loop = LoopLevel(self.var, offset)
            main_loop.steps = sympy_factor
            main_loop.parallel = self.parallel
            main_loop.collapsed = False
            main_loop.is_reduction = self.is_reduction
            main_loop.inner = clone_inner()
            if main_loop.inner:
                for loop in main_loop.inner:
                    loop.parent = main_loop

            tail_loop = LoopLevel(self.var, self.size)
            tail_loop.offset = offset
            tail_loop.parallel = self.parallel
            tail_loop.collapsed = False
            tail_loop.is_reduction = self.is_reduction
            tail_loop.inner = clone_inner()
            if tail_loop.inner:
                for loop in tail_loop.inner:
                    loop.parent = tail_loop

            return main_loop, tail_loop

        if depth == 0:
            main_loop, tail_loop = do_split_with_tiling()
            parent = self.parent
            if parent:
                parent.inner = [main_loop, tail_loop]
                main_loop.parent = parent
                tail_loop.parent = parent
            return main_loop, tail_loop
        else:
            assert len(self.inner) == 1
            return self.inner[0].split_with_tiling(depth - 1, factor)

    def clone(self):
        loop = copy(self)
        loop.inner = []
        if self.inner:
            for inner_loop in self.inner:
                inner_loop_clone = inner_loop.clone()
                inner_loop_clone.parent = loop
                loop.inner.append(inner_loop_clone)
        loop.kernel = deepcopy(self.kernel)
        return loop

    def lines(self):
        offset_expr = cexpr_index(self.offset)
        size_expr = cexpr_index(self.size)
        if config.cpp.no_redundant_loops and offset_expr == size_expr:
            return None
        simd = (
            f"simd simdlen({self.simd_nelements}) "
            if self.simd_omp and self.simd_nelements > 1
            else ""
        )
        if self.parallel:
            # TODO(jansel): look into chunk size and other schedules
            line1 = "#pragma omp for"
            if self.parallel > 1:
                line1 += f" collapse({self.parallel})"
            if self.simd_omp:
                line1 = line1.replace(" for ", f" for {simd}")
        elif self.simd_vec:
            line1 = ""
        elif self.simd_omp:
            line1 = f"#pragma omp {simd}"
        elif not self.is_reduction and codecache.is_gcc():
            line1 = "#pragma GCC ivdep"
        else:
            line1 = ""
        offset_str = f"{INDEX_TYPE} {self.var}={offset_expr}"
        size_str = f"{self.var}<{size_expr}"
        steps_str = f"{self.var}+={cexpr_index(self.steps)}"
        line2 = f"for({offset_str}; {size_str}; {steps_str})"
        if self.collapsed or not line1:
            return [line2]
        return [line1, line2]


@dataclasses.dataclass
class LoopNestWithSplit:
    """
    A loop-nest like structure but with some loop level split along
    the loop range into the main tiling loop and the tail. It is built
    with the `build` method as a loop nest and then split with
    `split_with_tiling` at some depth.

    A typical case is for vectorization where we typically split at the inner-most
    loop level. A more complicated case is 2D tiling where we split at
    both inner-most and outer levels.
    """

    root: Optional[List[LoopLevel]] = None
    kernel: Optional[CppKernel] = None

    @staticmethod
    def build(kernel: CppKernel):
        """Build a LoopNest with the given `kernel` as the leaf"""
        itervars = kernel.itervars
        ranges = kernel.ranges
        reduction_depth = kernel.reduction_depth
        assert reduction_depth is not None

        root: List[LoopLevel] = []
        levels: List[LoopLevel] = root
        loop: Optional[LoopLevel] = None
        for loop_idx, (var, size) in enumerate(zip(itervars, ranges)):
            loop = LoopLevel(var, size, parent=loop)
            if loop_idx >= reduction_depth:
                loop.is_reduction = kernel.is_reduction
            levels.append(loop)
            levels = loop.inner
        loop_nest = LoopNestWithSplit(root)
        if loop:
            loop.kernel = kernel
        else:
            loop_nest.kernel = kernel
        return loop_nest

    def __bool__(self):
        return bool(self.root)

    def get_loops_at(self, depth) -> List[LoopLevel]:
        """Get all the loop levels at the given `depth` (most outer loop has depth 0)"""
        loops: List[LoopLevel] = []
        assert self.root is not None
        for loop in self.root:
            loops += loop.get_loops_at(depth)
        return loops

    @cache_on_self
    def max_parallel_depth(self):
        """
        Maximal allowed depth for parallelism:
        1) Levels without splitting and
        2) All reduction or non-reduction levels
        When the loop is split at the top level, the max depth is 1.
        """
        max_depth = 0
        assert self.root is not None
        loops = self.root
        if len(loops) > 1:
            return 1
        is_reduction = loops[0].is_reduction if loops else False
        while len(loops) == 1 and loops[0].is_reduction == is_reduction:
            max_depth += 1
            loops = loops[0].inner
        return max_depth

    def is_reduction_only(self):
        """
        Whether all the loops are for reduction. Reduction loops
        are always the inner most ones.
        """
        return (
            self.root is not None and len(self.root) > 0 and self.root[0].is_reduction
        )

    def mark_parallel(self, par_depth):
        assert (
            par_depth <= self.max_parallel_depth()
        ), "Parallel depth cannot exceed the maximal allowed parallel depth"
        assert self.root is not None
        loops = self.root
        for loop in loops:
            loop.parallel = par_depth
        for i in range(1, par_depth):
            loops = loops[0].inner
            loops[0].collapsed = True

    def split_with_tiling(self, depth, factor):
        """
        Split the loop into main and tail loops at given `depth` so that the range
        of the main loop has range `floor_div(range, factor) * factor` and
        the tail loop handles the remainder. The main loop is tiled
        according to the `factor`.
        """
        loops = self.get_loops_at(depth)
        assert len(loops) == 1
        split_loops = loops[0].split_with_tiling(0, factor)
        if depth == 0:
            self.root = split_loops
        return split_loops

    def get_kernels(self) -> List[CppKernel]:
        """Get all kernel objects under this loop nest"""
        if self.kernel:
            return [self.kernel]
        kernels: List[CppKernel] = []
        assert self.root is not None
        for loop in self.root:
            kernels += loop.get_kernels()
        return kernels<|MERGE_RESOLUTION|>--- conflicted
+++ resolved
@@ -3252,11 +3252,7 @@
             should_legalize = not is_memory_copy_scheduler_node(node)
             if should_legalize:
                 body: ir.LoopBody = node._body
-<<<<<<< HEAD
                 self.legalize_lowp_fp_dtype_loopbody(body)
-=======
-                _legalize_lowp_fp(body)
->>>>>>> b0ef3639
 
     def codegen_functions(self, fn_list, var_sizes_list, vec_dtype=torch.float):
         # TODO(jgong5): remove vec_dtype arg with alternative tiling factors for various dtypes
@@ -3421,13 +3417,8 @@
                 inner_tail_loop.set_kernel(vec_kernel)
 
     def codegen_loop_bodies(self, loop_bodies, var_sizes_list):
-<<<<<<< HEAD
         for body in loop_bodies:
             self.legalize_lowp_fp_dtype_loopbody(body)
-=======
-        # TODO(jgong5): support lowp legalization
-        for body in loop_bodies:
->>>>>>> b0ef3639
             DataTypePropagation.propagate_loopbody(body)
         self.codegen_functions(loop_bodies, var_sizes_list)
 
@@ -3832,10 +3823,6 @@
         kernel, render = ctb.make_kernel_render(ctb, epilogue_nodes=epilogue_ir_nodes)
         with kernel:
             for node in [template_node, *epilogue_nodes]:
-<<<<<<< HEAD
-=======
-                node.decide_inplace_update()
->>>>>>> b0ef3639
                 node.mark_run()  # type: ignore[attr-defined]
             src_code = render()
 
