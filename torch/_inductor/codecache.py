# mypy: allow-untyped-defs
from __future__ import annotations

import base64
import copyreg
import dataclasses
import functools
import hashlib
import importlib
import io
import json
import logging
import os
import pickle
import pkgutil
import platform
import re
import shlex
import shutil
import struct
import subprocess
import sys
import sysconfig
import tempfile
import textwrap
import threading
import warnings
from bisect import bisect_right
from copy import copy
from ctypes import c_void_p, cdll, CDLL
from functools import partial
from pathlib import Path
from time import time, time_ns
from types import ModuleType
from typing import (
    Any,
    Callable,
    cast,
    Dict,
    Generator,
    List,
    Optional,
    Sequence,
    Set,
    Tuple,
    TYPE_CHECKING,
    Union,
)
from typing_extensions import TypeAlias

import torch
from torch._dynamo.utils import counters, dynamo_timed
from torch._inductor import config, exc, metrics
from torch._inductor.codegen.cuda import cuda_env
from torch._inductor.runtime.compile_tasks import (
    _module_to_triton_kernel,
    _reload_python_module,
    _reload_python_module_in_subproc,
)
from torch._inductor.runtime.runtime_utils import cache_dir, default_cache_dir
from torch._inductor.utils import ALIGN_BYTES, clear_on_fresh_inductor_cache, is_linux

from torch._logging import trace_structured
from torch._subclasses.fake_tensor import (
    extract_tensor_metadata,
    FakeTensor,
    TensorMetadata,
)
from torch.fx.experimental.symbolic_shapes import has_hint, hint_int, ShapeEnv

if TYPE_CHECKING:
    from concurrent.futures import Future

    from torch._inductor.graph import GraphLowering
    from torch._inductor.ir import ChoiceCaller
    from torch._inductor.runtime.hints import HalideInputSpec, HalideMeta


_HERE = os.path.abspath(__file__)
_TORCH_PATH = os.path.dirname(os.path.dirname(_HERE))
_LINKER_SCRIPT = os.path.join(_TORCH_PATH, "_inductor/script.ld")

_IS_WINDOWS = sys.platform == "win32"

if config.is_fbcode():
    from triton.fb import build_paths
    from triton.fb.build import _run_build_command

    from torch._inductor.fb.utils import (
        log_global_cache_errors,
        log_global_cache_stats,
        log_global_cache_vals,
        use_global_cache,
    )
else:

    def log_global_cache_errors(*args, **kwargs):
        pass

    def log_global_cache_stats(*args, **kwargs):
        pass

    def log_global_cache_vals(*args, **kwargs):
        pass

    def use_global_cache() -> bool:
        return False


output_code_log = torch._logging.getArtifactLogger(__name__, "output_code")

LOCK_TIMEOUT = 600

_IS_WINDOWS = sys.platform == "win32"


log = logging.getLogger(__name__)


def cpp_wrapper_cache_dir(name: str) -> str:
    cu_str = (
        "cpu"
        if torch.version.cuda is None
        else f'cu{torch.version.cuda.replace(".", "")}'
    )
    python_version = f"py{sys.version_info.major}{sys.version_info.minor}"
    build_folder = f"{python_version}_{cu_str}"

    cpp_wrapper_dir = os.path.join(cache_dir(), build_folder)
    cpp_wrapper_build_directory = os.path.join(cpp_wrapper_dir, name)
    os.makedirs(cpp_wrapper_build_directory, exist_ok=True)
    return cpp_wrapper_build_directory


def get_cpp_wrapper_cubin_path_name():
    return "cubin_path" if torch.version.hip is None else "hsaco_path"


class CacheBase:
    @staticmethod
    @functools.lru_cache(None)
    def get_system() -> Dict[str, Any]:
        try:
            from triton.compiler.compiler import triton_key

            # Use triton_key instead of triton.__version__ as the version
            # is not updated with each code change
            triton_version = triton_key()
        except ModuleNotFoundError:
            triton_version = None

        try:
            system: Dict[str, Any] = {
                "device": {
                    "name": torch.cuda.get_device_properties(
                        torch.cuda.current_device()
                    ).name,
                },
                "version": {
                    "cuda": torch.version.cuda,
                    "triton": triton_version,
                },
            }
        except (AssertionError, RuntimeError):
            # If cuda is not installed, none of the above config is relevant.
            system = {}

        system["hash"] = hashlib.sha256(
            json.dumps(system, sort_keys=True).encode("utf-8")
        ).hexdigest()

        return system

    @staticmethod
    @clear_on_fresh_inductor_cache
    @functools.lru_cache(None)
    def get_local_cache_path() -> Path:
        return Path(os.path.join(cache_dir(), "cache", CacheBase.get_system()["hash"]))

    @staticmethod
    @functools.lru_cache(None)
    def get_global_cache_path() -> Optional[Path]:
        return (
            Path(os.path.join(config.global_cache_dir, CacheBase.get_system()["hash"]))
            if config.global_cache_dir is not None
            else None
        )

    def __init__(self) -> None:
        self.system = CacheBase.get_system()

    def get_local_cache(self) -> Dict[str, Any]:
        local_cache_path = self.get_local_cache_path()
        if not local_cache_path.is_file():
            return {}
        with open(local_cache_path) as local_cache_fp:
            local_cache = json.load(local_cache_fp)
        return local_cache["cache"]

    def update_local_cache(self, local_cache: Dict[str, Any]) -> None:
        local_cache_path = self.get_local_cache_path()
        write_atomic(
            str(local_cache_path),
            json.dumps({"system": self.system, "cache": local_cache}, indent=4),
            make_dirs=True,
        )


class LocalCache(CacheBase):
    def lookup(self, *keys: str) -> Optional[Dict[str, Any]]:
        cache = self.get_local_cache()

        sub_cache = cache
        for key in keys:
            if key in cache:
                sub_cache = cache[key]
            else:
                return None

        return sub_cache

    def set_value(self, *keys: str, value: Any) -> None:
        cache = self.get_local_cache()

        sub_cache = cache
        for key in keys[0:-1]:
            sub_cache.setdefault(key, {})
            sub_cache = sub_cache[key]
        sub_cache[keys[-1]] = value

        self.update_local_cache(cache)


class PersistentCache(CacheBase):
    @functools.lru_cache(None)  # noqa: B019
    def get_global_cache(self):
        global_cache_path = self.get_global_cache_path()
        if global_cache_path is None or not global_cache_path.is_file():
            return {}
        with open(global_cache_path) as global_cache_fp:
            global_cache = json.load(global_cache_fp)
        return global_cache["cache"]

    def lookup(
        self,
        choices: List[ChoiceCaller],
        op: str,
        inputs: str,
        benchmark: Optional[Callable[[Any], Dict[ChoiceCaller, float]]],
    ) -> Dict[ChoiceCaller, float]:
        """
        Check to see if we have benchmarked the given choice callers. For each
        choice caller:

            1. Check global_cache[op][inputs][choice][precision], return benchmark if cached.
            2. Check local_cache[op][inputs][choice][precision], return benchmark if cached.
            3. If benchmark is not None:
                a. `max_autotune_gemm=True`: benchmark the choice, update
                    local_cache[op][inputs][choice], and return the benchmark.
                b. `max_autotune_gemm=False`: don't benchmark the choice, return nothing.
        """
        precision = torch.get_float32_matmul_precision()

        log_stats = partial(log_global_cache_stats, self.system, op, inputs, precision)
        log_vals = partial(log_global_cache_vals, self.system, op, inputs, precision)
        log_errors = partial(
            log_global_cache_errors, self.system, op, inputs, precision
        )
        timings = {}

        def check_cache(cache, callback=None) -> bool:
            """Check if `cache` contains data for all the choices"""
            hit = True
            for choice in choices:
                choice_hash = choice.hash_key()
                if choice_hash in cache.get(op, {}).get(inputs, {}).get(precision, {}):
                    # cache hit
                    timings[choice] = cache[op][inputs][precision][choice_hash]
                else:
                    # cache miss
                    hit = False
                    break
            if callback:
                callback(cached=hit)
            return hit

        if config.max_autotune or config.max_autotune_gemm:
            local_cache = self.get_local_cache() if config.autotune_local_cache else {}
            # check local cache first since it is data specific to the current machine
            if (
                not check_cache(local_cache)
                and not (
                    use_global_cache()
                    and check_cache(self.get_global_cache(), callback=log_stats)
                )
                and benchmark is not None
            ):
                try:
                    # re-benchmark everything to try to get consistent numbers from the same machine
                    timings = benchmark(choices)
                    assert all(choice in timings for choice in choices)
                    local_cache.setdefault(op, {})
                    local_cache[op].setdefault(inputs, {}).setdefault(precision, {})
                    for choice, timing in timings.items():
                        local_cache[op][inputs][precision][choice.hash_key()] = timing
                except RuntimeError as e:
                    # catch and log autotuning failures
                    log_errors(e)
                    raise e

                self.update_local_cache(local_cache)

                timings_to_log = {
                    choice.hash_key(): timings[choice] for choice in choices
                }
                log_vals(timings_to_log)
        elif use_global_cache():
            # only check global cache, not local one
            check_cache(self.get_global_cache(), callback=log_stats)
            # may have a partial cache hit, where not everything is benchmarked

        return timings


def get_lock_dir() -> str:
    lock_dir = os.path.join(cache_dir(), "locks")
    if not os.path.exists(lock_dir):
        os.makedirs(lock_dir, exist_ok=True)
    return lock_dir


def sha256_hash(data: bytes) -> str:
    # [:51] to strip off the "Q====" suffix common to every hash value.
    return base64.b32encode(hashlib.sha256(data).digest())[:51].decode("utf-8").lower()


def code_hash(code: Union[str, bytes], extra: str = ""):
    hashing_str = code if isinstance(code, bytes) else code.encode("utf-8")
    if extra != "":
        hashing_str = hashing_str + b"||" + extra.encode("utf-8")
    return "c" + sha256_hash(hashing_str)


def get_path(
    basename: str, extension: str, specified_dir: str = ""
) -> Tuple[str, str, str]:
    if specified_dir:
        if os.path.isabs(specified_dir):
            subdir = specified_dir
        else:
            subdir = os.path.join(cache_dir(), specified_dir)
    else:
        subdir = os.path.join(cache_dir(), basename[1:3])
    path = os.path.join(subdir, f"{basename}.{extension}")
    return basename, subdir, path


def get_hash(content: Union[str, bytes], extra: str = "", hash_type: str = "code"):
    if hash_type == "code":
        return code_hash(content, extra)
    if hash_type in ["cubin", "hsaco"]:
        return code_hash(repr(content))
    raise AssertionError(f"Unknown hash type {hash_type}")


def write(
    content: Union[str, bytes],
    extension: str,
    extra: str = "",
    hash_type: str = "code",
    specified_dir: str = "",
) -> Tuple[str, str]:
    # use striped content to compute hash so we don't end up with different
    # hashes just because the content begins/ends with different number of
    # spaces.
    key: str = get_hash(content.strip(), extra, hash_type)
    basename, subdir, path = get_path(key, extension, specified_dir)
    if not os.path.exists(path):
        write_atomic(path, content, make_dirs=True)
    return basename, path


def write_text(text: str) -> str:
    """
    Write the `text` to a file and return the path computed based on the hash.
    """
    return write(text, "txt")[1]


def write_atomic(
    path: str, content: Union[str, bytes], make_dirs: bool = False
) -> None:
    # Write into temporary file first to avoid conflicts between threads
    # Avoid using a named temporary file, as those have restricted permissions
    assert isinstance(
        content, (str, bytes)
    ), "Only strings and byte arrays can be saved in the cache"
    path = Path(path)
    if make_dirs:
        path.parent.mkdir(parents=True, exist_ok=True)
    tmp_path = path.parent / f".{os.getpid()}.{threading.get_ident()}.tmp"
    write_mode = "w" if isinstance(content, str) else "wb"
    with tmp_path.open(write_mode) as f:
        f.write(content)
    tmp_path.rename(path)


@dataclasses.dataclass
class TensorMetadataAndValues:
    """
    TensorMetadata plus the elements as a list of raw values.
    Used for hashing inlined constants.
    """

    tensor_metadata: TensorMetadata
    values: List[Any]


def _ident(x: Any) -> Any:
    return x


def extract_tensor_metadata_for_cache_key(device_map, t):
    """
    Extracts the tensor metadata and removes fields of the TensorMetadata
    that are not needed for caching
    """
    meta = extract_tensor_metadata(t)
    if not hasattr(t, "_is_inductor_static"):
        meta = dataclasses.replace(meta, storage_offset=0, storage_bytes=None)

    # The pickle implementation avoids serializing the same object more than once.
    # That behavior means the byte stream we create to hash will vary if, for example,
    # we see two tensor objects with the same device, but the torch.device object is
    # actually the same object vs. merely equivalent. We want to produce the same hash
    # value in either situation, so we memoize the device objects and always reference
    # the same object for a given device. It's possible other metadata fields deserve
    # the same treatment, but so far we've only observed this issue with the device.
    if meta.device not in device_map:
        device_map[meta.device] = meta.device
    meta = dataclasses.replace(meta, device=device_map[meta.device])

    return meta


def _reduce_fake_tensor(device_map, t):
    """
    See FxGraphCachePickler. Custom reducer to pickle FakeTensors.
    """
    metadata = extract_tensor_metadata_for_cache_key(device_map, t)
    return (_ident, (metadata,))


def _reduce_tensor(device_map, t):
    """
    See FxGraphCachePickler. Custom reducer to pickle Tensors.
    If we see tensors, we know they're constants stored as attributes on
    the GraphModule. Include the values in the key calculation. Small
    tensors will be inlined, so we can't serve the same cache entry for
    different values anyway. Large constants are treated as parameters,
    so we could conceivably reuse a cache entry. To do that, however,
    PyCodeCache would need more complexity to create a new module from its
    cache, but with the right constants attached as attributes.
    """
    if t.is_mkldnn:
        # TODO: These tensors don't currently pickle, so we can't cache a
        # compiled graph containing them. Just fail now. If mkldnn tensors
        # get pickling support, we can remove this.
        raise BypassFxGraphCache

    # Very large tensors could be expensive to copy to cpu and hash. Let's
    # at least report if we find slowness.
    start = time()
    values = t.tolist()
    elapsed = time() - start
    if elapsed > 1.0:
        warnings.warn(
            f"FX graph cache handling of a large constant took {elapsed:.1}s. Please file an issue."
        )

    metadata = extract_tensor_metadata_for_cache_key(device_map, t)
    return (_ident, (TensorMetadataAndValues(metadata, values),))


def _reduce_symint(s):
    """
    See FxGraphCachePickler. Custom reducer to pickle SymInts.
    """
    # For hashing purposes, we only care about the name of the symbol and
    # not the backed value. We evaluate guards stored with a cached graph
    # to ensure a cached entity with SymInt args is safe to reuse.
    return (_ident, (str(s),))


def _reduce_unsupported(s):
    """
    See FxGraphCachePickler. Custom reducer to handle any objects that we don't
    support and therefore raise to bypass caching.
    """
    raise BypassFxGraphCache


class FxGraphCachePickler(pickle.Pickler):
    """
    Custom pickler to customize the pickling of some objects (Tensors), only for the
    purpose of computing a hash for keying into the FxGraphCache. Tensors contain
    objects that don't pickle and/or vary between runs, and we want to capture the
    data that allow us to compute a stable, but safe hash.
    """

    # See extract_tensor_metadata_for_cache_key. Whenever we extract metadata during
    # pickling, we make sure devices always reference the same torch.device object.
    _device_map: Dict[torch.device, torch.device] = {}

    dispatch_table = copyreg.dispatch_table.copy()
    dispatch_table[FakeTensor] = functools.partial(_reduce_fake_tensor, _device_map)
    dispatch_table[torch.Tensor] = functools.partial(_reduce_tensor, _device_map)
    dispatch_table[torch.SymInt] = _reduce_symint
    dispatch_table[
        torch.fx.experimental._backward_state.BackwardState
    ] = _reduce_unsupported

    @classmethod
    def dumps(cls, obj) -> bytes:
        """
        Pickle an object using the FxGraphCachePickler.
        """
        with io.BytesIO() as stream:
            pickler = cls(stream)
            try:
                pickler.dump(obj)
            except (TypeError, AttributeError) as e:
                # Some configs options are callables, e.g., post_grad_custom_pre_pass,
                # and may not pickle.
                log.warning("Can't pickle", exc_info=True)
                raise BypassFxGraphCache from e
            return stream.getvalue()

    @classmethod
    def get_hash(cls, obj: Any) -> str:
        """
        Serialize an object using the FxGraphCachePickler and return a hash
        of the pickled object.
        """
        serialized_data = cls.dumps(obj)
        return sha256_hash(serialized_data)

    @classmethod
    def debug_str(cls, inp: Any) -> str:
        """
        Get a printable string describing in more detail all the attributes
        comprising an object. Useful for debugging when one graph hashes
        to a different value than another.
        """

        def get_str(obj) -> str:
            if isinstance(obj, torch.Tensor):
                return str(extract_tensor_metadata_for_cache_key(cls._device_map, obj))
            elif isinstance(obj, bytes):
                return "<bytes>"
            elif type(obj) in cls.dispatch_table:
                # Run the reducer on the object
                return str(cls.dispatch_table[type(obj)](obj)[1])
            else:
                return str(obj)

        lines = []
        for attr, obj in vars(inp).items():
            if isinstance(obj, list):
                for ii in range(len(obj)):
                    h = cls.get_hash(obj[ii])
                    lines.append(f"[{h}] {attr}[{ii}]: {get_str(obj[ii])}")
            elif isinstance(obj, dict):
                for k, v in obj.items():
                    h = cls.get_hash(v)
                    lines.append(f"[{h}] {attr}[{k}]: {get_str(v)}")
            else:
                h = cls.get_hash(obj)
                lines.append(f"[{h}] {attr}: {get_str(obj)}")
        return "\n".join(lines)


def build_code_hash(roots, prefix, hasher):
    for lib in sorted(pkgutil.iter_modules(roots, prefix), key=lambda x: x.name):
        spec = lib.module_finder.find_spec(lib.name, None)
        assert spec is not None
        module = spec.origin
        assert module is not None
        with open(module, "rb") as f:
            hasher.update(spec.name.encode("utf-8"))
            hasher.update(f.read())
        if lib.ispkg:
            # need to also hash submodules
            build_code_hash(spec.submodule_search_locations, f"{spec.name}.", hasher)


def get_code_hash(roots, extra_files=()):
    hasher = hashlib.sha256()
    hasher.update(torch.__version__.encode("utf-8"))
    build_code_hash(roots, "", hasher)
    for path in extra_files:
        if os.path.exists(path):
            with open(path, "rb") as f:
                hasher.update(f.read())
    return hasher.digest()


@functools.lru_cache(None)
def torch_key():
    """
    Compute a key that contains relevant information about torch source files
    """
    if not config.is_fbcode():
        inductor_root = os.path.dirname(__file__)
        extra_files = (
            "codegen/aoti_runtime/interface.cpp",
            "codegen/aoti_runtime/implementation.cpp",
            "codegen/cpp_prefix.h",
            "script.ld",
        )
        return get_code_hash(
            [inductor_root], [os.path.join(inductor_root, x) for x in extra_files]
        )

    from libfb.py import parutil

    return parutil.get_file_contents("torch/src_hash.txt").rstrip()


def get_inductor_root():
    return os.path.dirname(__file__)


@dataclasses.dataclass
class OrderedSetHolder:
    """
    See FxGraphHashDetails. Holds a sorted list to support stable hashing
    of set kwargs.
    """

    items: List[Any]


class BypassFxGraphCache(Exception):
    """
    Exception to indicate that the FxGraphCache should be bypassed.
    """

    pass


class FxGraphHashDetails:
    """
    Object to capture all the details for a compiled FX graph relevant to computing
    a safe and stable cache key.
    """

    # Excluded kwargs param that are not stable between runs
    EXCLUDED_KWARGS = ["graph_id"]

    def __init__(
        self,
        gm: torch.fx.GraphModule,
        example_inputs: List[torch.Tensor],
        fx_kwargs: Dict[str, Any],
        inputs_to_check: Sequence[int],
    ):
        self.gm = gm
        self.example_inputs = example_inputs

        # Order kwargs so hashing is stable to changes in kwarg order.
        self.fx_kwargs = {}
        for k in sorted(fx_kwargs):
            if k not in self.EXCLUDED_KWARGS:
                if type(fx_kwargs[k]) is set:
                    # Special case to handle set params. Python sets can't be
                    # ordered, so sort the elements and store them in a proxy.
                    self.fx_kwargs[k] = OrderedSetHolder(sorted(fx_kwargs[k]))
                else:
                    self.fx_kwargs[k] = fx_kwargs[k]

        # Alignment checks
        self.inputs_to_check = inputs_to_check

        # 'Deterministic algorithms' can affect codegen via lowering to cuda kernels.
        self.deterministic_algorithms_settings = (
            torch.are_deterministic_algorithms_enabled(),
            torch.is_deterministic_algorithms_warn_only_enabled(),
            torch.utils.deterministic.fill_uninitialized_memory,  # type: ignore[attr-defined]
        )

        # Global settings affecting matmul codegen.
        self.cuda_matmul_settings = (
            torch.backends.cuda.matmul.allow_tf32,
            torch.backends.cuda.matmul.allow_fp16_reduced_precision_reduction,
            torch.backends.cuda.matmul.allow_bf16_reduced_precision_reduction,
        )

        # Also hash on various system info (including the triton compiler version).
        self.torch_version = torch_key()
        self.system_info = CacheBase.get_system()
        self.inductor_config = config.save_config_portable()

    def debug_str(self) -> str:
        """
        Get a printable string describing in more detail all the attributes
        comprising this object. Useful for debugging when one graph hashes
        to a different value than another.
        """
        return FxGraphCachePickler.debug_str(self)


def compiled_fx_graph_hash(
    gm: torch.fx.GraphModule,
    example_inputs: List[torch.Tensor],
    fx_kwargs: Dict[str, Any],
    inputs_to_check: Sequence[int],
) -> str:
    """
    Generate a unique hash of the FX graph for caching.
    """
    details = FxGraphHashDetails(gm, example_inputs, fx_kwargs, inputs_to_check)
    # The prefix distinguishes among the other kinds of objects we
    # cache in this module.
    key = "f" + FxGraphCachePickler.get_hash(details)
    debug_str = details.debug_str()
    log.debug(f"FX graph cache hash details for key {key}:\n{debug_str}")  # noqa: G004
    torch._logging.trace_structured(
        "artifact",
        metadata_fn=lambda: {
            "name": "fx_graph_cache_hash",
            "encoding": "json",
        },
        payload_fn=lambda: json.dumps(
            {"key": key, "components": debug_str.split("\n")}
        ),
    )

    return key


class FxGraphCache:
    """
    Supports caching and reusing compiled Fx graphs.

    The overall strategy is as follows:
    - This cache stores entries on disk. When saving an entry, we can't
      serialize callables (that could be C++, Triton, etc.), so we serialize
      their own disk cache location. We then recreate the compiled artifact
      after fetching from disk.
    - For indexing the cache, we gather the fields relevant to identifying an
      FxGraph (the graph module, graph inputs, system settings etc.) into an
      FxGraphCacheDetails object, pickle it, and compute a hash for the key.
      See FxGraphCachePickler.
    - Among the metadata we store, we also include a guards expression that's
      appropriate for validating any symbols for Tensor arguments that have
      symbolic bounds. On cache lookup then, we evaluate those guards in the
      current context to validate that a cached entry can be served.
    - A given graph could have multiple compiled versions, corresponding to
      different sets of guards. Therefore, we store cache entries in the form:
          <temp dir>/<fx graph hash>/<serialized metatdata>
    - On lookup, we compute the key from the graph details, iterate over all
      leaf files in the corresponding subdirectory, deserialize the entry, and
      evaluate its guards expression. If the evaluation succeeds, we have a
      cache hit. If it fails, we compile the graph and store a new entry.
    - Finally, on a cache hit, we need to make sure any guards that would
      have been created during compilation are added to the current context.
    """

    # TODO(masnesral): Investigate whether it's beneficial to store compiled graphs
    # in an in-memory cache after loading from disk.
    @staticmethod
    def _get_tmp_dir() -> str:
        """
        Get the toplevel temporary directory for storing compiled graphs.
        """
        return os.path.join(cache_dir(), "fxgraph")

    @staticmethod
    def _get_tmp_dir_for_key(key: str) -> str:
        """
        Return the disk location for a given cache key.
        """
        return os.path.join(FxGraphCache._get_tmp_dir(), key[1:3], key)

    @staticmethod
    def _filter_backed_symints(inputs: List[Any]) -> List[torch.SymInt]:
        """
        Get the backed SymInt objects from the input list. Note that we can never
        have guards that depend on unbacked symint.
        """
        return [s for s in inputs if isinstance(s, torch.SymInt) and has_hint(s)]

    @staticmethod
    def _get_shape_env() -> Optional[ShapeEnv]:
        """
        Helper to get the shape env from the tracing context.
        """
        ctx = torch._guards.TracingContext.try_get()
        if not ctx:
            return None
        return ctx.fake_mode.shape_env

    @staticmethod
    def _lookup_graph(
        key: str,
        example_inputs: List[torch.Tensor],
        local: bool,
        remote_cache: Optional[Any],
    ) -> Optional[CompiledFxGraph]:
        """
        Lookup a compiled graph in the cache by key. On a hit, return the
        deserialized CompiledFxGraph object. On a miss, return None.
        """
        shape_env = FxGraphCache._get_shape_env()
        assert shape_env is not None

        symints = FxGraphCache._filter_backed_symints(example_inputs)
        hints = [hint_int(s) for s in symints]

        def iterate_over_candidates() -> Generator[CompiledFxGraph, None, None]:
            if local:
                subdir = FxGraphCache._get_tmp_dir_for_key(key)
                if os.path.exists(subdir):
                    for path in sorted(os.listdir(subdir)):
                        try:
                            with open(os.path.join(subdir, path), "rb") as f:
                                yield pickle.load(f)
                        except Exception:
                            log.warning(
                                "fx graph cache unable to load compiled graph",
                                exc_info=True,
                            )

            if remote_cache:
                try:
                    if (data := remote_cache.get(key)) is not None:
                        yield pickle.loads(data)
                except Exception:
                    log.warning(
                        "fx graph cache unable to load compiled graph", exc_info=True
                    )

        # Iterate over any entries in the subdir for this key and evaluate
        # their guards to determine whether there's a hit.
        graph = None

        for candidate in iterate_over_candidates():
            if not candidate.guards_expr:
                # No guards to evaluate, so this is a hit.
                graph = candidate
                break

            # Evaluate the guard expression in the current context.
            # If there's not a cache hit, we don't want the evaluation to
            # affect the current env, e.g., cause the creation of new guards,
            # so we evaluate with the hints instead of the symbols.
            hit = bool(
                shape_env.evaluate_guards_expression(candidate.guards_expr, hints)
            )
            log.debug(
                "fx graph cache key %s evaluating guards [%s] with values %s => hit=%s",
                key,
                candidate.guards_expr,
                hints,
                hit,
            )
            if hit:
                graph = candidate
                break

        if graph is None:
            return None

        # See _save_graph(); we don't store the callable in the cache entry so
        # recreate it here from the PyCodeCache disk cache.
        artifact_path = get_path(graph.cache_key, "py")[2]
        code = graph.source_code
        if not os.path.exists(artifact_path):
            counters["inductor"]["fxgraph_lookup_write_file"] += 1
            Path(os.path.dirname(artifact_path)).mkdir(parents=True, exist_ok=True)
            cpp_pp = cpp_prefix_path()
            if os.path.basename(cpp_pp) in code:
                if cpp_pp in code:
                    # Great the name is correct
                    pass
                else:
                    # Old dir name is included, replace it
                    pattern = rf'#include\s*"[^"]+{os.path.basename(cpp_pp)}"'
                    code = re.sub(pattern, f'#include "{cpp_pp}"', code)

            write_atomic(artifact_path, code, make_dirs=True)

        try:
            graph.current_callable = PyCodeCache.load_by_key_path(
                graph.cache_key,
                artifact_path,
                graph.cache_linemap,
                graph.constants,
            ).call
        except OSError:
            # Not expected, but in case the PyCodeCache entry is removed from
            # underneath us, treat it as a cache miss and recompile.
            log.error("Failed to load cached artifact: %s", artifact_path)
            return None

        # Now re-evaluate with the symints to add any guards to the current env.
        if graph.guards_expr:
            check = bool(
                shape_env.evaluate_guards_expression(graph.guards_expr, symints)
            )
            assert check is True
            log.debug(
                "fx graph cache key %s post-load guards: %s", key, shape_env.guards
            )

        # Increment the cached metrics by the amounts recorded when the FX
        # graph was compiled for this cache entry. Pretending these counters
        # were incremented normally is useful for testing with the cache enabled.
        metrics.CachedMetricsHelper.apply_deltas(graph.metrics_deltas)

        from .graph import GraphLowering

        GraphLowering.save_output_code(code)
        output_code_log.debug("Output code: \n%s", code)

        return graph

    @staticmethod
    def _save_graph(
        key: str,
        compiled_graph: CompiledFxGraph,
        example_inputs: List[torch.Tensor],
        time_taken_ns,
        local,
        remote_cache,
    ):
        """
        Store a serialized CompiledFxGraph on disk.
        """
        disk_compiled_graph = copy(compiled_graph)
        # We can't really serialize callables that may be C++/Triton/etc.,
        # so we serialize their PyCodeCache disk cache location instead.
        # TODO: This could be better if we're ever able to serialize compiled
        # models to disk.
        disk_compiled_graph.current_callable = None

        # Before serializing, compute the guard expression that will be used to
        # ensure that a CompiledFxGraph is valid when loaded from the cache. It's
        # sufficient to consider only the SymInt args to the fx graph since the
        # Tensor shapes are already captured in the hash for the cache key. Any
        # Tensor arg with a symbolic shape will have a SymInt arg for the graph.
        shape_env = FxGraphCache._get_shape_env()
        assert shape_env is not None
        symints = FxGraphCache._filter_backed_symints(example_inputs)
        guards = shape_env.get_pruned_guards(symints)
        disk_compiled_graph.guards_expr = shape_env.produce_guards_expression(
            placeholders=symints, guards=guards
        )

        try:
            content = pickle.dumps(disk_compiled_graph)
        except Exception:
            log.warning(
                "fx graph cache unable to serialize compiled graph", exc_info=True
            )
            counters["inductor"]["fxgraph_cache_pickle_error"] += 1
            return

        try:
            if local:
                subdir = FxGraphCache._get_tmp_dir_for_key(key)
                if not os.path.exists(subdir):
                    os.makedirs(subdir, exist_ok=True)

                # Use a hash of the serialized CompiledFxGraph to get a unique file
                # name. The specific name doesn't matter since a lookup involves
                # iterating over all entries in the parent subdir.
                path = os.path.join(subdir, sha256_hash(content))
                write_atomic(path, content, make_dirs=True)

            if remote_cache:
                cache_data = (
                    {
                        "data": content,
                        "time_taken_ms": time_taken_ns
                        // 1000000,  # Convert from NS to MS
                    }
                    if config.is_fbcode()
                    else content
                )
                remote_cache.put(key, cache_data)
        except Exception:
            log.warning("fx graph unable to write to cache", exc_info=True)
            counters["inductor"]["fxgraph_cache_write_error"] += 1

    @staticmethod
    def _check_can_cache(gm: torch.fx.GraphModule):
        """
        Check some conditions that would preclude caching and raise BypassFxGraphCache
        to bypass in case caching is not possible.
        """
        # Freezing can embed constants that wouldn't be static across runs.
        if config.freezing or config.aot_inductor.use_runtime_constant_folding:
            raise BypassFxGraphCache

        # The treatment of guards in the caching implementation requires that
        # we have a shape env.
        if FxGraphCache._get_shape_env() is None:
            log.debug("fx graph cache no shape env")
            raise BypassFxGraphCache

        # HigherOrderOperators should be handled on a case-by-case basis.
        # Currently, we just skip caching if we have any.
        # We also skip if there are any torchbind objects.
        for node in gm.graph.nodes:
            if isinstance(node.target, torch._ops.HigherOrderOperator):
                raise BypassFxGraphCache
            if node.op == "getattr" and isinstance(
                getattr(gm, node.target), torch._C.ScriptObject
            ):
                raise BypassFxGraphCache

    @staticmethod
    def load(
        compile_fx_fn: Callable[..., Any],
        gm: torch.fx.GraphModule,
        example_inputs: List[torch.Tensor],
        fx_kwargs: Dict[str, Any],
        inputs_to_check: Sequence[int],
        local: bool,
        remote: bool,
    ):
        """
        Load a compiled graph from the cache. If a cached entry does not exist,
        compile the graph and save it to the cache.
        """
        assert local or remote, "at least one of them needs to be enabled"
        compiled_graph = None
        try:
            FxGraphCache._check_can_cache(gm)
            key = compiled_fx_graph_hash(gm, example_inputs, fx_kwargs, inputs_to_check)

            remote_cache = None
            if remote:
                cache_id = "fx-graph-v1"
                try:
                    if config.is_fbcode():
                        from triton.fb.fb_memcache import (
                            FbMemcacheRemoteFxGraphCacheBackend,
                        )

                        remote_cache = FbMemcacheRemoteFxGraphCacheBackend(cache_id)
                    else:
                        from torch._inductor.remote_cache import RedisRemoteCacheBackend

                        remote_cache = RedisRemoteCacheBackend(cache_id)
                except Exception:
                    remote_cache = None
                    log.warning("Unable to create a remote cache", exc_info=True)

            compiled_graph = FxGraphCache._lookup_graph(
                key, example_inputs, local, remote_cache
            )

            if compiled_graph is None:
                log.debug("fx graph cache miss for key %s", key)
                counters["inductor"]["fxgraph_cache_miss"] += 1
                start_time = time_ns()
                compiled_graph = compile_fx_fn(gm, example_inputs, **fx_kwargs)
                time_taken_ns = time_ns() - start_time
                FxGraphCache._save_graph(
                    key,
                    compiled_graph,
                    example_inputs,
                    time_taken_ns,
                    local,
                    remote_cache,
                )
            else:
                log.debug("fx graph cache hit for key %s", key)
                counters["inductor"]["fxgraph_cache_hit"] += 1
            compiled_graph._fx_graph_cache_key = key
        except BypassFxGraphCache:
            counters["inductor"]["fxgraph_cache_bypass"] += 1
            if not compiled_graph:
                compiled_graph = compile_fx_fn(gm, example_inputs, **fx_kwargs)

        return compiled_graph

    @staticmethod
    def clear():
        """
        Clear out the on-disk cache.
        """
        try:
            shutil.rmtree(FxGraphCache._get_tmp_dir())
        except FileNotFoundError:
            pass


_StrideExprStr: TypeAlias = str


@dataclasses.dataclass
class CompiledFxGraph:
    """
    Class holding a compiled FX graph. This is the object serialized on disk
    to support FxGraph caching.
    """

    current_callable: Optional[Callable[..., Any]]
    cache_key: str
    source_code: str = dataclasses.field(repr=False)  # Do not display source_code
    cache_linemap: Optional[List[Tuple[int, str]]]
    device_types: Set[str]
    device_idxs: Set[int]
    mutated_inputs: Set[str]
    mutated_input_idxs: Set[int]
    constants: Dict[str, torch.Tensor]
    torchbind_constants: Dict[str, torch._C.ScriptObject]
    output_strides: Optional[List[Optional[Tuple[_StrideExprStr, ...]]]]
    disabled_cudagraphs_reason: Optional[str]
    metrics_deltas: metrics.CachedMetricsDeltas
    # This is a string representation of an expression we serialize
    # with the object so the guards can be evaluated in a different
    # context in order to verify the validity of serving a cached
    # fx graph. The expression must be generated by:
    # ShapeEnv.produce_guards_expression()
    guards_expr: Optional[str]

    _boxed_call: Optional[bool] = None
    _fx_graph_cache_key: Optional[str] = None

    def __init__(
        self,
        current_callable: Optional[Callable[..., Any]],
        graph: GraphLowering,
        output_strides: List[Optional[Tuple[_StrideExprStr, ...]]],
        disabled_cudagraphs_reason: Optional[str],
        metrics_deltas: metrics.CachedMetricsDeltas,
    ):
        self.current_callable = current_callable
        self.cache_key = graph.cache_key
        if graph.cache_path:
            with open(graph.cache_path) as f:
                self.source_code = f.read()
        self.cache_linemap = graph.cache_linemap
        self.device_types = graph.device_types
        self.device_idxs = graph.device_idxs
        self.mutated_inputs = graph.mutated_inputs
        self.mutated_input_idxs = set(graph.mutated_input_idxs)
        self.constants = graph.constants
        self.torchbind_constants = graph.torchbind_constants
        self.output_strides = output_strides
        self.disabled_cudagraphs_reason = disabled_cudagraphs_reason
        self.metrics_deltas = metrics_deltas
        self.guards_expr = None

    def __call__(self, inputs: List[Any]) -> Any:
        assert self.current_callable is not None
        return self.current_callable(inputs)


def cpp_compiler() -> str:
    if config.is_fbcode():
        return build_paths.cc() if torch.version.hip is None else build_paths.clang()
    if isinstance(config.cpp.cxx, (list, tuple)):
        search = tuple(config.cpp.cxx)
    else:
        search = (config.cpp.cxx,)
    return cpp_compiler_search(search)


@functools.lru_cache(1)
def cpp_compiler_search(search: str) -> str:
    for cxx in search:
        try:
            if cxx is None:
                # gxx package is only available for Linux
                # according to https://anaconda.org/conda-forge/gxx/
                if sys.platform != "linux":
                    continue
                # Do not install GXX by default
                if not os.getenv("TORCH_INDUCTOR_INSTALL_GXX"):
                    continue
                from filelock import FileLock

                lock_dir = get_lock_dir()
                lock = FileLock(
                    os.path.join(lock_dir, "g++.lock"), timeout=LOCK_TIMEOUT
                )
                with lock:
                    cxx = install_gcc_via_conda()
            subprocess.check_output([cxx, "--version"])
            return cxx
        except (subprocess.SubprocessError, FileNotFoundError, ImportError):
            continue
    raise exc.InvalidCxxCompiler


def install_gcc_via_conda() -> str:
    """On older systems, this is a quick way to get a modern compiler"""
    prefix = os.path.join(cache_dir(), "gcc")
    cxx_path = os.path.join(prefix, "bin", "g++")
    if not os.path.exists(cxx_path):
        log.info("Downloading GCC via conda")
        conda = os.environ.get("CONDA_EXE", "conda")
        if conda is None:
            conda = shutil.which("conda")
        if conda is not None:
            subprocess.check_call(
                [
                    conda,
                    "create",
                    f"--prefix={prefix}",
                    "--channel=conda-forge",
                    "--quiet",
                    "-y",
                    "python=3.8",
                    "gxx",
                ],
                stdout=subprocess.PIPE,
            )
    return cxx_path


def is_gcc() -> bool:
    if sys.platform == "darwin" and is_apple_clang():
        return False
    return bool(re.search(r"(gcc|g\+\+)", cpp_compiler()))


@functools.lru_cache(None)
def is_apple_clang() -> bool:
    cxx = cpp_compiler()
    version_string = subprocess.check_output([cxx, "--version"]).decode("utf8")
    return "Apple" in version_string.splitlines()[0]


def is_clang() -> bool:
    # Mac OS apple clang maybe named as gcc, need check compiler info.
    if sys.platform == "darwin":
        return is_apple_clang()
    return bool(re.search(r"(clang|clang\+\+)", cpp_compiler()))


def get_compiler_version_info(compiler):
    SUBPROCESS_DECODE_ARGS = ("oem",) if _IS_WINDOWS else ()
    env = os.environ.copy()
    env["LC_ALL"] = "C"  # Don't localize output
    try:
        version_string = subprocess.check_output(
            [compiler, "-v"], stderr=subprocess.STDOUT, env=env
        ).decode(*SUBPROCESS_DECODE_ARGS)
    except Exception as e:
        try:
            version_string = subprocess.check_output(
                [compiler, "--version"], stderr=subprocess.STDOUT, env=env
            ).decode(*SUBPROCESS_DECODE_ARGS)
        except Exception as e:
            return ""
    # Mutiple lines to one line string.
    version_string = version_string.replace("\r", "_")
    version_string = version_string.replace("\n", "_")
    return version_string


def _get_isa_dry_compile_fingerprint(isa_flags: str) -> str:
    # ISA dry compile will cost about 1 sec time each startup time.
    # Please check the issue: https://github.com/pytorch/pytorch/issues/100378
    # Actually, dry compile is checking compile capability for ISA.
    # We just record the compiler version, isa options and pytorch version info,
    # and generated them to output binary hash path.
    # It would optimize and skip compile existing binary.
    compiler_info = get_compiler_version_info(cpp_compiler())
    torch_version = torch.__version__
    fingerprint = f"{compiler_info}={isa_flags}={torch_version}"
    return fingerprint


class VecISA:
    _bit_width: int
    _macro: List[str]
    _arch_flags: str
    _dtype_nelements: Dict[torch.dtype, int]

    # Note [Checking for Vectorized Support in Inductor]
    # TorchInductor CPU vectorization reuses PyTorch vectorization utility functions
    # Hence, TorchInductor would depend on Sleef* to accelerate mathematical functions
    # like exp, pow, sin, cos and etc.
    # But PyTorch and TorchInductor might use different compilers to build code. If
    # PyTorch uses gcc-7/g++-7 to build the release package, the libtorch_cpu.so
    # will not expose the Sleef* AVX512 symbols since gcc-7/g++-7 cannot pass
    # avx512 check in CMake - FindAVX.cmake. But TorchInductor install the latest
    # gcc/g++ compiler by default while it could support the AVX512 compilation.
    # Therefore, there would be a conflict sleef version between PyTorch and
    # TorchInductor. Hence, we dry-compile the following code to check whether current
    # HW platform and PyTorch both could support AVX512 or AVX2. And suppose ARM
    # also needs the logic
    # In fbcode however, we are using the same compiler for pytorch and for inductor codegen,
    # making the runtime check unnecessary.
    _avx_code = """
#if defined(CPU_CAPABILITY_AVX512) || defined(CPU_CAPABILITY_AVX2) || defined(CPU_CAPABILITY_ZVECTOR) || defined(CPU_CAPABILITY_NEON)
#include <ATen/cpu/vec/functional.h>
#include <ATen/cpu/vec/vec.h>
#endif

<<<<<<< HEAD
__attribute__((aligned(64))) float in_out_ptr0[16] = {0.0};
=======
alignas(64) float in_out_ptr0[16] = {0.0};
>>>>>>> e53d9590

extern "C" void __avx_chk_kernel() {
    auto tmp0 = at::vec::Vectorized<float>(1);
    auto tmp1 = tmp0.exp();
    tmp1.store(in_out_ptr0);
}
"""  # noqa: B950

    _avx_py_load = """
import torch
from ctypes import cdll
cdll.LoadLibrary("__lib_path__")
"""

    def bit_width(self) -> int:
        return self._bit_width

    def nelements(self, dtype: torch.dtype = torch.float) -> int:
        return self._dtype_nelements[dtype]

    def build_macro(self) -> List[str]:
        return self._macro

    def build_arch_flags(self) -> str:
        return self._arch_flags

    def __hash__(self) -> int:
        return hash(str(self))

    def check_build(self, code) -> bool:
        from torch._inductor.cpp_builder import CppBuilder, CppTorchOptions

        key, input_path = write(
            code,
            "cpp",
            extra=_get_isa_dry_compile_fingerprint(self._arch_flags),
        )
        from filelock import FileLock

        lock_dir = get_lock_dir()
        lock = FileLock(os.path.join(lock_dir, key + ".lock"), timeout=LOCK_TIMEOUT)
        with lock:
            output_dir = os.path.dirname(input_path)
            buid_options = CppTorchOptions(vec_isa=self, warning_all=False)
            x86_isa_help_builder = CppBuilder(
                key,
                [input_path],
                buid_options,
                output_dir,
            )
            try:
                # Check if the output file exist, and compile when not.
                output_path = x86_isa_help_builder.get_target_file_path()
                if not os.path.isfile(output_path):
                    status, target_file = x86_isa_help_builder.build()

                # Check build result
                subprocess.check_call(
                    [
                        sys.executable,
                        "-c",
                        VecISA._avx_py_load.replace("__lib_path__", output_path),
                    ],
                    stderr=subprocess.DEVNULL,
                    env={**os.environ, "PYTHONPATH": ":".join(sys.path)},
                )
            except Exception as e:
                return False

            return True

    @functools.lru_cache(None)  # noqa: B019
    def __bool__(self) -> bool:
        if config.cpp.vec_isa_ok is not None:
            return config.cpp.vec_isa_ok

        if config.is_fbcode():
            return True

        return self.check_build(VecISA._avx_code)


@dataclasses.dataclass
class VecNEON(VecISA):
    _bit_width = 256  # This is required to leverage the compute implemented in aten/src/ATen/cpu/vec/vec256/vec256_float_neon.h
    _macro = ["CPU_CAPABILITY_NEON"]
    if sys.platform == "darwin" and platform.processor() == "arm":
        _macro.append("AT_BUILD_ARM_VEC256_WITH_SLEEF")
    _arch_flags = ""  # Unused
    _dtype_nelements = {torch.float: 8, torch.bfloat16: 16, torch.float16: 16}

    def __str__(self) -> str:
        return "asimd"  # detects the presence of advanced SIMD on armv8-a kernels

    __hash__: Callable[[VecISA], Any] = VecISA.__hash__


@dataclasses.dataclass
class VecAVX512(VecISA):
    _bit_width = 512
    _macro = ["CPU_CAPABILITY_AVX512"]
    _arch_flags = (
        "-mavx512f -mavx512dq -mavx512vl -mavx512bw -mfma"
        if not _IS_WINDOWS
        else "/arch:AVX512"
    )  # TODO: use cflags
    _dtype_nelements = {torch.float: 16, torch.bfloat16: 32, torch.float16: 32}

    def __str__(self) -> str:
        return "avx512"

    __hash__: Callable[[VecISA], Any] = VecISA.__hash__


@dataclasses.dataclass
class VecAMX(VecAVX512):
    _arch_flags = VecAVX512._arch_flags + " -mamx-tile -mamx-bf16 -mamx-int8"

    def __str__(self) -> str:
        return super().__str__() + " amx_tile"

    __hash__: Callable[[VecISA], Any] = VecISA.__hash__

    _amx_code = """
#include <cstdint>
#include <immintrin.h>

struct amx_tilecfg {
  uint8_t palette_id;
  uint8_t start_row;
  uint8_t reserved_0[14];
  uint16_t colsb[16];
  uint8_t rows[16];
};

extern "C" void __amx_chk_kernel() {
  amx_tilecfg cfg = {0};
  _tile_loadconfig(&cfg);
  _tile_zero(0);
  _tile_dpbf16ps(0, 1, 2);
  _tile_dpbusd(0, 1, 2);
}
"""

    @functools.lru_cache(None)  # noqa: B019
    def __bool__(self) -> bool:
        if super().__bool__():
            if config.is_fbcode():
                return False
            if self.check_build(VecAMX._amx_code) and torch.cpu._init_amx():
                return True
        return False


@dataclasses.dataclass
class VecAVX2(VecISA):
    _bit_width = 256
    _macro = ["CPU_CAPABILITY_AVX2"]
    _arch_flags = (
        "-mavx2 -mfma -mf16c" if not _IS_WINDOWS else "/arch:AVX2"
    )  # TODO: use cflags
    _dtype_nelements = {torch.float: 8, torch.bfloat16: 16, torch.float16: 16}

    def __str__(self) -> str:
        return "avx2"

    __hash__: Callable[[VecISA], Any] = VecISA.__hash__


@dataclasses.dataclass
class VecZVECTOR(VecISA):
    _bit_width = 256
    _macro = [
        "CPU_CAPABILITY_ZVECTOR",
        "CPU_CAPABILITY=ZVECTOR",
        "HAVE_ZVECTOR_CPU_DEFINITION",
    ]
    _arch_flags = "-mvx -mzvector"
    _dtype_nelements = {torch.float: 8, torch.bfloat16: 16, torch.float16: 16}

    def __str__(self) -> str:
        return "zvector"

    __hash__: Callable[[VecISA], Any] = VecISA.__hash__


class InvalidVecISA(VecISA):
    _bit_width = 0
    _macro = [""]
    _arch_flags = ""
    _dtype_nelements = {}

    def __str__(self) -> str:
        return "INVALID_VEC_ISA"

    def __bool__(self) -> bool:  # type: ignore[override]
        return False

    __hash__: Callable[[VecISA], Any] = VecISA.__hash__


def x86_isa_checker() -> List[str]:
    supported_isa: List[str] = []

    def _check_and_append_supported_isa(
        dest: List[str], isa_supported: bool, isa_name: str
    ):
        if isa_supported:
            dest.append(isa_name)

    Arch = platform.machine()
    """
    Arch value is x86_64 on Linux, and the value is AMD64 on Windows.
    """
    if Arch != "x86_64" and Arch != "AMD64":
        return supported_isa

    avx2 = torch.cpu._is_cpu_support_avx2()
    avx512 = torch.cpu._is_cpu_support_avx512()
    amx_tile = torch.cpu._is_cpu_support_amx_tile()

    _check_and_append_supported_isa(supported_isa, avx2, "avx2")
    _check_and_append_supported_isa(supported_isa, avx512, "avx512")
    _check_and_append_supported_isa(supported_isa, amx_tile, "amx_tile")

    return supported_isa


invalid_vec_isa = InvalidVecISA()
supported_vec_isa_list = [VecAMX(), VecAVX512(), VecAVX2(), VecNEON()]


# Cache the cpuinfo to avoid I/O overhead. Meanwhile, the cpuinfo content
# might have too much redundant content that is useless for ISA check. Hence,
# we only cache some key isa information.
@functools.lru_cache(None)
def valid_vec_isa_list() -> List[VecISA]:
    isa_list: List[VecISA] = []
    if sys.platform == "darwin" and platform.processor() == "arm":
        isa_list.append(VecNEON())

    if sys.platform not in ["linux", "win32"]:
        return isa_list

    arch = platform.machine()
    if arch == "s390x":
        with open("/proc/cpuinfo") as _cpu_info:
            while True:
                line = _cpu_info.readline()
                if not line:
                    break
                # process line
                featuresmatch = re.match(r"^features\s*:\s*(.*)$", line)
                if featuresmatch:
                    for group in featuresmatch.groups():
                        if re.search(r"[\^ ]+vxe[\$ ]+", group):
                            isa_list.append(VecZVECTOR())
                            break
    elif arch == "aarch64":
        isa_list.append(VecNEON())
    elif arch in ["x86_64", "AMD64"]:
        """
        arch value is x86_64 on Linux, and the value is AMD64 on Windows.
        """
        _cpu_supported_x86_isa = x86_isa_checker()
        for isa in supported_vec_isa_list:
            if all(flag in _cpu_supported_x86_isa for flag in str(isa).split()) and isa:
                isa_list.append(isa)

    return isa_list


def pick_vec_isa() -> VecISA:
    if config.is_fbcode():
        return VecAVX2()

    _valid_vec_isa_list: List[VecISA] = valid_vec_isa_list()
    if not _valid_vec_isa_list:
        return invalid_vec_isa

    # If the simdlen is None, it indicates determine the vectorization length automatically
    if config.cpp.simdlen is None:
        assert _valid_vec_isa_list
        return _valid_vec_isa_list[0]

    for isa in _valid_vec_isa_list:
        if config.cpp.simdlen == isa.bit_width():
            return isa

    return invalid_vec_isa


def get_compile_only(compile_only: bool = True) -> str:
    return "-c" if compile_only else ""


def get_shared(shared: bool = True, compile_only: bool = False) -> str:
    if not shared:
        return ""
    if compile_only:
        return "-fPIC"
    if platform.system() == "Darwin" and "clang" in cpp_compiler():
        # This causes undefined symbols to behave the same as linux
        return "-shared -fPIC -undefined dynamic_lookup"
    else:
        return "-shared -fPIC"


def get_warning_all_flag(warning_all: bool = True) -> str:
    return "-Wall" if warning_all else ""


def get_glibcxx_abi_build_flags() -> str:
    return "-D_GLIBCXX_USE_CXX11_ABI=" + str(int(torch._C._GLIBCXX_USE_CXX11_ABI))


def cpp_flags() -> str:
    flags = ["-std=c++17", "-Wno-unused-variable", "-Wno-unknown-pragmas"]
    if is_clang():
        flags.append("-Werror=ignored-optimization-argument")
    return " ".join(flags)


def cpp_wrapper_flags() -> str:
    return "-D TORCH_INDUCTOR_CPP_WRAPPER"


def optimization_flags() -> str:
    base_flags = "-O0 -g" if config.aot_inductor.debug_compile else "-O3 -DNDEBUG"
    base_flags += " -ffast-math -fno-finite-math-only"
    if not config.cpp.enable_unsafe_math_opt_flag:
        base_flags += " -fno-unsafe-math-optimizations"
    if not config.cpp.enable_floating_point_contract_flag:
        base_flags += " -ffp-contract=off"

    if config.is_fbcode():
        # FIXME: passing `-fopenmp` adds libgomp.so to the generated shared library's dependencies.
        # This causes `ldopen` to fail in fbcode, because libgomp does not exist in the default paths.
        # We will fix it later by exposing the lib path.
        return base_flags

    if sys.platform == "darwin":
        # Per https://mac.r-project.org/openmp/ right way to pass `openmp` flags to MacOS is via `-Xclang`
        # Also, `-march=native` is unrecognized option on M1
        base_flags += " -Xclang"
    else:
        if platform.machine() == "ppc64le":
            base_flags += " -mcpu=native"
        else:
            base_flags += " -march=native"

    # Internal cannot find libgomp.so
    if not config.is_fbcode():
        base_flags += " -fopenmp"
    return base_flags


def use_custom_generated_macros() -> str:
    return "-D C10_USING_CUSTOM_GENERATED_MACROS"


def use_fb_internal_macros() -> str:
    if config.is_fbcode():
        # TODO: this is to avoid FC breakage for fbcode. When using newly
        # generated model.so on an older verion of PyTorch, need to use
        # the v1 version for aoti_torch_create_tensor_from_blob
        create_tensor_from_blob_v1 = "-D AOTI_USE_CREATE_TENSOR_FROM_BLOB_V1"
        openmp_lib = build_paths.openmp_lib()
        preprocessor_flags = " ".join(
            (
                "-D C10_USE_GLOG",
                "-D C10_USE_MINIMAL_GLOG",
                "-D C10_DISABLE_TENSORIMPL_EXTENSIBILITY",
            )
        )
        return f"-Wp,-fopenmp {openmp_lib} {preprocessor_flags} {create_tensor_from_blob_v1}"
    else:
        return ""


def use_standard_sys_dir_headers() -> str:
    if config.is_fbcode():
        return "-nostdinc"
    else:
        return ""


@functools.lru_cache(None)
def is_conda_llvm_openmp_installed() -> bool:
    try:
        command = "conda list llvm-openmp --json"
        output = subprocess.check_output(command.split()).decode("utf8")
        return len(json.loads(output)) > 0
    except subprocess.SubprocessError:
        return False


@functools.lru_cache(None)
def homebrew_libomp() -> Tuple[bool, str]:
    try:
        # check if `brew` is installed
        subprocess.check_output(["which", "brew"])
        # get the location of `libomp` if it is installed
        # this is the location that `libomp` **would** be installed
        # see https://github.com/Homebrew/brew/issues/10261#issuecomment-756563567 for details
        libomp_path = (
            subprocess.check_output(["brew", "--prefix", "libomp"])
            .decode("utf8")
            .strip()
        )
        # check if `libomp` is installed
        omp_available = os.path.exists(libomp_path)
        return omp_available, libomp_path
    except subprocess.SubprocessError:
        return False, ""


def _set_gpu_runtime_env() -> None:
    if (
        config.is_fbcode()
        and torch.version.hip is None
        and "CUDA_HOME" not in os.environ
        and "CUDA_PATH" not in os.environ
    ):
        os.environ["CUDA_HOME"] = build_paths.cuda()


def _get_python_include_dirs():
    include_dir = Path(sysconfig.get_path("include"))
    # On Darwin Python executable from a framework can return
    # non-existing /Library/Python/... include path, in which case
    # one should use Headers folder from the framework
    if not include_dir.exists() and platform.system() == "Darwin":
        std_lib = Path(sysconfig.get_path("stdlib"))
        include_dir = (std_lib.parent.parent / "Headers").absolute()
    if not (include_dir / "Python.h").exists():
        warnings.warn(f"Can't find Python.h in {str(include_dir)}")
    return [str(include_dir)]


def _transform_cuda_paths(lpaths):
    # This handles two cases:
    # 1. Meta internal cuda-12 where libs are in lib/cuda-12 and lib/cuda-12/stubs
    # 2. Linux machines may have CUDA installed under either lib64/ or lib/
    for i, path in enumerate(lpaths):
        if (
            "CUDA_HOME" in os.environ
            and path.startswith(os.environ["CUDA_HOME"])
            and not os.path.exists(f"{path}/libcudart_static.a")
        ):
            for root, dirs, files in os.walk(path):
                if "libcudart_static.a" in files:
                    lpaths[i] = os.path.join(path, root)
                    lpaths.append(os.path.join(lpaths[i], "stubs"))
                    break


def get_include_and_linking_paths(
    include_pytorch: bool = False,
    vec_isa: VecISA = invalid_vec_isa,
    cuda: bool = False,
    aot_mode: bool = False,
) -> Tuple[List[str], str, str, str, str]:
    _set_gpu_runtime_env()
    from torch.utils import cpp_extension

    # Remove below in the further
    # macros = "-D {}".format(vec_isa.build_macro()) if vec_isa != invalid_vec_isa else ""
    macros = ""
    if vec_isa != invalid_vec_isa:
        for x in vec_isa.build_macro():
            macros_def = f"-D {x} "
            macros += macros_def

    build_arch_flags = ""
    if sys.platform == "linux" and (
        include_pytorch
        or vec_isa != invalid_vec_isa
        or cuda
        or config.cpp.enable_kernel_profile
    ):
        # Note - We include pytorch only on linux right now. There is more work
        # to do to enable OMP build on darwin where PyTorch is built with IOMP
        # and we need a way to link to what PyTorch links.
        ipaths = cpp_extension.include_paths(cuda) + _get_python_include_dirs()
        lpaths = cpp_extension.library_paths(cuda) + [
            sysconfig.get_config_var("LIBDIR")
        ]

        libs = []

        # No need to manually specify libraries in fbcode.
        if not config.is_fbcode():
            libs += ["torch", "torch_cpu"]
            libs += ["gomp"]
            if not aot_mode:
                libs += ["torch_python"]
        else:
            # internal remote execution is able to find omp, but not gomp
            libs += ["omp"]
            if aot_mode:
                ipaths += [os.path.dirname(cpp_prefix_path())]
                if cuda and torch.version.hip is None:
                    _transform_cuda_paths(lpaths)
        if macros:
            if config.is_fbcode() and vec_isa != invalid_vec_isa:
                cap = str(vec_isa).upper()
                macros = " ".join(
                    [
                        vec_isa.build_arch_flags(),
                        f"-D CPU_CAPABILITY={cap}",
                        f"-D CPU_CAPABILITY_{cap}",
                        f"-D HAVE_{cap}_CPU_DEFINITION",
                    ]
                )

        if cuda:
            if macros is None:
                macros = ""
            macros += " -D USE_ROCM" if torch.version.hip else " -D USE_CUDA"

        if cuda:
            if torch.version.hip is not None:
                if config.is_fbcode():
                    libs += ["amdhip64"]
                else:
                    libs += ["c10_hip", "torch_hip"]
                macros += " -D __HIP_PLATFORM_AMD__"
            else:
                if config.is_fbcode():
                    libs += ["cuda"]
                else:
                    libs += ["c10_cuda", "cuda", "torch_cuda"]
        build_arch_flags = vec_isa.build_arch_flags()
    else:
        # Note - this is effectively a header only inclusion. Usage of some header files may result in
        # symbol not found, if those header files require a library.
        # For those cases, include the lpath and libs command as we do for pytorch above.
        # This approach allows us to only pay for what we use.
        ipaths = cpp_extension.include_paths(cuda) + _get_python_include_dirs()
        if aot_mode:
            ipaths += [os.path.dirname(cpp_prefix_path())]
        lpaths = []
        if sys.platform == "darwin":
            # only Apple builtin compilers (Apple Clang++) require openmp
            omp_available = not is_apple_clang()

            # check the `OMP_PREFIX` environment first
            if os.getenv("OMP_PREFIX") is not None:
                header_path = os.path.join(os.getenv("OMP_PREFIX"), "include", "omp.h")  # type: ignore[arg-type]
                valid_env = os.path.exists(header_path)
                if valid_env:
                    ipaths.append(os.path.join(os.getenv("OMP_PREFIX"), "include"))  # type: ignore[arg-type]
                    lpaths.append(os.path.join(os.getenv("OMP_PREFIX"), "lib"))  # type: ignore[arg-type]
                else:
                    warnings.warn("environment variable `OMP_PREFIX` is invalid.")
                omp_available = omp_available or valid_env

            libs = [] if omp_available else ["omp"]

            # prefer to use openmp from `conda install llvm-openmp`
            if not omp_available and os.getenv("CONDA_PREFIX") is not None:
                omp_available = is_conda_llvm_openmp_installed()
                if omp_available:
                    conda_lib_path = os.path.join(os.getenv("CONDA_PREFIX"), "lib")  # type: ignore[arg-type]
                    ipaths.append(os.path.join(os.getenv("CONDA_PREFIX"), "include"))  # type: ignore[arg-type]
                    lpaths.append(conda_lib_path)
                    # Prefer Intel OpenMP on x86 machine
                    if os.uname().machine == "x86_64" and os.path.exists(
                        os.path.join(conda_lib_path, "libiomp5.dylib")
                    ):
                        libs = ["iomp5"]

            # next, try to use openmp from `brew install libomp`
            if not omp_available:
                omp_available, libomp_path = homebrew_libomp()
                if omp_available:
                    ipaths.append(os.path.join(libomp_path, "include"))
                    lpaths.append(os.path.join(libomp_path, "lib"))

            # if openmp is still not available, we let the compiler to have a try,
            # and raise error together with instructions at compilation error later
        else:
            libs = ["omp"] if config.is_fbcode() else ["gomp"]

        # For AOT mode, the produced library relies on torch cpu to set grad mode
        # like aoti_torch_grad_mode_set_enabled
        if aot_mode and sys.platform == "linux" and not config.is_fbcode():
            libs += ["torch", "torch_cpu"]

    # Unconditionally import c10 for non-abi-compatible mode to use TORCH_CHECK - See PyTorch #108690
    if not config.abi_compatible:
        libs += ["c10"]
        lpaths += [cpp_extension.TORCH_LIB_PATH]

    # third party libs
    if config.is_fbcode():
        # Note that the order of include paths do matter, as a result
        # we need to have several branches interleaved here
        if torch.version.hip is None:
            ipaths.append(build_paths.sleef())
        ipaths.append(build_paths.openmp())
        ipaths.append(build_paths.python())
        if torch.version.hip is not None:
            ipaths.append(build_paths.clang_include())
            ipaths.append(build_paths.gcc_include())
            ipaths.append(build_paths.gcc_install_tools_include())
        else:
            ipaths.append(build_paths.cc_include())
            ipaths.append(build_paths.libgcc())
            ipaths.append(build_paths.libgcc_arch())
        ipaths.append(build_paths.libgcc_backward())
        ipaths.append(build_paths.glibc())
        ipaths.append(build_paths.linux_kernel())
        if torch.version.hip is not None:
            ipaths.append(build_paths.rocm())
        else:
            ipaths.append(os.path.join(build_paths.cuda(), "include"))
        # We also need to bundle includes with absolute paths into a remote directory
        # (later on, we copy the include paths from cpp_extensions into our remote dir)
        ipaths.append("include")

    static_link_libs = []
    if aot_mode and cuda and config.is_fbcode():
        # For Meta internal cuda-12, it is recommended to static link cudart
        if torch.version.hip is None:
            static_link_libs = ["-Wl,-Bstatic", "-lcudart_static", "-Wl,-Bdynamic"]

    lpaths_str = " ".join(["-L" + p for p in lpaths])
    libs_str = " ".join(static_link_libs + ["-l" + p for p in libs])
    return ipaths, lpaths_str, libs_str, macros, build_arch_flags


def cpp_compile_command(
    input: Union[str, List[str]],
    output: str,
    warning_all: bool = True,
    shared: bool = True,
    include_pytorch: bool = False,
    vec_isa: VecISA = invalid_vec_isa,
    cuda: bool = False,
    aot_mode: bool = False,
    compile_only: bool = False,
    use_absolute_path: bool = False,
    use_mmap_weights: bool = False,
    extra_flags: Sequence[str] = (),
) -> str:
    ipaths, lpaths, libs, macros, build_arch_flags = get_include_and_linking_paths(
        include_pytorch, vec_isa, cuda, aot_mode
    )
    if isinstance(input, str):
        input = [input]
    ipaths_str = " ".join(["-I" + p for p in ipaths])
    clang_flags = ""
    if config.is_fbcode():
        if aot_mode and not use_absolute_path:
            inp_name = input
            out_name = output
            linker_script = _LINKER_SCRIPT
        else:
            # We need to copy any absolute-path torch includes
            inp_name = [os.path.basename(i) for i in input]
            out_name = os.path.basename(output)
            linker_script = os.path.basename(_LINKER_SCRIPT)
        assert is_clang()
        # Use clang runtime instead of libgcc
        clang_flags += " --rtlib=compiler-rt"
        clang_flags += " -fuse-ld=lld"
        clang_flags += f" -Wl,--script={linker_script}"
        linker_paths = "-B" + build_paths.glibc_lib()
        linker_paths += " -L" + build_paths.glibc_lib()
    else:
        inp_name = input
        out_name = output
        linker_paths = ""  # let the compiler pick
    if compile_only:
        libs, lpaths = "", ""
    inp_name_str = " ".join(inp_name)
    if use_mmap_weights:
        macros += " -D USE_MMAP_SELF"

    return re.sub(
        r"[ \n]+",
        " ",
        f"""
            {cpp_compiler()} {inp_name_str} {get_shared(shared, compile_only)}
            {get_warning_all_flag(warning_all)} {cpp_flags()}
            {get_glibcxx_abi_build_flags()}
            {ipaths_str} {lpaths} {libs} {build_arch_flags}
            {macros} {linker_paths} {clang_flags}
            {optimization_flags()} {cpp_wrapper_flags()}
            {use_custom_generated_macros()}
            {use_fb_internal_macros()}
            {use_standard_sys_dir_headers()}
            {get_compile_only(compile_only)}
            {' '.join(extra_flags)}
            -o {out_name}
        """,
    ).strip()


def run_command_and_check(cmd: str):
    cmd = shlex.split(cmd)
    try:
        subprocess.check_call(cmd)
    except subprocess.CalledProcessError as e:
        raise exc.CppCompileError(cmd, e.output) from e


@functools.lru_cache(None)
def split_aot_inductor_output_path(path: str) -> Tuple[str, str]:
    """Returns the path where the AOT Inductor compiled kernels are stored."""
    if path.endswith(".so"):
        return os.path.split(path)
    else:
        return path, ""


@clear_on_fresh_inductor_cache
class CudaKernelParamCache:
    cache: Dict[str, Dict[str, str]] = dict()
    cache_clear = staticmethod(cache.clear)

    @classmethod
    def set(cls, key: str, params: Dict[str, str], cubin: str) -> None:
        bin_type = "cubin" if torch.version.hip is None else "hsaco"
        _, path = write(
            cubin,
            bin_type,
            hash_type=bin_type,
            specified_dir=split_aot_inductor_output_path(
                config.aot_inductor.output_path
            )[0],
        )

        params[get_cpp_wrapper_cubin_path_name()] = path

        cls.cache[key] = params

    @classmethod
    def get(cls, key: str) -> Optional[Dict[str, str]]:
        return cls.cache.get(key, None)

    @classmethod
    def get_keys(cls):
        return cls.cache.keys()


class AotCodeCompiler:
    @classmethod
    def compile(
        cls,
        graph: GraphLowering,
        source_code: str,
        serialized_extern_kernel_nodes: Optional[str],
        cuda: bool,
    ) -> str:
        picked_vec_isa = pick_vec_isa()
        cpp_command = repr(
            cpp_compile_command(
                "i",
                "o",
                vec_isa=picked_vec_isa,
                cuda=cuda,
                aot_mode=graph.aot_mode,
            )
        )
        fbcode_aot_cpu_re = False
        use_absolute_path = False
        if config.is_fbcode():
            ld_command = build_paths.ld()
            if not cuda and graph.aot_mode:  # Meta internal AOTInductor CPU
                objcopy_command = build_paths.objcopy_fallback()
                fbcode_aot_cpu_re = True
                use_absolute_path = True
            else:
                objcopy_command = build_paths.objcopy()
        else:
            ld_command = "ld"
            objcopy_command = "objcopy"

        (
            specified_output_path,
            specified_so_name,
        ) = split_aot_inductor_output_path(config.aot_inductor.output_path)
        key, input_path = write(
            source_code,
            "cpp",
            extra=cpp_command,
            specified_dir=specified_output_path,
        )
        output_code_log.info("Output code written to: %s", input_path)
        trace_structured(
            "graph_dump",
            lambda: {
                "name": "inductor_aot_code",
                "type": "cpp",
                "filename": input_path,
            },
            payload_fn=lambda: source_code,
        )

        def _compile_consts_linux(consts: bytes) -> str:
            _, consts_path = write(
                consts,
                "bin",
                specified_dir=specified_output_path,
            )

            consts_o = os.path.splitext(consts_path)[0] + ".o"
            if fbcode_aot_cpu_re:
                cmd = f"{ld_command} -r -b binary -o {os.path.basename(consts_o)} {os.path.basename(consts_path)}"
                compile_file(consts_path, consts_o, cmd.split())
                os.chmod(consts_o, 0o644)
            else:
                cmd = f"{ld_command} -r -b binary -o {consts_o} {consts_path}"
                run_command_and_check(cmd)
            log.debug("aot constant binary command: %s", cmd)

            if graph.mutated_buffers & set(graph.constants.keys()):
                # .data section is between .text and .bss. When the size of .data is large,
                # during the linking, the relocation of .text against .bss may overflow.
                # Rename it to .ldata so that it won't be in between the .text and .bss section
                if len(consts) > 2_000_000_000:
                    raise ValueError(
                        "Models with buffer mutation included doesn't support constants greater than 2GB!"
                    )
                rename_data = " .data=.ldata"
            else:
                # if no buffer mutation is needed, we could instead set the data region
                # as read-only (i.e. .lrodata) which could accomodate larger size of data
                # to be linked.
                rename_data = " .data=.lrodata,alloc,load,readonly,data,contents"

            assert (
                ALIGN_BYTES & (ALIGN_BYTES - 1)
            ) == 0 and ALIGN_BYTES >= 64, "must be power of 2 and >= 64"
            cmd = (
                f"{objcopy_command} --rename-section"
                f"{rename_data}"
                f" --set-section-alignment .data={ALIGN_BYTES}"  # following the gAlignment of CPU in c10/core/alignment.h
                f" {consts_o} {consts_o}"
            )
            log.debug("aot constant rename section command: %s", cmd)
            run_command_and_check(cmd)

            cmd = f"rm {consts_path}"
            log.debug("aot constant bin removal command: %s", cmd)
            run_command_and_check(cmd)

            if fbcode_aot_cpu_re:
                body = re.sub(r"[\W]", "_", os.path.basename(consts_path))
            else:
                body = re.sub(r"[\W]", "_", consts_path)

            symbol_list = []
            symbol_list.append(
                f"{objcopy_command} --redefine-sym _binary_{body}_start=_binary_constants_bin_start {consts_o}"
            )
            symbol_list.append(
                f"{objcopy_command} --redefine-sym _binary_{body}_size=_binary_constants_bin_size {consts_o}"
            )
            symbol_list.append(
                f"{objcopy_command} --redefine-sym _binary_{body}_end=_binary_constants_bin_end {consts_o}"
            )
            log.debug("aot constant binary redefine symbol: %s", " ".join(symbol_list))
            for cmd in symbol_list:
                run_command_and_check(cmd)
            return consts_o

        def _compile_consts_darwin(consts: bytes) -> str:
            if config.aot_inductor.debug_dump_consts_bin:
                _, _binary_constants_path = write(
                    consts,
                    "bin",
                    specified_dir=specified_output_path,
                )
                log.debug("binary constants path: %s", _binary_constants_path)

            is_large_consts = len(consts) > 1024
            consts_asm = "\t.section\t__DATA,__data\n"
            consts_asm += "\t.globl\t__binary_constants_bin_start\n"
            consts_asm += "__binary_constants_bin_start:\n"
            if not is_large_consts:
                for c in consts:
                    consts_asm += f"\t.byte {c}\n"
                # Add one element even if constants are empty
                # Otherwise assembler will not put them in data section
                if not consts:
                    consts_asm += "\t.space 1\n"
            else:
                consts_asm += "\t.quad 0x1234567899abcdef\n"
                consts_asm += f"\t.space {len(consts) - 8}\n"
            consts_asm += ".globl\t__binary_constants_bin_end\n"
            consts_asm += "__binary_constants_bin_end:\n"
            _, consts_path = write(
                consts_asm,
                "S",
                specified_dir=specified_output_path,
            )
            consts_o = os.path.splitext(consts_path)[0] + ".o"
            cmd = f"{cpp_compiler()} -c -o {consts_o} {consts_path}"
            run_command_and_check(cmd)
            if is_large_consts:
                with open(consts_o, "r+b") as f:
                    f.seek(0)
                    hdr = f.read(1024)
                    # Search for magic number and write the actual data over it
                    start_idx = hdr.find(b"\xef\xcd\xab\x99\x78\x56\x34\x12")
                    assert start_idx != -1
                    f.seek(start_idx)
                    pos = 0
                    while pos < len(consts):
                        rc = f.write(consts[pos:])
                        pos += rc
            return consts_o

        from filelock import FileLock

        lock_dir = get_lock_dir()
        lock = FileLock(os.path.join(lock_dir, key + ".lock"), timeout=LOCK_TIMEOUT)
        with lock:
            # Currently, this only support serializing extern nodes in fbcode
            # Eventually, we should also have a serializer for OSS.
            if config.is_fbcode() and serialized_extern_kernel_nodes:
                output_json = os.path.splitext(input_path)[0] + ".json"
                with open(output_json, "w") as f:
                    f.write(serialized_extern_kernel_nodes)

            output_so = (
                config.aot_inductor.output_path
                if specified_so_name
                else os.path.splitext(input_path)[0] + ".so"
            )

            output_o = os.path.splitext(input_path)[0] + ".o"
            consts_size = sum(
                torch.ops.mkldnn._nbytes(tensor)
                if tensor.is_mkldnn
                else tensor.untyped_storage().nbytes()
                for (name, tensor) in graph.constants.items()
                if name not in graph.folded_constants
            )
            # TODO: Fix mmap weights with cuda
            use_mmap_weights = not config.is_fbcode() and consts_size > 2_000_000_000
            if config.aot_inductor.force_mmap_weights:
                use_mmap_weights = True
            compile_cmd = cpp_compile_command(
                input=input_path,
                output=output_o,
                vec_isa=picked_vec_isa,
                cuda=cuda,
                aot_mode=graph.aot_mode,
                compile_only=True,
                use_absolute_path=use_absolute_path,
                use_mmap_weights=use_mmap_weights,
            )
            log.debug("aot compilation command: %s", compile_cmd)
            if fbcode_aot_cpu_re:
                compile_file(input_path, output_o, compile_cmd.split())
                os.chmod(output_o, 0o644)
            else:
                run_command_and_check(compile_cmd)

            def _to_bytes(t: torch.Tensor, all_cuda: bool) -> bytes:
                def _pad_to_alignment(raw_bytes):
                    padded_bytes = raw_bytes.ljust(
                        (len(raw_bytes) + ALIGN_BYTES - 1) // ALIGN_BYTES * ALIGN_BYTES,
                        b"\x00",
                    )
                    return padded_bytes

                # This serializes the tensor's untyped_storage to bytes by accessing
                # the raw data of the underlying structure.
                import ctypes

                if t.numel() == 0:
                    return b""

                if t.is_mkldnn:
                    data_ptr = torch.ops.mkldnn.data_ptr(t)
                    nbytes = torch.ops.mkldnn._nbytes(t)
                else:
                    t_cpu = t.untyped_storage().cpu()
                    data_ptr = t_cpu.data_ptr()
                    nbytes = t_cpu.nbytes()

                raw_array = ctypes.cast(
                    data_ptr,
                    ctypes.POINTER(ctypes.c_ubyte * nbytes),
                )
                raw_bytes = bytes(raw_array.contents)
                return raw_bytes if all_cuda else _pad_to_alignment(raw_bytes)

            all_cuda = all(
                graph.get_original_value_of_constant(name).is_cuda
                for name in graph.constants.keys()
                if name not in graph.folded_constants
            )
            serialized_weights = b"".join(
                _to_bytes(graph.get_original_value_of_constant(name), all_cuda)
                for name in graph.constants.keys()
                if name not in graph.folded_constants
            )
            if not use_mmap_weights:
                aot_constants = serialized_weights
                magic_number = 0
            else:
                magic_number = cast(
                    int, torch.randint(0, torch.iinfo(torch.int64).max, (1,)).item()
                )
                aot_constants = struct.pack("qq", consts_size + 8, magic_number)
            consts_o = {
                "linux": _compile_consts_linux,
                "darwin": _compile_consts_darwin,
            }[sys.platform](aot_constants)

            link_cmd = cpp_compile_command(
                input=[output_o, consts_o],
                output=output_so,
                vec_isa=picked_vec_isa,
                cuda=cuda,
                aot_mode=graph.aot_mode,
                use_absolute_path=use_absolute_path,
            )
            log.debug("aot linkage command: %s", link_cmd)
            if fbcode_aot_cpu_re:
                compile_file([output_o, consts_o], output_so, link_cmd.split())
                os.chmod(output_so, 0o755)
            else:
                run_command_and_check(link_cmd)

            if use_mmap_weights:
                with open(output_so, "a+b") as f_so:
                    so_size = f_so.tell()
                    # Page align the weights
                    f_so.write(b" " * (16384 - so_size % 16384))
                    f_so.write(serialized_weights)
                    f_so.write(struct.pack("q", magic_number))

            # Append cmds to the end of codegen-ed wrapper file
            with open(input_path, "a") as f:
                f.write("\n")
                f.write(f"// Compile cmd\n// {compile_cmd}\n")
                f.write(f"// Link cmd\n// {link_cmd}\n")

        return output_so


# Putting this fn in cpp.py (unfortunately) causes a deadlock, which is why it's in codecache.py.
# Why? importing from cpp.py invokes codecache.pick_vec_isa(), which takes out a lock.
# Cycle goes:
# - CppCodeCache.load()
# - pick_vec_isa()
# - valid_vec_isa_list()
# - VecISA.__bool__() <-- takes out a lock
# - compile_file() <-- imports cpp_prefix_path from cpp, which causes us to try to take out the same lock.
@clear_on_fresh_inductor_cache
@functools.lru_cache
def cpp_prefix_path() -> str:
    path = Path(__file__).parent / "codegen/cpp_prefix.h"
    with path.open() as f:
        content = f.read()
        _, filename = write(
            content,
            "h",
        )
    return filename


def cpp_prefix() -> str:
    filename = cpp_prefix_path()
    if config.is_fbcode():
        # We need relative paths, since we bundle up
        # everything that we compile into a folder for remote compilation.
        return f'#include "{os.path.basename(filename)}"'
    else:
        return f'#include "{filename}"'


# Given a path to an input cpp file and an output path,
# Attempts to compile the file, storing the output in "output_path"
@dynamo_timed
def compile_file(
    input_path: Union[str, List[str]], output_path: str, cmd: List[str]
) -> None:
    input_paths = [input_path] if isinstance(input_path, str) else input_path
    input_files = [
        os.path.basename(ip) if config.is_fbcode() else ip for ip in input_paths
    ]
    try:
        if config.is_fbcode():
            # Need to copy our header into the same folder as the sourcecode.
            header_path = cpp_prefix_path()
            header_name = os.path.basename(header_path)
            output_name = os.path.basename(output_path)
            # When we build remotely, we need to make sure to carefully copy any files
            # that are required during the compilation process into our build directly.
            # This is where all of the ATen/c10/Torch includes come from.
            torch_includes_path = os.path.join(_TORCH_PATH, "include")
            with tempfile.TemporaryDirectory() as tmp_dir:
                # Copy everything to tmp compilation folder
                shutil.copy(header_path, os.path.join(tmp_dir, header_name))
                shutil.copy(_LINKER_SCRIPT, os.path.join(tmp_dir, "script.ld"))
                for p, f in zip(input_paths, input_files):
                    shutil.copy(p, os.path.join(tmp_dir, f))
                dest_include_path = os.path.join(tmp_dir, "include")
                shutil.copytree(torch_includes_path, dest_include_path)
                # Run the build
                output_file_path = _run_build_command(cmd, tmp_dir, output_name)
                # Copy output from the build
                if os.path.exists(output_path):
                    os.remove(output_path)
                shutil.copy(output_file_path, output_path)
        else:
            subprocess.check_output(cmd, stderr=subprocess.STDOUT)
    except subprocess.CalledProcessError as e:
        output = e.output.decode("utf-8")
        openmp_problem = "'omp.h' file not found" in output or "libomp" in output
        if openmp_problem and sys.platform == "darwin":
            instruction = (
                "\n\nOpenMP support not found. Please try one of the following solutions:\n"
                "(1) Set the `CXX` environment variable to a compiler other than Apple clang++/g++ "
                "that has builtin OpenMP support;\n"
                "(2) install OpenMP via conda: `conda install llvm-openmp`;\n"
                "(3) install libomp via brew: `brew install libomp`;\n"
                "(4) manually setup OpenMP and set the `OMP_PREFIX` environment variable to point to a path"
                " with `include/omp.h` under it."
            )
            output += instruction
        raise exc.CppCompileError(cmd, output) from e


_libgomp: Optional[CDLL] = None


def custom_op_wrapper(op: str, *args):
    # This function will be called from generated cpp wrapper code in the JIT mode.
    # Because tensors will be passed in as AtenTensorHandle, we need to explicitly convert them.
    def convert_arg(arg):
        if str(type(arg)) == "<class 'PyCapsule'>":
            # No easy way to do isinstance check on PyCapsule
            return torch._C._aoti.alloc_tensor_by_stealing_from_void_ptr(arg)
        elif isinstance(arg, (list, tuple)):
            return type(arg)(convert_arg(a) for a in arg)
        else:
            return arg

    converted_args = [convert_arg(arg) for arg in args]

    assert op.startswith("torch.ops."), (
        op + " can not be called through custom_op_wrapper"
    )
    func = None
    for i, s in enumerate(op.split(".")):
        if i == 0:
            func = importlib.import_module(s)
        func = getattr(func, s)

    assert callable(func), op + " can not be loaded through custom_op_wrapper"
    result = func(*converted_args)
    if isinstance(result, (list, tuple)):
        for r in result:
            assert isinstance(r, torch.Tensor), op + " returns a list of non-tensors"
        return torch._C._aoti.unsafe_alloc_void_ptrs_from_tensors(result)  # type: ignore[arg-type]
    else:
        assert isinstance(result, torch.Tensor), op + " returns a non-tensor"
        return torch._C._aoti.unsafe_alloc_void_ptr_from_tensor(result)


@clear_on_fresh_inductor_cache
class CppCodeCache:
    cache: Dict[str, Callable[[], Union[CDLL, ModuleType]]] = {}
    cache_clear = staticmethod(cache.clear)
    cpp_compile_command_flags: Dict[str, Any] = {}

    @staticmethod
    def _load_library_inner(path: str, key: str) -> Union[CDLL, ModuleType]:
        return cdll.LoadLibrary(path)

    @classmethod
    def _load_library(cls, path: str, key: str) -> Union[CDLL, ModuleType]:
        try:
            result = cls._load_library_inner(path, key)
            result.key = key  # type: ignore[union-attr]
            return result
        except (ImportError, OSError) as e:
            if "gomp" in str(e) and os.path.exists("/usr/lib64/libgomp.so.1"):
                # hacky workaround for fbcode/buck
                global _libgomp
                _libgomp = cdll.LoadLibrary("/usr/lib64/libgomp.so.1")
                result = cls._load_library_inner(path, key)
                result.key = key  # type: ignore[union-attr]
                return result
            if "failed to map segment from shared object" in str(e):
                raise OSError(
                    f"{e}.  The most common reason this may occur is if the {tempfile.gettempdir()} folder "
                    "is mounted with noexec (e.g., by default Docker mounts tmp file systems "
                    f"as noexec).  Please remount {tempfile.gettempdir()} with exec enabled, or set another "
                    "temporary directory with TORCHINDUCTOR_CACHE_DIR environment variable."
                ) from e
            raise

    @classmethod
    def load_async(cls, source_code: str, cuda=False, submit_fn=None, extra_flags=()):
        compile_command = {
            **cls.cpp_compile_command_flags,
            "cuda": cuda,
            "vec_isa": pick_vec_isa(),
            "extra_flags": extra_flags,
        }

        _set_gpu_runtime_env()  # cpp_extension consults the env

        from torch._inductor.cpp_builder import CppBuilder, CppTorchCudaOptions

        dummy_builder = CppBuilder(
            name="o", sources="i", BuildOption=CppTorchCudaOptions(**compile_command)
        )
        # write function will calc source_code hash, the same source code with different
        # ISA level should be generate different hash.
        # So we need get a command_line which contains isa related parameter as a part of hash key.
        # And then pass the command_line to below write function as extra parameter to
        # guarantee the source code hash contains ISA difference.
        dummy_cmd = repr(dummy_builder.get_command_line())
        key, input_path = write(source_code, "cpp", extra=dummy_cmd)

        if key not in cls.cache:
            from filelock import FileLock

            lock_path = os.path.join(get_lock_dir(), key + ".lock")
            output_path = input_path[:-3] + "so"
            future: Optional[Future[Any]] = None
            lib = None
            worker_fn = functools.partial(
                _worker_compile_cpp,
                lock_path,
                input_path,
                output_path,
                cpp_compile_command(
                    input=input_path, output=output_path, **compile_command
                ),
            )

            def load_fn():
                nonlocal lib
                if lib is None:
                    if future is not None:
                        future.result()
                    result = worker_fn()
                    assert result is None
                    lib = cls._load_library(output_path, key)
                    assert lib is not None
                return lib

            if submit_fn is not None:
                with FileLock(lock_path, timeout=LOCK_TIMEOUT):
                    if not os.path.exists(output_path):
                        future = submit_fn(worker_fn)

            cls.cache[key] = load_fn

        return cls.cache[key]

    @classmethod
    def load(cls, source_code: str, cuda: bool = False):
        return cls.load_async(source_code, cuda)()


def _worker_compile_cpp(lock_path, input_path, output_path, cmd):
    from filelock import FileLock

    with FileLock(lock_path, timeout=LOCK_TIMEOUT):
        if not os.path.exists(output_path):
            compile_file(input_path, output_path, shlex.split(cmd))


# Customized Python binding for cpp kernels
@clear_on_fresh_inductor_cache
class CppPythonBindingsCodeCache(CppCodeCache):
    cache: Dict[str, Callable[[], Union[CDLL, ModuleType]]] = {}
    cache_clear = staticmethod(cache.clear)
    cpp_compile_command_flags = {
        # kernels have no dependency on libtorch
        "include_pytorch": False,
        "shared": True,
    }
    entry_function = "kernel"
    call_entry_function = "kernel(%s);Py_RETURN_NONE;"
    extra_parse_arg = ""
    suffix_template = textwrap.dedent(
        """
        // Python bindings to call %s():
        #define PY_SSIZE_T_CLEAN
        #include <Python.h>
        #include <sstream>
        #include <cstdlib>

        #ifndef _MSC_VER
        #if __cplusplus < 202002L
        // C++20 (earlier) code
        // https://en.cppreference.com/w/cpp/language/attributes/likely
        #define likely(x)       __builtin_expect(!!(x), 1)
        #define unlikely(x)     __builtin_expect(!!(x), 0)
        #endif
        #else
        #define likely(x) (x)
        #define unlikely(x) (x)
        #endif

        // This is defined in guards.cpp so we don't need to import PyTorch headers that are slooow.
        // We manually link it below to workaround issues with fbcode build.
        static void* (*_torchinductor_pyobject_tensor_data_ptr)(PyObject* obj);

        template <typename T> static inline T parse_arg(PyObject* args, size_t n) {
            static_assert(std::is_pointer<T>::value, "arg type must be pointer or long");
            return static_cast<T>(_torchinductor_pyobject_tensor_data_ptr(PyTuple_GET_ITEM(args, n)));
        }
        template <> inline long parse_arg<long>(PyObject* args, size_t n) {
            auto result = PyLong_AsSsize_t(PyTuple_GET_ITEM(args, n));
            if(result == -1 && PyErr_Occurred())
                [[unlikely]] throw std::runtime_error("expected int arg");
            return result;
        }
        template <> inline uintptr_t parse_arg<uintptr_t>(PyObject* args, size_t n) {
            auto result = PyLong_AsVoidPtr(PyTuple_GET_ITEM(args, n));
            if(result == reinterpret_cast<void*>(-1) && PyErr_Occurred())
                [[unlikely]] throw std::runtime_error("expected int arg");
            return reinterpret_cast<uintptr_t>(result);
        }

        %s

        static PyObject* %s_py(PyObject* self, PyObject* args) {
            try {
                if(!PyTuple_CheckExact(args))
                    [[unlikely]] throw std::runtime_error("tuple args required");
                if(PyTuple_GET_SIZE(args) != %s)
                    [[unlikely]] throw std::runtime_error("requires %s args");
                %s
            } catch(std::exception const& e) {
                PyErr_SetString(PyExc_RuntimeError, e.what());
                return nullptr;
            } catch(...) {
                PyErr_SetString(PyExc_RuntimeError, "unhandled error");
                return nullptr;
            }
        }

        static PyMethodDef py_methods[] = {
            {"%s", %s_py, METH_VARARGS, ""},
            {NULL, NULL, 0, NULL}};

        static struct PyModuleDef py_module =
            {PyModuleDef_HEAD_INIT, "%s", NULL, -1, py_methods};

        PyMODINIT_FUNC PyInit_%s(void) {
            const char* str_addr = std::getenv("_TORCHINDUCTOR_PYOBJECT_TENSOR_DATA_PTR");
            if(!str_addr) {
                PyErr_SetString(PyExc_RuntimeError, "_TORCHINDUCTOR_PYOBJECT_TENSOR_DATA_PTR must be set");
                return nullptr;
            }
            std::istringstream iss(str_addr);
            uintptr_t addr = 0;
            iss >> addr;
            _torchinductor_pyobject_tensor_data_ptr =
                reinterpret_cast<decltype(_torchinductor_pyobject_tensor_data_ptr)>(addr);
            return PyModule_Create(&py_module);
        }
        """
    )

    @classmethod
    def _load_library_inner(cls, path: str, key: str) -> ModuleType:
        os.environ["_TORCHINDUCTOR_PYOBJECT_TENSOR_DATA_PTR"] = str(
            torch._C._dynamo.guards._torchinductor_pyobject_tensor_data_ptr  # type: ignore[attr-defined]
        )
        module_name = f"{key}.{cls.entry_function}"
        try:
            return sys.modules[module_name]
        except KeyError:
            pass
        spec = importlib.util.spec_from_file_location(module_name, path)
        assert spec is not None
        module = importlib.util.module_from_spec(spec)
        sys.modules[module_name] = module
        spec.loader.exec_module(module)  # type: ignore[union-attr]
        return module

    @classmethod
    def load_pybinding_async(
        cls,
        argtypes: List[str],
        source_code: str,
        cuda: bool = False,
        num_outputs: int = -1,
        submit_fn=None,
        extra_flags=(),
    ) -> Any:
        """
        Wrap a C++ function in fast Python bindings.

        Args:
            argtypes: The types of args to ENTRY_FUNCTION(), e.g. ["float*", "long"]
            source_code: C++ source code containing a ENTRY_FUNCTION() function

        Returns:
            A python version of ENTRY_FUNCTION()
        """
        parseargs = ", ".join(
            f"parse_arg<{argtype.replace('const ', '')}>(args, {n})"
            for n, argtype in enumerate(argtypes)
        )
        suffix = cls.suffix_template % (
            cls.entry_function,
            cls.extra_parse_arg % num_outputs if cls.extra_parse_arg else "",
            cls.entry_function,
            len(argtypes),
            len(argtypes),
            cls.call_entry_function % parseargs,
            cls.entry_function,
            cls.entry_function,
            cls.entry_function,
            cls.entry_function,
        )
        get_result = cls.load_async(
            source_code + suffix, cuda, submit_fn=submit_fn, extra_flags=extra_flags
        )
        result = None

        def future():
            nonlocal result
            if result is None:
                result = get_result()
                assert isinstance(result, ModuleType)
            return getattr(result, cls.entry_function)

        return future

    @classmethod
    def load_pybinding(cls, *args, **kwargs) -> Any:
        return cls.load_pybinding_async(*args, **kwargs)()


@clear_on_fresh_inductor_cache
class CppWrapperCodeCache(CppPythonBindingsCodeCache):
    cache: Dict[str, Callable[[], Union[CDLL, ModuleType]]] = {}
    cache_clear = staticmethod(cache.clear)
    cpp_compile_command_flags = {
        "include_pytorch": True,
        "shared": True,
    }
    entry_function = "inductor_entry_cpp"
    call_entry_function = "return inductor_entry_cpp(%s);"
    extra_parse_arg = textwrap.dedent(
        """
        #include <torch/csrc/inductor/aoti_torch/c/shim.h>

        static inline std::vector<AtenTensorHandle> unpack_tensor_handle_list(PyObject* pyvec) {
            std::vector<AtenTensorHandle> result;
            size_t result_len = PyList_GET_SIZE(pyvec);
            result.reserve(result_len);
            for (size_t i = 0; i < result_len; i++) {
                // AtenTensorHandle is essentially a pointer
                void* elem = PyCapsule_GetPointer(PyList_GET_ITEM(pyvec, i), NULL);
                result.push_back(reinterpret_cast<AtenTensorHandle>(elem));
            }
            return result;
        }

        static inline PyObject* pack_tensor_handle_list(const std::vector<AtenTensorHandle>& cppvec) {
            size_t result_len = cppvec.size();
            PyObject* result = PyList_New(static_cast<Py_ssize_t>(result_len));
            for (size_t i = 0; i < result_len; i++) {
                PyObject *elem =
                    cppvec[i] == nullptr
                        ? Py_None
                        // Store AtenTensorHandle as PyCapsulate
                        : PyCapsule_New(reinterpret_cast<void*>(cppvec[i]), NULL, NULL);
                PyList_SET_ITEM(result, i, elem);
            }
            return result;
        }

        template <> inline std::vector<AtenTensorHandle> parse_arg<std::vector<AtenTensorHandle>>(PyObject* args, size_t n) {
            return unpack_tensor_handle_list(PyTuple_GET_ITEM(args, n));
        }

        PyObject* inductor_entry_cpp(std::vector<AtenTensorHandle>&& input_handles) {
            // For outputs, we only allocate a vector to hold returned tensor handles,
            // not allocating the actual output tensor storage here
            std::vector<AtenTensorHandle> output_handles(%s);
            try {
                inductor_entry_impl(input_handles.data(), output_handles.data());
                return pack_tensor_handle_list(output_handles);
            } catch(std::exception const& e) {
                PyErr_SetString(PyExc_RuntimeError, e.what());
                return {};
            } catch(...) {
                PyErr_SetString(PyExc_RuntimeError, "unhandled error");
                return {};
            }
        }
        """
    )


# TODO: Will remove the temp code after switch to new cpp_builder
def _temp_validate_new_and_old_command(new_cmd: List[str], old_cmd: List[str]):
    new_diff: List[str] = [x for x in new_cmd if x not in old_cmd]
    old_diff: List[str] = [y for y in old_cmd if y not in new_cmd]

    if new_diff or old_diff:
        print("!!! new_cmd: ", new_cmd)
        print("!!! old_cmd: ", old_cmd)
        print("!!! new_diff: ", new_diff)
        print("!!! old_diff: ", old_diff)
        raise RuntimeError("Error in new and old command different.")


def _do_validate_cpp_commands(
    include_pytorch: bool,
    cuda: bool,
    compile_only: bool,
    mmap_weights: bool,
    use_absolute_path: bool,
):
    # PreCI will failed if test machine can't run cuda.
    temp_dir = tempfile.TemporaryDirectory()
    test_dir_path = temp_dir.name
    test_cuda = torch.cuda.is_available() and cuda
    input_path = os.path.join(test_dir_path, "dummy_input.cpp")
    output_path = os.path.join(test_dir_path, "dummy_output.so")
    extra_flags = ["-D TEST_EXTRA_FLAGS"]
    if compile_only:
        output_path = os.path.join(test_dir_path, "dummy_output.o")
    picked_isa = pick_vec_isa()

    old_cmd = cpp_compile_command(
        input=input_path,
        output=output_path,
        include_pytorch=include_pytorch,
        vec_isa=picked_isa,
        cuda=test_cuda,
        aot_mode=False,
        compile_only=compile_only,
        use_absolute_path=use_absolute_path,
        use_mmap_weights=mmap_weights,
        extra_flags=extra_flags,
    ).split(" ")

    from torch._inductor.cpp_builder import CppBuilder, CppTorchCudaOptions

    dummy_build_option = CppTorchCudaOptions(
        vec_isa=picked_isa,
        include_pytorch=include_pytorch,
        cuda=test_cuda,
        compile_only=compile_only,
        use_absolute_path=use_absolute_path,
        use_mmap_weights=mmap_weights,
        extra_flags=extra_flags,
    )

    dummy_builder = CppBuilder(
        name="dummy_output",
        sources=input_path,
        BuildOption=dummy_build_option,
        output_dir=test_dir_path,
    )
    new_cmd = dummy_builder.get_command_line().split(" ")

    _temp_validate_new_and_old_command(new_cmd, old_cmd)

    temp_dir.cleanup()


# TODO: Will remove the temp code after switch to new cpp_builder
# It could help on sync new cpp_builder generate same command line as the old one.
def validate_new_cpp_commands():
    cuda = [True, False]
    use_mmap_weights = [True, False]
    compile_only = [True, False]
    include_pytorch = [True, False]
    use_absolute_path = [True, False]

    for x in cuda:
        for y in use_mmap_weights:
            for z in compile_only:
                for m in include_pytorch:
                    for n in use_absolute_path:
                        print(
                            f"!!! cuda:{x}, use_mmap_weights:{y}, compile_only:{z}, include_pytorch:{m}， use_absolute_path:{n}"
                        )
                        _do_validate_cpp_commands(
                            include_pytorch=m,
                            cuda=x,
                            mmap_weights=y,
                            compile_only=z,
                            use_absolute_path=n,
                        )


@clear_on_fresh_inductor_cache
class HalideCodeCache(CppPythonBindingsCodeCache):
    cache: Dict[str, Callable[[], Union[ModuleType, CDLL]]] = {}
    cache_clear = staticmethod(cache.clear)
    _standalone_runtime_path: Optional[str] = None
    prefix = textwrap.dedent(
        """
        #include "{halideruntime_h}"
        #include "{headerfile}"
        #include <stdexcept>
        #include <cmath>

        namespace c10 {{
            inline long div_floor_integer(long a, long b) {{
                if ((a<0) != (b<0)) {{
                    const auto quot = a / b;
                    const auto rem = a % b;
                    return rem ? quot - 1 : quot;
                }}
                return a / b;
            }}
        }}
        """
    )
    glue_template_cpp = prefix + textwrap.dedent(
        """
        void kernel({argdefs}) {{
            {buffers}
            int err = halide_kernel({buffer_names});
            if(err != 0) throw std::runtime_error("halide_kernel failed");
        }}
        """
    )
    glue_template_cuda = prefix + textwrap.dedent(
        """
        #include <cuda.h>
        static const halide_device_interface_t* cuda_interface = halide_cuda_device_interface();

        void kernel({argdefs}, uintptr_t stream) {{
            {buffers}
            int err = halide_kernel(reinterpret_cast<void*>(stream), {buffer_names});
            if(err != 0) throw std::runtime_error("halide_kernel failed");
        }}
        """
    )
    standalone_runtime_cuda_init = textwrap.dedent(
        """
        #include "{}"
        #include <cuda.h>

        static int acquire_context(void* user_context,
                                   void** cuda_context_out,
                                   bool create) {{
            return cuCtxGetCurrent(reinterpret_cast<CUcontext*>(cuda_context_out));
        }}

        static int release_context(void* user_context) {{
            return 0;
        }}

        static int get_stream(void* user_context,
                              void* cuda_context,
                              void** stream_out) {{
            *stream_out = user_context;
            return 0;
        }}

        static int register_halide_hooks() {{
            halide_set_cuda_acquire_context(&acquire_context);
            halide_set_cuda_release_context(&release_context);
            halide_set_cuda_get_stream(&get_stream);
            return 0;
        }}

        int inductor_register_halide_hooks_result = register_halide_hooks();
        """
    )

    @classmethod
    def _codegen_buffer(cls, name: str, arg: HalideInputSpec, cuda: bool):
        assert arg.shape is not None
        assert arg.stride is not None and len(arg.shape) == len(arg.stride)
        assert arg.offset is not None
        data_ptr = f"{arg.alias_of or arg.name} + {arg.offset}"
        if cuda:
            device = f"reinterpret_cast<uint64_t>({data_ptr})"
            device_interface = "cuda_interface"
            host = "nullptr"
            flags = "halide_buffer_flag_device_dirty"
        else:
            device = "0"
            device_interface = "nullptr"
            host = f"reinterpret_cast<uint8_t*>({data_ptr})"
            flags = "halide_buffer_flag_host_dirty"

        dims = []
        for size, stride in zip(arg.shape, arg.stride):
            dims.append(f"halide_dimension_t(0, {size}, {stride})")

        return [
            f"halide_buffer_t {name};",
            f"halide_dimension_t {name}_dims[] = {{{', '.join(dims)}}};",
            f"{name}.device = {device};",
            f"{name}.device_interface = {device_interface};",
            f"{name}.host = {host};",
            f"{name}.flags = {flags};",
            f"{name}.type = {arg.halide_type()};",
            f"{name}.dimensions = {len(dims)};",
            f"{name}.dim = {name}_dims;",
            f"{name}.padding = nullptr;",
        ]

    @classmethod
    def _codegen_glue(cls, meta, headerfile):
        is_cuda = meta.is_cuda()
        assert is_cuda is ("user_context" in meta.target)
        assert "no_runtime" in meta.target
        buffers = []
        buffer_names = []
        for i, arg in enumerate(meta.argtypes):
            if arg.is_buffer():
                buffer_names.append(f"&hl_buf_{i}")
                buffers.extend(cls._codegen_buffer(f"hl_buf_{i}", arg, is_cuda))
            else:
                assert "*" not in arg.ctype
                buffer_names.append(arg.name)
        buffers = "\n".join([f"    {line}" for line in buffers]).lstrip()

        glue_template = cls.glue_template_cuda if is_cuda else cls.glue_template_cpp
        glue_code = glue_template.format(
            halideruntime_h=cls.find_header(
                "HalideRuntimeCuda.h" if is_cuda else "HalideRuntime.h"
            ),
            headerfile=headerfile,
            argdefs=", ".join(
                f"{a.bindings_type()} {a.name}"
                for a in meta.argtypes
                if a.alias_of is None
            ),
            buffers=buffers,
            buffer_names=", ".join(buffer_names),
        )
        return glue_code

    @classmethod
    @functools.lru_cache(None)
    def config_hash(cls):
        return sha256_hash(
            "\n".join(
                [
                    cls.glue_template_cpp,
                    cls.glue_template_cuda,
                    cls.standalone_runtime_cuda_init,
                    cpp_compile_command("I", "O"),
                ]
            ).encode("utf-8")
        )

    @staticmethod
    def _search_for_file(suffix, errmsg):
        spec = importlib.machinery.PathFinder.find_spec("halide")
        if spec is None or not spec.submodule_search_locations:
            raise RuntimeError("halide python bindings not installed")
        try:
            search = spec.submodule_search_locations[0]
            for file in os.listdir(search):
                if file.endswith(".so"):
                    try:
                        out = subprocess.check_output(
                            ["ldd", os.path.join(search, file)]
                        )
                    except subprocess.SubprocessError:
                        continue
                    m = re.search(r"(/.*)/libHalide.so", out.decode("utf-8"))
                    if m:
                        path = os.path.join(os.path.abspath(m.group(1)), suffix)
                        if os.path.exists(path):
                            return os.path.abspath(path)
        except Exception as e:
            raise RuntimeError(errmsg) from e
        raise RuntimeError(errmsg)

    @staticmethod
    @functools.lru_cache(None)
    def find_libautoschedule(name):
        sofile = f"libautoschedule_{name.lower()}.so"
        if "HALIDE_LIB" in os.environ:
            path = os.path.join(os.environ["HALIDE_LIB"], sofile)
            if os.path.exists(path):
                return path
        errmsg = (
            f"Can't find {sofile}, set env HALIDE_LIB to the directory containing it"
        )
        return HalideCodeCache._search_for_file(sofile, errmsg)

    @staticmethod
    @functools.lru_cache(None)
    def find_header(name):
        if "HALIDE_INCLUDE" in os.environ:
            path = os.path.join(os.environ["HALIDE_INCLUDE"], name)
            if os.path.exists(path):
                return path
        if "HALIDE_LIB" in os.environ:
            path = os.path.abspath(
                os.path.join(os.environ["HALIDE_LIB"], f"../include/{name}")
            )
            if os.path.exists(path):
                return path
        errmsg = (
            f"Can't find {name}, set env HALIDE_INCLUDE to the directory containing it"
        )
        return HalideCodeCache._search_for_file(f"../include/{name}", errmsg)

    @classmethod
    def generate_halide_async(cls, meta: HalideMeta, source_code: str, submit_fn=None):
        dirpath = Path(
            get_path(
                code_hash(
                    source_code,
                    extra=repr((cls.config_hash(), meta)),
                ),
                "halide",
            )[2]
        )
        os.makedirs(dirpath, exist_ok=True)
        wait_for_compile = None
        genfile = str(dirpath / "generate_kernel.py")
        libfile = str(dirpath / "halide_kernel.a")
        headerfile = str(dirpath / "halide_kernel.h")
        donefile = str(dirpath / "done")
        lockfile = str(dirpath / "lock")
        need_compile = not os.path.exists(donefile)
        jobs = []
        if need_compile:
            write_atomic(genfile, source_code)
            jobs.append(
                functools.partial(
                    subprocess.check_call,
                    [
                        sys.executable,
                        genfile,
                        "-g",
                        "kernel",
                        "-o",
                        f"{dirpath}",
                        "-f",
                        "halide_kernel",
                        "-e",
                        "static_library,h,schedule",
                        "-p",
                        cls.find_libautoschedule(meta.scheduler),
                        *meta.args(),
                    ],
                )
            )

        binding_types = [
            arg.bindings_type() for arg in meta.argtypes if arg.alias_of is None
        ]
        if meta.is_cuda():
            binding_types.append("uintptr_t")  # stream
        bindings_future = cls.load_pybinding_async(
            binding_types,
            cls._codegen_glue(meta, headerfile),
            extra_flags=(libfile, cls.build_standalone_runtime()),
            submit_fn=jobs.append if need_compile else None,
            cuda=meta.is_cuda(),
        )

        if need_compile:
            jobs.append(functools.partial(touch, donefile))
            task = functools.partial(_worker_task_halide, lockfile, jobs)
            if submit_fn:
                wait_for_compile = submit_fn(task).result
            else:
                task()

        def load():
            if wait_for_compile:
                wait_for_compile()
            return bindings_future()

        return load

    @classmethod
    def generate_halide(cls, *args, **kwargs):
        return cls.generate_halide_async(*args, **kwargs)()

    @classmethod
    def build_standalone_runtime(cls):
        if cls._standalone_runtime_path and os.path.exists(
            cls._standalone_runtime_path
        ):
            return cls._standalone_runtime_path
        is_cuda = torch.cuda.is_available()
        libname = "libStandaloneHalideRuntime.so"
        target = "host-cuda" if is_cuda else "host"
        if cls._standalone_runtime_path:
            assert not os.path.exists(cls._standalone_runtime_path)
            # We hit this case in unittests when we run with fresh_inductor_cache()
            # Generating a fresh runtime over and over causes errors because we initialize
            # cuda hundreds of times in the same process and run out of file descriptors.
            # Workaround by jail breaking the current fresh_inductor_cache().
            base = default_cache_dir()
        else:
            base = cache_dir()
        dirpath = Path(base) / f"halide-runtime-{target}-{cls.config_hash()}"
        os.makedirs(dirpath, exist_ok=True)
        donefile = str(dirpath / "done")
        lockfile = str(dirpath / "lock")
        hookfile = str(dirpath / "hooks.cpp")
        afile = str(dirpath / "standalone_halide_runtime.a")
        sofile = str(dirpath / libname)
        if not os.path.exists(donefile):
            import filelock
            import halide as hl  # type: ignore[import-untyped,import-not-found]

            with filelock.FileLock(lockfile, LOCK_TIMEOUT):
                if not os.path.exists(donefile):
                    with open(hookfile, "w") as f:
                        if is_cuda:
                            f.write(
                                cls.standalone_runtime_cuda_init.format(
                                    cls.find_header("HalideRuntimeCuda.h")
                                )
                            )
                    hl.compile_standalone_runtime(afile, hl.Target(target))
                    subprocess.check_call(
                        shlex.split(
                            cpp_compile_command([hookfile, afile], sofile, cuda=is_cuda)
                        )
                    )
                    touch(donefile)
        assert os.path.exists(sofile)
        cls._standalone_runtime_path = sofile
        return sofile


def _worker_task_halide(lockfile, jobs):
    from filelock import FileLock

    try:
        with FileLock(lockfile, LOCK_TIMEOUT):
            for job in jobs:
                job()
    except subprocess.SubprocessError as e:
        if os.environ.get("HALIDE_REPRO") == "1":
            python, script, *cmd = getattr(e, "cmd", ("", "", ""))
            if os.path.basename(python).startswith("python"):
                code = open(script).read()
                main = "    hl.main()"
                assert code.count(main) == 1

                class Out:
                    def __repr__(self):
                        return "out"

                cmd[cmd.index("-o") + 1] = Out()  # type: ignore[call-overload]
                repl = textwrap.indent(
                    textwrap.dedent(
                        f"""\
                        import sys, tempfile
                        with tempfile.TemporaryDirectory() as out:
                            sys.argv = {["repro.py", *cmd]!r}
                            hl.main()
                        """
                    ),
                    "    ",
                )
                code = code.replace(main, repl)
                with open("repro.py", "w") as fd:
                    fd.write(code.lstrip())
                raise RuntimeError(f"wrote repro.py: {e}") from e
        raise


def touch(filename):
    open(filename, "a").close()


@clear_on_fresh_inductor_cache
class PyCodeCache:
    cache: Dict[str, ModuleType] = dict()
    linemaps: Dict[str, List[Tuple[Any, ...]]] = dict()
    cache_clear = staticmethod(cache.clear)

    @classmethod
    def write(cls, source_code: str, extra: str = "") -> Tuple[str, str]:
        return write(source_code, "py", extra=extra)

    @classmethod
    def load(
        cls,
        source_code: str,
        extra: str = "",
        linemap: Optional[List[Tuple[int, str]]] = None,
        attrs: Optional[Dict[str, Any]] = None,
    ) -> ModuleType:
        key, path = write(source_code, "py", extra=extra)
        return cls.load_by_key_path(key, path, linemap, attrs)

    @classmethod
    def load_by_key_path(
        cls,
        key: str,
        path: str,
        linemap: Optional[List[Tuple[int, str]]] = None,
        attrs: Optional[Dict[str, Any]] = None,
    ) -> ModuleType:
        if linemap is None:
            linemap = []
        if key not in cls.cache:
            mod = _reload_python_module(key, path)

            # another thread might set this first
            cls.cache.setdefault(key, mod)
            # unzip into separate lines/nodes lists
            cls.linemaps[path] = list(zip(*linemap))

            if attrs is not None:
                for k, v in attrs.items():
                    setattr(mod, k, v)

            if not (linemap or attrs):
                mod._reload_in_subproc = functools.partial(  # type: ignore[attr-defined]
                    _reload_python_module_in_subproc, key, path
                )

        return cls.cache[key]

    @classmethod
    @functools.lru_cache(None)
    def stack_frames_for_code(
        cls, path: str, lineno: int
    ) -> Optional[List[Dict[str, Any]]]:
        if path not in cls.linemaps:
            return None
        # [(starting_line, <fx node>), ...]
        lines, nodes = cls.linemaps[path]
        p = bisect_right(lines, lineno)
        if p == 0:
            return None
        entry = nodes[p - 1]
        if not entry:
            return None

        def parse_stack_trace(stack_trace: str) -> List[Dict[str, Any]]:
            # ideally fx stores stack traces as data rather than a string
            # but this is not along a performance critical path
            regex = r'File "(.+)", line (\d+), in (.+)\n'
            matches = re.findall(regex, stack_trace)
            return [
                {"filename": f, "line": int(l), "name": n}
                for f, l, n in reversed(matches)
            ]

        return parse_stack_trace(entry)


class TritonCodeCache:
    @classmethod
    def load(cls, kernel_name: str, source_code: str) -> ModuleType:
        return _module_to_triton_kernel(PyCodeCache.load(source_code), kernel_name)


def _cuda_compiler() -> Optional[str]:
    if cuda_env.nvcc_exist(config.cuda.cuda_cxx):
        return config.cuda.cuda_cxx
    if config.is_fbcode():
        return os.path.join(build_paths.cuda(), "bin", "nvcc")
    if cuda_env.nvcc_exist(os.getenv("CUDACXX")):
        return os.getenv("CUDACXX", "")
    if cuda_env.nvcc_exist(os.getenv("CUDA_HOME")):
        return os.path.realpath(os.path.join(os.getenv("CUDA_HOME", ""), "bin/nvcc"))
    return "nvcc"


def _cutlass_include_paths() -> List[str]:
    if config.is_fbcode():
        from libfb.py import parutil

        cutlass_path = parutil.get_dir_path("cutlass-3-headers")
    else:
        cutlass_path = config.cuda.cutlass_dir
    return [
        # Use realpath to get canonical absolute paths, in order not to mess up cache keys
        os.path.realpath(os.path.join(cutlass_path, "include")),
        os.path.realpath(os.path.join(cutlass_path, "tools/library/include")),
        os.path.realpath(os.path.join(cutlass_path, "tools/library/src")),
        os.path.realpath(os.path.join(cutlass_path, "tools/util/include")),
    ]


def _cuda_lib_options() -> List[str]:
    _set_gpu_runtime_env()  # cpp_extension consults the env
    from torch.utils import cpp_extension

    lpaths = cpp_extension.library_paths(cuda=True) + [
        sysconfig.get_config_var("LIBDIR")
    ]
    extra_ldflags: List[str] = []
    if is_linux():
        _transform_cuda_paths(lpaths)
        for path in lpaths:
            # -rpath ensures the DLL can find its dependencies when loaded, even
            # if the library path is non-standard.
            extra_ldflags.extend([f"-L{path}", "-Xlinker", f"-rpath={path}"])
        extra_ldflags.append("-lcuda")
        extra_ldflags.append("-lcudart")
    else:
        raise NotImplementedError(
            "Unsupported env, failed to find cuda libs! Currently only Linux is supported."
        )
    return extra_ldflags


def _nvcc_host_compiler_options() -> List[str]:
    return [
        "-fPIC",
        "-fno-strict-aliasing",
        "-fvisibility=hidden",
        "-Wconversion",
    ]


def _nvcc_compiler_options() -> List[str]:
    arch = cuda_env.get_cuda_arch()
    if arch == "90":
        # Required by cutlass compilation.
        arch = "90a"
    code = [f"sm_{arch}", f"compute_{arch}"]
    if config.cuda.enable_cuda_lto:
        code += [f"lto_{arch}"]
    options = [
        "-t=0",
        "-DCUTLASS_ENABLE_TENSOR_CORE_MMA=1",
        "-w",
        f"-gencode=arch=compute_{arch},code=[{','.join(code)}]",
        config.cuda.compile_opt_level,
        "-std=c++17",
        "--expt-relaxed-constexpr",
        "-DNDEBUG",
    ]
    if config.is_fbcode():
        options.extend(["-ccbin", os.path.dirname(build_paths.gcc())])
    if config.cuda.enable_debug_info:
        options.extend(["-lineinfo", "-g", "-DCUTLASS_DEBUG_TRACE_LEVEL=1"])
    if config.cuda.enable_ptxas_info:
        options.extend(
            [
                "--keep",  # Keep the intermediate files for debugging (including ptx, sass, cubin etc.)
                "--ptxas-options=--warn-on-local-memory-usage",  # warn us if local memory is used in CUDA Kernels
                "--ptxas-options=--warn-on-spills",  # warn us if register spilling happens in CUDA Kernels
                "--resource-usage",  # Report on CUDA resource usage (shared mem, registers etc.)
                "--source-in-ptx",
            ]
        )  # Annotate the ptx file with source information
    if config.cuda.use_fast_math:
        options.extend(
            [
                "--use_fast_math",
                "-DCUTLASS_USE_TANH_FOR_SIGMOID=1",
            ]
        )
    return options


def cuda_compile_command(
    src_files: List[str],
    dst_file: str,
    dst_file_ext: str,
    extra_args: Optional[List[str]] = None,
) -> str:
    if extra_args is None:
        extra_args = []
    include_paths = _cutlass_include_paths()
    cuda_lib_options = _cuda_lib_options()
    nvcc_host_compiler_options = _nvcc_host_compiler_options()
    nvcc_compiler_options = _nvcc_compiler_options()
    options = (
        nvcc_compiler_options
        + extra_args
        + [
            f"-Xcompiler {opt}" if "=" in opt else f"-Xcompiler={opt}"
            for opt in nvcc_host_compiler_options
        ]
        + ["-I" + path for path in include_paths]
        + cuda_lib_options
    )
    src_file = " ".join(src_files)
    res = ""
    if dst_file_ext == "o":
        res = f"{_cuda_compiler()} {' '.join(options)} -c -o {dst_file} {src_file}"
    elif dst_file_ext == "so":
        options.append("-shared")
        res = f"{_cuda_compiler()} {' '.join(options)} -o {dst_file} {src_file}"
    elif dst_file_ext == "exe":
        res = f"{_cuda_compiler()} {' '.join(options)} -o {dst_file} {src_file}"
    else:
        raise NotImplementedError(f"Unsupported output file suffix {dst_file_ext}!")
    log.debug("CUDA command: %s", res)
    return res


class DLLWrapper:
    """A wrapper for a dynamic library."""

    def __init__(
        self,
        lib_path: str,
    ):
        self.lib_path = lib_path
        self.is_open = False
        self.DLL = cdll.LoadLibrary(lib_path)
        self.is_open = True

    def close(self):
        if self.is_open:
            self._dlclose()
            self.is_open = False

    def _dlclose(self):
        f_dlclose = None

        if is_linux():
            syms = CDLL(None)
            if not hasattr(syms, "dlclose"):
                # Apline Linux
                syms = CDLL("libc.so")

            if hasattr(syms, "dlclose"):
                f_dlclose = syms.dlclose
        else:
            raise NotImplementedError("Unsupported env, failed to do dlclose!")

        if f_dlclose is not None:
            f_dlclose.argtypes = [c_void_p]
            f_dlclose(self.DLL._handle)
        else:
            log.warning(
                "dll unloading function was not found, library may not be unloaded properly!"
            )

    def __getattr__(self, name):
        if not self.is_open:
            raise RuntimeError(f"Cannot use closed DLL library: {self.lib_path}")

        method = getattr(self.DLL, name)

        def _wrapped_func(*args):
            err = method(*args)
            if err:
                raise RuntimeError(f"Error in function: {method.__name__}")

        return _wrapped_func

    def __enter__(self):
        return self

    def __exit__(self, *args):
        self.close()

    def __del__(self):
        self.close()


@clear_on_fresh_inductor_cache
class CUDACodeCache:
    @dataclasses.dataclass
    class CacheEntry:
        input_path: str
        output_path: str

    cache: Dict[str, CacheEntry] = dict()
    cache_clear = staticmethod(cache.clear)
    _SOURCE_CODE_SUFFIX = "cu"

    @classmethod
    def write(cls, source_code, dst_file_ext) -> Tuple[str, str]:
        """
        Writes source code into a file with dst_file_ext as the file extension.
        Returns the hash key of source code, and the path to the file.
        """

        cuda_command = repr(
            cuda_compile_command(["dummy_input"], "dummy_output", dst_file_ext)
        )
        key, input_path = write(
            source_code, cls._SOURCE_CODE_SUFFIX, extra=cuda_command
        )
        return key, input_path

    @classmethod
    def compile(
        cls, source_code, dst_file_ext, extra_args: Optional[List[str]] = None
    ) -> Tuple[str, str, str]:
        """
        Compiles CUDA source_code into a file with dst_file_ext extension.
        Returns a tuple of dst_file_path, hash_key, source_code_path
        """
        key, input_path = cls.write(source_code, dst_file_ext)
        if key not in cls.cache:
            from filelock import FileLock

            lock_dir = get_lock_dir()
            lock = FileLock(os.path.join(lock_dir, key + ".lock"), timeout=LOCK_TIMEOUT)
            with lock:
                output_path = input_path[: -len(cls._SOURCE_CODE_SUFFIX)] + dst_file_ext
                if not os.path.exists(output_path):
                    cmd = cuda_compile_command(
                        [input_path], output_path, dst_file_ext, extra_args
                    )
                    start_time = time()
                    log.debug("CUDA Compilation: %s", cmd)
                    cmd_parts = cmd.split(" ")
                    try:
                        subprocess.check_output(
                            cmd_parts, stderr=subprocess.STDOUT, env=os.environ
                        )
                    except subprocess.CalledProcessError as error:
                        raise exc.CUDACompileError(cmd_parts, error.output) from error
                    end_time = time()
                    log_duration_msg = f"CUDA Compilation took {end_time-start_time} seconds. Compile command: {cmd}"
                    log.info(log_duration_msg)
                else:
                    log.debug(
                        "CUDA Compilation skipped: %s since output already exists",
                        input_path,
                    )
                cls.cache[key] = CUDACodeCache.CacheEntry(input_path, output_path)

        return (cls.cache[key].output_path, key, input_path)

    @classmethod
    def load(cls, source_code, dst_file_ext) -> Tuple[DLLWrapper, str, str]:
        """
        Compiles source code and loads the generated .so file.
        Returns a tuple of DLLWrapper, hash_key, source_code_path
        """

        if dst_file_ext != "so":
            raise RuntimeError(
                f"Only support loading a .so file for now. "
                f"Requested file extension: {dst_file_ext}. Source code: {source_code}"
            )
        dst_file_path, hash_key, source_code_path = cls.compile(
            source_code, dst_file_ext
        )
        return (DLLWrapper(dst_file_path), hash_key, source_code_path)


class CodeCacheFuture:
    def result(self):
        raise NotImplementedError


class TritonFuture(CodeCacheFuture):
    kernel: ModuleType

    def __init__(
        self,
        kernel: Any,
        future: Optional[Future[Any]],
    ) -> None:
        self.kernel = kernel
        self.future = future

    # @dynamo_utils.dynamo_timed
    def result(self) -> ModuleType:
        if self.future is not None:
            # If the worker failed this will throw an exception.
            result = self.future.result()
            assert result is None
            self.future = None
            self.kernel.precompile()
        return self.kernel


class LambdaFuture(CodeCacheFuture):
    def __init__(self, result_fn):
        self.result_fn = result_fn

    def result(self):
        return self.result_fn()<|MERGE_RESOLUTION|>--- conflicted
+++ resolved
@@ -1306,11 +1306,7 @@
 #include <ATen/cpu/vec/vec.h>
 #endif
 
-<<<<<<< HEAD
-__attribute__((aligned(64))) float in_out_ptr0[16] = {0.0};
-=======
 alignas(64) float in_out_ptr0[16] = {0.0};
->>>>>>> e53d9590
 
 extern "C" void __avx_chk_kernel() {
     auto tmp0 = at::vec::Vectorized<float>(1);
