import itertools
from dataclasses import dataclass, field
from enum import auto, Enum
from typing import Any, cast, List, Optional, Sequence, Tuple

import torch
import torch._dynamo.compiled_autograd as ca
import torch.nn as nn

from torch._prims_common import make_contiguous_strides_for
from torch.distributed._functional_collectives import AsyncCollectiveTensor
from torch.distributed._tensor import DTensor, Replicate, Shard
from torch.distributed._tensor.device_mesh import _mesh_resources
from torch.distributed._tensor.placement_types import DTensorSpec, Placement, TensorMeta
from ._fsdp_api import CPUOffloadPolicy, MixedPrecisionPolicy, OffloadPolicy
from ._fsdp_common import (
    _chunk_with_empty,
    _from_local_no_grad,
    _get_dim0_chunked_size,
    _raise_assert_with_print,
    _to_dtype_if_needed,
    FSDPMeshInfo,
    HSDPMeshInfo,
)

"""
[Note: FSDP tensors]
FSDP considers the following tensors:
- Original parameter: parameter passed to :class:`FSDPParam`, i.e. the one
  on the module when applying FSDP
- Sharded parameter: sharding the original parameter on dim-0 as a DTensor
  over the main mesh
- All-gather inputs: the ``torch.Tensor`` or ``Tensor`` s passed to all-gather,
  derived from the sharded parameter
- All-gather output: the ``torch.Tensor`` or ``Tensor`` s resulting from
  all-gathering the all-gather inputs
- Unsharded parameter: parameter used for forward/backward computation, derived
  from the all-gather output; autograd leaf

We define these tensors to describe the general framework that can accomodate
extensions, where:
- all-gather-inputs = pre-all-gather-transform(sharded-parameter)
- unsharded-parameter = post-all-gather-transform(all-gather-outputs)

For the default ``torch.Tensor`` case, there is only one all-gather input, and
it shares the same underlying tensor data as the sharded parameter, meaning
that they can be thought of as the same tensors. The same applies for the
all-gather output and unsharded parameter. For non-``torch.Tensor`` extensions,
these equivalences may no longer hold due to the pre/post-all-gather
transforms, and some may have multiple all-gather inputs/outputs (e.g.
quantized data and scales).

[Note: FSDP and autograd]
FSDP dynamically frees and allocates the unsharded parameter. Since autograd
can pack a reference to it or a view to save for backward, we use storage
resizing to implement the freeing/allocation since that preserves the aliasing.
This implies that we construct the unsharded parameter object once and write to
it in-place thereafter. For the default ``torch.Tensor` original parameter
case, the all-gather output and unsharded parameter share the same
data, so we use storage resizing on the all-gather output.
"""


class ShardedState(Enum):
    """
    - ``SHARDED``: The sharded parameter is registered to the module. It is the
      only contributor to parameter memory.
    - ``SHARDED_POST_FORWARD``: The unsharded parameter is resharded to a
      smaller world size. Since this data should not be used for computation,
      we do not register it to the module. Users should reshard the module
      before any in-place modifications. Both it and the sharded parameter
      contribute to parameter memory.
    - ``UNSHARDED``: The unsharded parameter is registered to the module. Both
      it and the sharded parameter contribute to parameter memory.
    """

    SHARDED = auto()
    SHARDED_POST_FORWARD = auto()
    UNSHARDED = auto()


@dataclass
class ParamModuleInfo:
    """
    For a parameter, this stores the module and the parameter name to be able
    to do a parameter swap via ``setattr(module, param_name, ...)`` or to get
    the parameter via ``getattr(module, param_name)``. We additionally save
    shared modules and shared parameter names to update them accordingly.
    """

    # Parameter names are unprefixed, e.g. "weight", not "lin.weight"
    module: nn.Module
    param_name: str
    shared_modules: List[nn.Module] = field(default_factory=list)
    shared_param_names: List[str] = field(default_factory=list)


@dataclass
class ExtensionsData:
    # User-defined metadata passed from pre to post-all-gather
    all_gather_metadata: Optional[Any] = None
    # Save the all-gather input sizes to unflatten the all-gather outputs to ND
    all_gather_input_sizes: Sequence[torch.Size] = ()  # ND

    def clear(self):
        self.all_gather_metadata = None
        self.all_gather_input_sizes = ()


class FSDPParam:
    """
    This class manages a parameter with FSDP or FSDP variants applied,
    implementing dim-0 per-parameter sharding.
    """

    orig_dtype: torch.dtype
    param_dtype: Optional[torch.dtype]
    reduce_dtype: Optional[torch.dtype]
    _orig_size: torch.Size  # ND
    sharded_size: torch.Size  # ND
    contiguous_sharded_stride: Tuple[int, ...]
    padded_sharded_param_size: torch.Size  # ND
    sharded_post_forward_size: torch.Size  # ND
    contiguous_sharded_post_forward_stride: Tuple[int, ...]
    _sharded_param_data: torch.Tensor  # 1D
    sharded_param: nn.Parameter  # ND
    _sharded_post_forward_param_data: Optional[torch.Tensor]  # 1D
    _sharded_post_forward_param: Optional[nn.Parameter]  # ND
    _unsharded_param: nn.Parameter  # ND
    unsharded_accumulated_grad: Optional[torch.Tensor]  # ND
    _sharding_spec: DTensorSpec
    # DTensor attributes (only defined for DTensor `param`):
    _tp_spec: DTensorSpec
    all_gather_outputs: List[torch.Tensor]  # 1D
    # All-gather extension attributes
    _extensions_data: ExtensionsData
    _unsharded_inner_tensors: List[torch.Tensor]

    def __init__(
        self,
        param: nn.Parameter,
        module_info: ParamModuleInfo,
        mesh_info: FSDPMeshInfo,
        post_forward_mesh_info: Optional[FSDPMeshInfo],
        device: torch.device,
        mp_policy: MixedPrecisionPolicy,
        offload_policy: OffloadPolicy,
    ):
        self._module_info: ParamModuleInfo = module_info
        self.mesh_info = mesh_info
        self.post_forward_mesh_info = post_forward_mesh_info
        self.device = device
        self.offload_to_cpu: bool = isinstance(offload_policy, CPUOffloadPolicy)
        self.pin_memory = (
            self.offload_to_cpu and cast(CPUOffloadPolicy, offload_policy).pin_memory
        )
        self.grad_offload_event: Optional[torch.cuda.Event] = None
        self._init_sharded_param(param, device)
        if self.post_forward_mesh_info:
            self._init_sharded_post_forward_param_metadata(param)
        self._init_extensions()
        self.all_gather_outputs: List[torch.Tensor] = []
        self.unsharded_accumulated_grad = None
        self._param_fqn: Optional[str] = None  # prefixed from root module
        # TODO: Remove this padding logic once DTensor pads the local tensor:
        # https://github.com/pytorch/pytorch/issues/113045
        self._post_load_hook_handle = (
            module_info.module.register_load_state_dict_post_hook(
                lambda *args, **kwargs: self.reset_sharded_param()
            )
        )

    @torch.no_grad()
    def _init_sharded_param(self, param: nn.Parameter, device: torch.device):
        if param.device != device and param.device.type != "meta":
            raise AssertionError(
                f"Expects the parameter to already be moved to device {device} but got {param.device}"
            )
        # TODO: Replace the sharded DTensor parameter construction logic with
        # `distribute_tensor` after https://github.com/pytorch/pytorch/issues/116101
        # TODO: Simplify the following sharded parameter padding logic after
        # https://github.com/pytorch/pytorch/issues/113045
        self.is_dtensor = isinstance(param, DTensor)
        if self.is_dtensor:
            self._tp_spec = cast(DTensor, param)._spec
            if (
                self.mesh_info.shard_mesh_dim != 0
                or self.mesh_info.replicate_mesh_dim is not None
            ):
                raise NotImplementedError("Using TP with HSDP is not supported")
            dp_mesh, tp_mesh = (self.mesh_info.mesh, self._tp_spec.mesh)
            dp_global_mesh = _mesh_resources.get_parent_mesh(dp_mesh)
            tp_global_mesh = _mesh_resources.get_parent_mesh(tp_mesh)
            if dp_global_mesh != tp_global_mesh or (
                dp_global_mesh is None or tp_global_mesh is None
            ):
                raise AssertionError(
                    "FSDP requires the DP and TP mesh to have the same parent mesh but got: \n"
                    f"DP's global mesh: {dp_global_mesh}\nTP's global mesh: {tp_global_mesh}"
                )

            name_dims_error = "FSDP requires named DeviceMesh dims for ND parallelism"
            assert dp_mesh.mesh_dim_names is not None, name_dims_error
            assert tp_mesh.mesh_dim_names is not None, name_dims_error

            submesh_names = dp_mesh.mesh_dim_names + tp_mesh.mesh_dim_names
            self._spmd_mesh = dp_global_mesh[submesh_names]
            if len(self._tp_spec.placements) != 1:
                raise NotImplementedError(
                    f"FSDP only supports 1D TP, not {self._tp_spec.placements}"
                )

            # TODO: Hard code FSDP + TP; need to support HSDP + TP
            self._spmd_placements: Tuple[Placement, ...] = (
                Shard(0),
                self._tp_spec.placements[0],
            )

            self._sharding_spec = DTensorSpec(
                self._spmd_mesh,
                self._spmd_placements,
                tensor_meta=self._tp_spec.tensor_meta,
            )
            param_data = cast(DTensor, param)._local_tensor
        else:
            self._spmd_mesh = self.mesh_info.mesh
            if isinstance(self.mesh_info, HSDPMeshInfo):
                self._spmd_placements = (Replicate(), Shard(0))
            else:
                self._spmd_placements = (Shard(0),)
            self._sharding_spec = DTensorSpec(
                self._spmd_mesh,
                self._spmd_placements,
                tensor_meta=TensorMeta(
                    param.size(),
                    param.stride(),
                    param.dtype,
                ),
            )
            param_data = param
        self._orig_size = param_data.size()
        self._contiguous_orig_stride = make_contiguous_strides_for(self._orig_size)
        shard_rank = self.mesh_info.shard_mesh_rank
        shard_world_size = self.mesh_info.shard_mesh_size
        chunks = _chunk_with_empty(param_data, shard_world_size, dim=0)
        sharded_param = chunks[shard_rank]
        self.sharded_size = _get_dim0_chunked_size(sharded_param, param_data.size())
        self.contiguous_sharded_stride = make_contiguous_strides_for(self.sharded_size)
        padded_sharded_size = chunks[0].size()  # 0th always padded
        padded_sharded_param = param_data.new_zeros(padded_sharded_size)
        self.padded_sharded_param_size = padded_sharded_param.size()
        if sharded_param.numel() > 0:
            padded_sharded_param[: sharded_param.size(0)].copy_(sharded_param)
        if self.offload_to_cpu and not padded_sharded_param.is_meta:
            padded_sharded_param = padded_sharded_param.cpu()
            if self.pin_memory:
                padded_sharded_param = padded_sharded_param.pin_memory()
        self._sharded_param_data = padded_sharded_param.view(-1)
        self.sharded_param = nn.Parameter(
            self.to_sharded_dtensor(padded_sharded_param[: sharded_param.size(0)])
        )
        self.sharded_param.requires_grad_(param.requires_grad)
        # Let `param_data` be freed normally when its ref count reaches 0 when
        # the `fully_shard` call returns to allow provided parameters to alias
        self._setattr_on_modules(self.sharded_param)
        self.sharded_state = ShardedState.SHARDED

    def _init_sharded_post_forward_param_metadata(self, param: torch.Tensor) -> None:
        mesh_info = self.post_forward_mesh_info
        assert mesh_info is not None  # mypy
        param_data = param._local_tensor if isinstance(param, DTensor) else param
        chunks = _chunk_with_empty(param_data, mesh_info.shard_mesh_size, dim=0)
        self.sharded_post_forward_size = _get_dim0_chunked_size(
            chunks[mesh_info.shard_mesh_rank], param_data.size()
        )
        self.contiguous_sharded_post_forward_stride = make_contiguous_strides_for(
            self.sharded_post_forward_size
        )

    def init_dtype_attrs(self, mp_policy: MixedPrecisionPolicy):
        param_dtype, reduce_dtype = (mp_policy.param_dtype, mp_policy.reduce_dtype)
        self.orig_dtype = self.sharded_param.dtype
        # Clamp `param_dtype` to `None` if no casting is required
        if param_dtype == self.orig_dtype:
            param_dtype = None
        self.param_dtype = param_dtype
        self.reduce_dtype = reduce_dtype
        # None indicates that the mixed precision is not enabled

    def _init_extensions(self) -> None:
        inner_tensor = self._sharded_local_tensor
        has_fsdp_pre_all_gather = hasattr(inner_tensor, "fsdp_pre_all_gather")
        has_fsdp_post_all_gather = hasattr(inner_tensor, "fsdp_post_all_gather")
        if has_fsdp_pre_all_gather != has_fsdp_post_all_gather:
            raise AssertionError(
                "Both fsdp_pre_all_gather and fsdp_post_all_gather should be defined "
                f"if using all-gather extensions: {inner_tensor}"
            )
        if has_fsdp_pre_all_gather:
            if self.padded_sharded_param_size != self._sharded_local_tensor.size():
                raise NotImplementedError(
                    "FSDP all-gather extensions require even sharding on dim-0.\n"
                    f"{self._orig_size} is not divisible by FSDP world size {self.mesh_info.mesh.size()}."
                )
            self._extensions_data = ExtensionsData()
        self._unsharded_inner_tensors: List[torch.Tensor] = []

    def init_all_gather_outputs(
        self,
        all_gather_input_numels: List[int],
        all_gather_input_dtypes: List[torch.dtype],
        world_size: int,
        device: torch.device,
        force_recreate: bool = False,
    ):
        if not force_recreate and len(self.all_gather_outputs) > 0:
            return  # already initialized
        self.all_gather_outputs = [
            torch.empty(torch.Size([numel * world_size]), dtype=dtype, device=device)
            for numel, dtype in zip(all_gather_input_numels, all_gather_input_dtypes)
        ]

    def init_unsharded_param(self):
        """
        [Note: Invariants for torch.compile Traceable FSDP2]
        1. Under compile, we always re-populate the content of `self._unsharded_param`
           per AllGather using the slow path.
        2. Under compile, we always recreate `self.all_gather_outputs` per AllGather.
           This is to ensure the buffer creation is internal to the graph and
           avoid `self.all_gather_outputs` being captured as a graph input.
        3. Under compile, at the end of `free_unsharded_param()`, we always clean up
           `self.all_gather_outputs` and `self._unsharded_inner_tensors`,
           to avoid them being captured as graph output.

        With these invariants, only these tensors will be inputs to the graph:
        - Sharded parameters
        - Placeholders for the `self._unsharded_param` nn.Parameter
        """
        if not ca.compiled_autograd_enabled and hasattr(
            self, "_unsharded_param"
        ):  # after the 1st all-gather
            inner_tensor = self._sharded_local_tensor
            if not hasattr(inner_tensor, "fsdp_post_all_gather"):
                return  # already initialized
            for tensor in self._unsharded_inner_tensors:
                alloc_storage(tensor)
            all_gather_outputs = self._unflatten_all_gather_outputs()
            inner_tensor.fsdp_post_all_gather(
                all_gather_outputs,
                self._extensions_data.all_gather_metadata,
                self.param_dtype or self.orig_dtype,
                out=self._unsharded_param,
            )
            self._extensions_data.clear()
            return
        inner_tensor = self._sharded_local_tensor
        if not ca.compiled_autograd_enabled and hasattr(
            inner_tensor, "fsdp_post_all_gather"
        ):
            all_gather_outputs = self._unflatten_all_gather_outputs()
            (
                unsharded_tensor,
                self._unsharded_inner_tensors,
            ) = inner_tensor.fsdp_post_all_gather(
                all_gather_outputs,
                self._extensions_data.all_gather_metadata,
                self.param_dtype or self.orig_dtype,
            )
            self._extensions_data.clear()
        else:
            # For the default path (no post-all-gather), the all-gather output
            # gives the unsharded parameter data directly
            assert len(self.all_gather_outputs) == 1, f"{len(self.all_gather_outputs)}"
            unsharded_tensor = self.all_gather_outputs[0]
        unsharded_param = torch.as_strided(
            unsharded_tensor,
            self._orig_size,
            self._contiguous_orig_stride,
            storage_offset=0,
        )
        if self.is_dtensor:
<<<<<<< HEAD
            unsharded_param = _from_local_no_grad(
                unsharded_param,
                self._tp_spec.mesh,
                self._tp_spec.placements,
                self._global_size,
                self._global_stride,
            )
        if hasattr(self, "_unsharded_param"):
            assert ca.compiled_autograd_enabled
            with torch.no_grad():
                alloc_storage(self._unsharded_param)
                self._unsharded_param.copy_(unsharded_param)
        else:
            self._unsharded_param = nn.Parameter(
                unsharded_param, requires_grad=self.sharded_param.requires_grad
            )
=======
            unsharded_param = _from_local_no_grad(unsharded_param, self._tp_spec)
        self._unsharded_param = nn.Parameter(unsharded_param)
        self._unsharded_param.requires_grad_(self.sharded_param.requires_grad)
>>>>>>> e0ed6d18

    def _unflatten_all_gather_outputs(self) -> Tuple[torch.Tensor, ...]:
        return tuple(
            t.view(-1, *s[1:])
            for t, s in zip(
                self.all_gather_outputs, self._extensions_data.all_gather_input_sizes
            )
        )

    def to_sharded(self) -> None:
        self._setattr_on_modules(self.sharded_param)
        self.free_unsharded_param()
        self.sharded_state = ShardedState.SHARDED

    def to_sharded_post_forward(self) -> None:
        if self.is_dtensor:
            raise NotImplementedError(
                "Resharding to smaller mesh with TP is not supported yet"
            )
        self._assert_in_states(ShardedState.UNSHARDED)
        assert self.post_forward_mesh_info is not None  # mypy
        assert len(self.all_gather_outputs) == 1
        shard_world_size = self.post_forward_mesh_info.shard_mesh_size
        if (numel := self.all_gather_outputs[0].numel()) % shard_world_size != 0:
            _raise_assert_with_print(
                f"All-gather output size ({numel}) must be divisible by the shard "
                f"world size ({shard_world_size})"
            )
        shard_rank = self.post_forward_mesh_info.shard_mesh_rank
        sharded_numel = numel // shard_world_size
        self._sharded_post_forward_param_data = (
            self.all_gather_outputs[0].narrow(
                0, sharded_numel * shard_rank, sharded_numel
            )
        ).clone()  # clone to be able to free all-gather output
        sharded_post_forward_tensor = torch.as_strided(
            self._sharded_post_forward_param_data,
            size=self.sharded_post_forward_size,
            stride=self.contiguous_sharded_post_forward_stride,
            storage_offset=0,
        )
        self._sharded_post_forward_param = nn.Parameter(
            self.to_sharded_post_forward_dtensor(sharded_post_forward_tensor)
        )
        self._setattr_on_modules(self._sharded_post_forward_param)
        self.free_unsharded_param()
        self.sharded_state = ShardedState.SHARDED_POST_FORWARD

    def to_unsharded(self) -> None:
        # Assume that the data has been allocated and all-gathered
        set_requires_grad_if_needed(self.sharded_param, self._unsharded_param)
        self._setattr_on_modules(self._unsharded_param)
        if self.sharded_state == ShardedState.SHARDED_POST_FORWARD:
            # The data is allocated in the default stream via the post-forward
            # reshard and must be kept alive for the next all-gather copy-in.
            # Since we call this method after the copy-out, the data's lifetime
            # is ensured without further synchronization.
            self._sharded_post_forward_param = None
            self._sharded_post_forward_param_data = None  # free
        self.sharded_state = ShardedState.UNSHARDED

    def _setattr_on_modules(self, param: nn.Parameter) -> None:
        unsafe_setattr_param(
            self._module_info.module, self._module_info.param_name, param
        )
        for shared_module, shared_param_name in zip(
            self._module_info.shared_modules, self._module_info.shared_param_names
        ):
            unsafe_setattr_param(shared_module, shared_param_name, param)

    def to_sharded_dtensor(self, tensor: torch.Tensor) -> DTensor:
        """
        Converts a local tensor representing either the sharded parameter or
        sharded gradient to DTensor.
        """
        if tensor.shape != self.sharded_size:
            _raise_assert_with_print(
                f"Expects size {self.sharded_size} but got {tensor.shape}"
            )
        return _from_local_no_grad(
            tensor,
            self._sharding_spec,
        )

    def to_sharded_post_forward_dtensor(self, tensor: torch.Tensor) -> DTensor:
        if tensor.shape != self.sharded_post_forward_size:
            _raise_assert_with_print(
                f"Expects size {self.sharded_post_forward_size} but got {tensor.shape}"
            )
        assert isinstance(self.post_forward_mesh_info, HSDPMeshInfo)
        # TODO: Prefer this DTensor to be read-only and generalize the
        # placement once we support TP.
        post_forward_sharding_spec = DTensorSpec(
            self.post_forward_mesh_info.mesh,
            (Replicate(), Shard(0)),
            tensor_meta=self._sharding_spec.tensor_meta,
        )
        return _from_local_no_grad(tensor, post_forward_sharding_spec)

    def to_accumulated_grad_if_needed(self) -> None:
        # Access `_unsharded_param` to bypass the sharded state check since we
        # prefer to reshard before upcasting the gradient to save memory
        if (
            self.reduce_dtype is None
            or self._unsharded_param.grad is None
            or self._unsharded_param.grad.dtype == self.reduce_dtype
        ):
            return
        unsharded_grad = self._unsharded_param.grad
        self._unsharded_param.grad = None
        self.unsharded_accumulated_grad = unsharded_grad.to(self.reduce_dtype)

    def accumulate_unsharded_grad_if_needed(self) -> None:
        if (
            self.unsharded_accumulated_grad is not None
            and self.unsharded_param.grad is not None
        ):
            self.unsharded_accumulated_grad += self.unsharded_param.grad
            self.unsharded_param.grad = None

    def alloc_all_gather_outputs(self) -> None:
        for tensor in self.all_gather_outputs:
            alloc_storage(tensor)

    def free_unsharded_param(self) -> None:
        for tensor in itertools.chain(
            self.all_gather_outputs, self._unsharded_inner_tensors
        ):
            free_storage(tensor)
        if ca.compiled_autograd_enabled:
            self.all_gather_outputs = []
            self._unsharded_inner_tensors = []

    @property
    def all_gather_inputs(self) -> List[torch.Tensor]:  # 1D
        self._assert_in_states(ShardedState.SHARDED, ShardedState.SHARDED_POST_FORWARD)
        if self.sharded_state == ShardedState.SHARDED:
            if not ca.compiled_autograd_enabled and hasattr(
                self._sharded_local_tensor, "fsdp_pre_all_gather"
            ):
                sharded_local_tensor = self._sharded_local_tensor
                if self.offload_to_cpu:
                    sharded_local_tensor = sharded_local_tensor.to(
                        self.device, non_blocking=True
                    )
                (
                    all_gather_inputs,
                    self._extensions_data.all_gather_metadata,
                ) = sharded_local_tensor.fsdp_pre_all_gather(self.mesh_info.mesh)
                self._extensions_data.all_gather_input_sizes = [
                    t.size() for t in all_gather_inputs
                ]
                return [t.view(-1) for t in all_gather_inputs]
            sharded_param_data = self._sharded_param_data
            if self.offload_to_cpu:
                sharded_param_data = sharded_param_data.to(
                    self.device, non_blocking=True
                )
            return [_to_dtype_if_needed(sharded_param_data, self.param_dtype)]
        elif self.sharded_state == ShardedState.SHARDED_POST_FORWARD:
            if not ca.compiled_autograd_enabled and hasattr(
                self._sharded_local_tensor, "fsdp_pre_all_gather"
            ):
                raise NotImplementedError
            all_gather_input = _to_dtype_if_needed(
                cast(torch.Tensor, self._sharded_post_forward_param_data),
                self.param_dtype,
            )
            return [all_gather_input]
        return [torch.empty(0)]  # mypy

    @property
    def unsharded_param(self) -> nn.Parameter:  # ND
        self._assert_in_states(ShardedState.UNSHARDED)
        return self._unsharded_param

    @property
    def unsharded_grad_data(self) -> torch.Tensor:
        grad = self.unsharded_param.grad
        assert grad is not None, "Expects unsharded_param.grad to not be None"
        return self._get_grad_inner_tensor(grad)

    @property
    def unsharded_accumulated_grad_data(self) -> torch.Tensor:
        grad = self.unsharded_accumulated_grad
        assert grad is not None, "Expects unsharded_accumulated_grad to not be None"
        return self._get_grad_inner_tensor(grad)

    def _get_grad_inner_tensor(self, grad: torch.Tensor) -> torch.Tensor:
        if self.is_dtensor:
            if isinstance(grad, AsyncCollectiveTensor):
                grad = grad.wait()
            assert isinstance(grad, DTensor), f"{type(grad)}"
            if any(pl.is_partial() for pl in grad.placements):
                placements = [
                    Replicate() if pl.is_partial() else pl for pl in grad.placements
                ]
                grad = grad.redistribute(placements=placements)
            grad = grad._local_tensor
        return grad

    @property
    def _sharded_local_tensor(self) -> torch.Tensor:
        return cast(DTensor, self.sharded_param)._local_tensor

    def _assert_in_states(self, *states: ShardedState) -> None:
        if self.sharded_state not in states:
            _raise_assert_with_print(
                f"Expects to be in one of {states}, not {self.sharded_state}"
            )

    def reset_sharded_param(self):
        # For ops like `nn.Module._apply` or `load_state_dict(assign=True)`
        # that change the sharded parameter tensor, we may need to re-pad the
        # sharded local tensor and re-save the reference.
        module_info = self._module_info
        new_param = getattr(module_info.module, module_info.param_name)
        if new_param is not self.sharded_param:
            if torch.__future__.get_swap_module_params_on_conversion():
                raise AssertionError(
                    f"Expects swap_tensors to preserve object but got {new_param} "
                    f"instead of {self.sharded_param}"
                )
            self.sharded_param = new_param
        local_tensor = new_param._local_tensor
        if local_tensor.is_meta:
            return
        padded_sharded_size = self.padded_sharded_param_size
        if local_tensor.size() != padded_sharded_size:
            padded_local_tensor = local_tensor.new_zeros(padded_sharded_size)
            padded_local_tensor[: local_tensor.size(0)].copy_(local_tensor)
            local_tensor = padded_local_tensor
        if self.pin_memory and not local_tensor.is_pinned():
            local_tensor = local_tensor.cpu().pin_memory()
        self._sharded_param_data = local_tensor.view(-1)
        assert isinstance(self.sharded_param, DTensor)  # mypy
        self.sharded_param._local_tensor = local_tensor[: self.sharded_size[0]]


def alloc_storage(tensor: torch.Tensor) -> None:
    size = tensor.numel() * tensor.itemsize
    if (storage := tensor.untyped_storage()).size() != size:
        storage.resize_(size)


def free_storage(tensor: torch.Tensor) -> None:
    if (storage := tensor.untyped_storage()).size() != 0:
        storage.resize_(0)


# NOTE: These bypass `nn.Module.__setattr__` checks, which incur non-trivial
# CPU overhead, if the module did not override it. For FSDP, we know we do not
# need those checks when transitioning between sharded/unsharded parameters.
def unsafe_setattr_param(
    module: nn.Module, param_name: str, param: nn.Parameter
) -> None:
    if getattr(module.__setattr__, "__func__", None) is nn.Module.__setattr__:
        module._parameters[param_name] = param
    else:  # slow path
        setattr(module, param_name, param)


def set_requires_grad_if_needed(
    src_tensor: torch.Tensor, dst_tensor: torch.Tensor
) -> None:
    # Only call `requires_grad_` if needed to avoid the Python <> C++ context
    # switch overhead
    if src_tensor.requires_grad != dst_tensor.requires_grad:
        dst_tensor.requires_grad_(src_tensor.requires_grad)<|MERGE_RESOLUTION|>--- conflicted
+++ resolved
@@ -379,14 +379,7 @@
             storage_offset=0,
         )
         if self.is_dtensor:
-<<<<<<< HEAD
-            unsharded_param = _from_local_no_grad(
-                unsharded_param,
-                self._tp_spec.mesh,
-                self._tp_spec.placements,
-                self._global_size,
-                self._global_stride,
-            )
+            unsharded_param = _from_local_no_grad(unsharded_param, self._tp_spec)
         if hasattr(self, "_unsharded_param"):
             assert ca.compiled_autograd_enabled
             with torch.no_grad():
@@ -396,11 +389,6 @@
             self._unsharded_param = nn.Parameter(
                 unsharded_param, requires_grad=self.sharded_param.requires_grad
             )
-=======
-            unsharded_param = _from_local_no_grad(unsharded_param, self._tp_spec)
-        self._unsharded_param = nn.Parameter(unsharded_param)
-        self._unsharded_param.requires_grad_(self.sharded_param.requires_grad)
->>>>>>> e0ed6d18
 
     def _unflatten_all_gather_outputs(self) -> Tuple[torch.Tensor, ...]:
         return tuple(
