# mypy: allow-untyped-defs
r"""Definition of the DataLoader and associated iterators that subclass _BaseDataLoaderIter.

To support these two classes, in `./_utils` we define many utility methods and
functions to be run in multiprocessing. E.g., the data loading worker loop is
in `./_utils/worker.py`.
"""

import functools
import itertools
import logging
import multiprocessing as python_multiprocessing
import os
import queue
import threading
import warnings
from typing import Any, Callable, Generic, Iterable, List, Optional, TypeVar, Union

import torch
import torch.distributed as dist
import torch.utils.data.graph_settings
from torch._utils import ExceptionWrapper
from torch.utils.data import _utils
from torch.utils.data.datapipes.datapipe import (
    _IterDataPipeSerializationWrapper,
    _MapDataPipeSerializationWrapper,
    IterDataPipe,
    MapDataPipe,
)
from torch.utils.data.dataset import Dataset, IterableDataset
from torch.utils.data.sampler import (
    BatchSampler,
    RandomSampler,
    Sampler,
    SequentialSampler,
)


__all__ = [
    "DataLoader",
    "get_worker_info",
    "default_collate",
    "default_convert",
]

T_co = TypeVar("T_co", covariant=True)
T = TypeVar("T")
_worker_init_fn_t = Callable[[int], None]

# Ideally we would parameterize `DataLoader` by the return type of `collate_fn`, but there is currently no way to have that
# type parameter set to a default value if the user doesn't pass in a custom 'collate_fn'.
# See https://github.com/python/mypy/issues/3737.
_collate_fn_t = Callable[[List[T]], Any]


# These functions used to be defined in this file. However, it was moved to
# _utils/collate.py. Although it is rather hard to access this from user land
# (one has to explicitly directly `import torch.utils.data.dataloader`), there
# probably is user code out there using it. This aliasing maintains BC in this
# aspect.
default_collate: _collate_fn_t = _utils.collate.default_collate
default_convert = _utils.collate.default_convert

get_worker_info = _utils.worker.get_worker_info

logger = logging.getLogger(__name__)


class _DatasetKind:
    Map = 0
    Iterable = 1

    @staticmethod
    def create_fetcher(kind, dataset, auto_collation, collate_fn, drop_last):
        if kind == _DatasetKind.Map:
            return _utils.fetch._MapDatasetFetcher(
                dataset, auto_collation, collate_fn, drop_last
            )
        else:
            return _utils.fetch._IterableDatasetFetcher(
                dataset, auto_collation, collate_fn, drop_last
            )


class _InfiniteConstantSampler(Sampler):
    r"""Analogous to ``itertools.repeat(None, None)``.

    Used as sampler for :class:`~torch.utils.data.IterableDataset`.
    """

    def __iter__(self):
        while True:
            yield None


def _get_distributed_settings():
    if dist.is_available() and dist.is_initialized():
        return dist.get_world_size(), dist.get_rank()
    else:
        return 1, 0


def _sharding_worker_init_fn(worker_init_fn, world_size, rank_id, worker_id):
    global_worker_id = worker_id
    info = torch.utils.data.get_worker_info()
    assert info is not None
    total_workers = info.num_workers
    datapipe = info.dataset
    assert isinstance(datapipe, (IterDataPipe, MapDataPipe))
    # To distribute elements across distributed process evenly, we should shard data on distributed
    # processes first then shard on worker processes
    total_workers *= world_size
    global_worker_id = global_worker_id * world_size + rank_id
    # For BC, use default SHARDING_PRIORITIES
    torch.utils.data.graph_settings.apply_sharding(
        datapipe, total_workers, global_worker_id
    )
    if worker_init_fn is not None:
        worker_init_fn(worker_id)


def _share_dist_seed(generator, pg):
    _shared_seed = torch.empty((), dtype=torch.int64).random_(generator=generator)
    if isinstance(pg, dist.ProcessGroup):
        dist.broadcast(_shared_seed, src=0, group=pg)
    return _shared_seed.item()


class DataLoader(Generic[T_co]):
    r"""
    Data loader combines a dataset and a sampler, and provides an iterable over the given dataset.

    The :class:`~torch.utils.data.DataLoader` supports both map-style and
    iterable-style datasets with single- or multi-process loading, customizing
    loading order and optional automatic batching (collation) and memory pinning.

    See :py:mod:`torch.utils.data` documentation page for more details.

    Args:
        dataset (Dataset): dataset from which to load the data.
        batch_size (int, optional): how many samples per batch to load
            (default: ``1``).
        shuffle (bool, optional): set to ``True`` to have the data reshuffled
            at every epoch (default: ``False``).
        sampler (Sampler or Iterable, optional): defines the strategy to draw
            samples from the dataset. Can be any ``Iterable`` with ``__len__``
            implemented. If specified, :attr:`shuffle` must not be specified.
        batch_sampler (Sampler or Iterable, optional): like :attr:`sampler`, but
            returns a batch of indices at a time. Mutually exclusive with
            :attr:`batch_size`, :attr:`shuffle`, :attr:`sampler`,
            and :attr:`drop_last`.
        num_workers (int, optional): how many subprocesses to use for data
            loading. ``0`` means that the data will be loaded in the main process.
            (default: ``0``)
        collate_fn (Callable, optional): merges a list of samples to form a
            mini-batch of Tensor(s).  Used when using batched loading from a
            map-style dataset.
        pin_memory (bool, optional): If ``True``, the data loader will copy Tensors
            into device/CUDA pinned memory before returning them.  If your data elements
            are a custom type, or your :attr:`collate_fn` returns a batch that is a custom type,
            see the example below.
        drop_last (bool, optional): set to ``True`` to drop the last incomplete batch,
            if the dataset size is not divisible by the batch size. If ``False`` and
            the size of dataset is not divisible by the batch size, then the last batch
            will be smaller. (default: ``False``)
        timeout (numeric, optional): if positive, the timeout value for collecting a batch
            from workers. Should always be non-negative. (default: ``0``)
        worker_init_fn (Callable, optional): If not ``None``, this will be called on each
            worker subprocess with the worker id (an int in ``[0, num_workers - 1]``) as
            input, after seeding and before data loading. (default: ``None``)
        multiprocessing_context (str or multiprocessing.context.BaseContext, optional): If
            ``None``, the default `multiprocessing context`_ of your operating system will
            be used. (default: ``None``)
        generator (torch.Generator, optional): If not ``None``, this RNG will be used
            by RandomSampler to generate random indexes and multiprocessing to generate
            ``base_seed`` for workers. (default: ``None``)
        prefetch_factor (int, optional, keyword-only arg): Number of batches loaded
            in advance by each worker. ``2`` means there will be a total of
            2 * num_workers batches prefetched across all workers. (default value depends
            on the set value for num_workers. If value of num_workers=0 default is ``None``.
            Otherwise, if value of ``num_workers > 0`` default is ``2``).
        persistent_workers (bool, optional): If ``True``, the data loader will not shut down
            the worker processes after a dataset has been consumed once. This allows to
            maintain the workers `Dataset` instances alive. (default: ``False``)
        pin_memory_device (str, optional): the device to :attr:`pin_memory` to if ``pin_memory`` is
            ``True``.


    .. warning:: If the ``spawn`` start method is used, :attr:`worker_init_fn`
                 cannot be an unpicklable object, e.g., a lambda function. See
                 :ref:`multiprocessing-best-practices` on more details related
                 to multiprocessing in PyTorch.

    .. warning:: ``len(dataloader)`` heuristic is based on the length of the sampler used.
                 When :attr:`dataset` is an :class:`~torch.utils.data.IterableDataset`,
                 it instead returns an estimate based on ``len(dataset) / batch_size``, with proper
                 rounding depending on :attr:`drop_last`, regardless of multi-process loading
                 configurations. This represents the best guess PyTorch can make because PyTorch
                 trusts user :attr:`dataset` code in correctly handling multi-process
                 loading to avoid duplicate data.

                 However, if sharding results in multiple workers having incomplete last batches,
                 this estimate can still be inaccurate, because (1) an otherwise complete batch can
                 be broken into multiple ones and (2) more than one batch worth of samples can be
                 dropped when :attr:`drop_last` is set. Unfortunately, PyTorch can not detect such
                 cases in general.

                 See `Dataset Types`_ for more details on these two types of datasets and how
                 :class:`~torch.utils.data.IterableDataset` interacts with
                 `Multi-process data loading`_.

    .. warning:: See :ref:`reproducibility`, and :ref:`dataloader-workers-random-seed`, and
                 :ref:`data-loading-randomness` notes for random seed related questions.

    .. _multiprocessing context:
        https://docs.python.org/3/library/multiprocessing.html#contexts-and-start-methods
    """

    dataset: Dataset[T_co]
    batch_size: Optional[int]
    num_workers: int
    pin_memory: bool
    drop_last: bool
    timeout: float
    sampler: Union[Sampler, Iterable]
    pin_memory_device: str
    prefetch_factor: Optional[int]
    _iterator: Optional["_BaseDataLoaderIter"]
    __initialized = False

    def __init__(
        self,
        dataset: Dataset[T_co],
        batch_size: Optional[int] = 1,
        shuffle: Optional[bool] = None,
        sampler: Union[Sampler, Iterable, None] = None,
        batch_sampler: Union[Sampler[List], Iterable[List], None] = None,
        num_workers: int = 0,
        collate_fn: Optional[_collate_fn_t] = None,
        pin_memory: bool = False,
        drop_last: bool = False,
        timeout: float = 0,
        worker_init_fn: Optional[_worker_init_fn_t] = None,
        multiprocessing_context=None,
        generator=None,
        *,
        prefetch_factor: Optional[int] = None,
        persistent_workers: bool = False,
        pin_memory_device: str = "",
    ):
        torch._C._log_api_usage_once("python.data_loader")

        if num_workers < 0:
            raise ValueError(
                "num_workers option should be non-negative; "
                "use num_workers=0 to disable multiprocessing."
            )

        if timeout < 0:
            raise ValueError("timeout option should be non-negative")

        if num_workers == 0 and prefetch_factor is not None:
            raise ValueError(
                "prefetch_factor option could only be specified in multiprocessing."
                "let num_workers > 0 to enable multiprocessing, otherwise set prefetch_factor to None."
            )
        elif num_workers > 0 and prefetch_factor is None:
            prefetch_factor = 2
        elif prefetch_factor is not None and prefetch_factor < 0:
            raise ValueError("prefetch_factor option should be non-negative")

        if persistent_workers and num_workers == 0:
            raise ValueError("persistent_workers option needs num_workers > 0")

        self.dataset = dataset
        self.num_workers = num_workers
        self.prefetch_factor = prefetch_factor
        self.pin_memory = pin_memory
        self.pin_memory_device = pin_memory_device
        self.timeout = timeout
        self.worker_init_fn = worker_init_fn
        self.multiprocessing_context = multiprocessing_context

        # Adds forward compatibilities so classic DataLoader can work with DataPipes:
        #   _DataPipeSerializationWrapper container makes it easier to serialize without redefining pickler
        if isinstance(self.dataset, IterDataPipe):
            self.dataset = _IterDataPipeSerializationWrapper(self.dataset)
        elif isinstance(self.dataset, MapDataPipe):
            self.dataset = _MapDataPipeSerializationWrapper(self.dataset)

        # Arg-check dataset related before checking samplers because we want to
        # tell users that iterable-style datasets are incompatible with custom
        # samplers first, so that they don't learn that this combo doesn't work
        # after spending time fixing the custom sampler errors.
        if isinstance(dataset, IterableDataset):
            self._dataset_kind = _DatasetKind.Iterable
            # NOTE [ Custom Samplers and IterableDataset ]
            #
            # `IterableDataset` does not support custom `batch_sampler` or
            # `sampler` since the key is irrelevant (unless we support
            # generator-style dataset one day...).
            #
            # For `sampler`, we always create a dummy sampler. This is an
            # infinite sampler even when the dataset may have an implemented
            # finite `__len__` because in multi-process data loading, naive
            # settings will return duplicated data (which may be desired), and
            # thus using a sampler with length matching that of dataset will
            # cause data lost (you may have duplicates of the first couple
            # batches, but never see anything afterwards). Therefore,
            # `Iterabledataset` always uses an infinite sampler, an instance of
            # `_InfiniteConstantSampler` defined above.
            #
            # A custom `batch_sampler` essentially only controls the batch size.
            # However, it is unclear how useful it would be since an iterable-style
            # dataset can handle that within itself. Moreover, it is pointless
            # in multi-process data loading as the assignment order of batches
            # to workers is an implementation detail so users can not control
            # how to batchify each worker's iterable. Thus, we disable this
            # option. If this turns out to be useful in future, we can re-enable
            # this, and support custom samplers that specify the assignments to
            # specific workers.
            if isinstance(dataset, IterDataPipe):
                if shuffle is not None:
                    dataset = torch.utils.data.graph_settings.apply_shuffle_settings(
                        dataset, shuffle=shuffle
                    )
            # We cannot check `shuffle is not None` here, since previously `shuffle=False` was the default.
            elif shuffle not in {False, None}:
                raise ValueError(
                    f"DataLoader with IterableDataset: expected unspecified shuffle option, but got shuffle={shuffle}"
                )

            if sampler is not None:
                # See NOTE [ Custom Samplers and IterableDataset ]
                raise ValueError(
                    f"DataLoader with IterableDataset: expected unspecified sampler option, but got sampler={sampler}"
                )
            elif batch_sampler is not None:
                # See NOTE [ Custom Samplers and IterableDataset ]
                raise ValueError(
                    "DataLoader with IterableDataset: expected unspecified "
                    f"batch_sampler option, but got batch_sampler={batch_sampler}"
                )
        else:
            shuffle = bool(shuffle)
            self._dataset_kind = _DatasetKind.Map

        if sampler is not None and shuffle:
            raise ValueError("sampler option is mutually exclusive with " "shuffle")

        if batch_sampler is not None:
            # auto_collation with custom batch_sampler
            if batch_size != 1 or shuffle or sampler is not None or drop_last:
                raise ValueError(
                    "batch_sampler option is mutually exclusive "
                    "with batch_size, shuffle, sampler, and "
                    "drop_last"
                )
            batch_size = None
            drop_last = False
        elif batch_size is None:
            # no auto_collation
            if drop_last:
                raise ValueError(
                    "batch_size=None option disables auto-batching "
                    "and is mutually exclusive with drop_last"
                )

        if sampler is None:  # give default samplers
            if self._dataset_kind == _DatasetKind.Iterable:
                # See NOTE [ Custom Samplers and IterableDataset ]
                sampler = _InfiniteConstantSampler()
            else:  # map-style
                if shuffle:
                    sampler = RandomSampler(dataset, generator=generator)  # type: ignore[arg-type]
                else:
                    sampler = SequentialSampler(dataset)  # type: ignore[arg-type]

        if batch_size is not None and batch_sampler is None:
            # auto_collation without custom batch_sampler
            batch_sampler = BatchSampler(sampler, batch_size, drop_last)

        self.batch_size = batch_size
        self.drop_last = drop_last
        self.sampler = sampler
        self.batch_sampler = batch_sampler
        self.generator = generator

        if collate_fn is None:
            if self._auto_collation:
                collate_fn = _utils.collate.default_collate
            else:
                collate_fn = _utils.collate.default_convert

        self.collate_fn = collate_fn
        self.persistent_workers = persistent_workers

        self.__initialized = True
        self._IterableDataset_len_called = (
            None  # See NOTE [ IterableDataset and __len__ ]
        )

        self._iterator = None

        self.check_worker_number_rationality()

        torch.set_vital("Dataloader", "enabled", "True")  # type: ignore[attr-defined]

    def _get_iterator(self) -> "_BaseDataLoaderIter":
        if self.num_workers == 0:
            return _SingleProcessDataLoaderIter(self)
        else:
            self.check_worker_number_rationality()
            return _MultiProcessingDataLoaderIter(self)

    @property
    def multiprocessing_context(self):
        return self.__multiprocessing_context

    @multiprocessing_context.setter
    def multiprocessing_context(self, multiprocessing_context):
        if multiprocessing_context is not None:
            if self.num_workers > 0:
                if isinstance(multiprocessing_context, str):
                    valid_start_methods = torch.multiprocessing.get_all_start_methods()
                    if multiprocessing_context not in valid_start_methods:
                        raise ValueError(
<<<<<<< HEAD
                            "multiprocessing_context option "
                            f"should specify a valid start method in {valid_start_methods!r}, but got "
                            f"multiprocessing_context={multiprocessing_context!r}"
                        )
                    multiprocessing_context = multiprocessing.get_context(
                        multiprocessing_context
                    )

                if not isinstance(
                    multiprocessing_context, python_multiprocessing.context.BaseContext
                ):
                    raise TypeError(
                        "multiprocessing_context option should be a valid context "
                        "object or a string specifying the start method, but got "
                        f"multiprocessing_context={multiprocessing_context}"
                    )
=======
                            'multiprocessing_context option '
                            f'should specify a valid start method in {valid_start_methods!r}, but got '
                            f'multiprocessing_context={multiprocessing_context!r}')
                    multiprocessing_context = torch.multiprocessing.get_context(multiprocessing_context)

                if not isinstance(multiprocessing_context, python_multiprocessing.context.BaseContext):
                    raise TypeError('multiprocessing_context option should be a valid context '
                                    'object or a string specifying the start method, but got '
                                    f'multiprocessing_context={multiprocessing_context}')
>>>>>>> 55d46c22
            else:
                raise ValueError(
                    "multiprocessing_context can only be used with "
                    "multi-process loading (num_workers > 0), but got "
                    f"num_workers={self.num_workers}"
                )

        self.__multiprocessing_context = multiprocessing_context

    def __setattr__(self, attr, val):
        if self.__initialized and attr in (
            "batch_size",
            "batch_sampler",
            "sampler",
            "drop_last",
            "dataset",
            "persistent_workers",
        ):
            raise ValueError(
                f"{attr} attribute should not be set after {self.__class__.__name__} is initialized"
            )

        super().__setattr__(attr, val)

    # We quote '_BaseDataLoaderIter' since it isn't defined yet and the definition can't be moved up
    # since '_BaseDataLoaderIter' references 'DataLoader'.
    def __iter__(self) -> "_BaseDataLoaderIter":
        # When using a single worker the returned iterator should be
        # created everytime to avoid resetting its state
        # However, in the case of a multiple workers iterator
        # the iterator is only created once in the lifetime of the
        # DataLoader object so that workers can be reused
        if self.persistent_workers and self.num_workers > 0:
            if self._iterator is None:
                self._iterator = self._get_iterator()
            else:
                self._iterator._reset(self)
            return self._iterator
        else:
            return self._get_iterator()

    @property
    def _auto_collation(self):
        return self.batch_sampler is not None

    @property
    def _index_sampler(self):
        # The actual sampler used for generating indices for `_DatasetFetcher`
        # (see _utils/fetch.py) to read data at each time. This would be
        # `.batch_sampler` if in auto-collation mode, and `.sampler` otherwise.
        # We can't change `.sampler` and `.batch_sampler` attributes for BC
        # reasons.
        if self._auto_collation:
            return self.batch_sampler
        else:
            return self.sampler

    def __len__(self) -> int:
        if self._dataset_kind == _DatasetKind.Iterable:
            # NOTE [ IterableDataset and __len__ ]
            #
            # For `IterableDataset`, `__len__` could be inaccurate when one naively
            # does multi-processing data loading, since the samples will be duplicated.
            # However, no real use case should be actually using that behavior, so
            # it should count as a user error. We should generally trust user
            # code to do the proper thing (e.g., configure each replica differently
            # in `__iter__`), and give us the correct `__len__` if they choose to
            # implement it (this will still throw if the dataset does not implement
            # a `__len__`).
            #
            # To provide a further warning, we track if `__len__` was called on the
            # `DataLoader`, save the returned value in `self._len_called`, and warn
            # if the iterator ends up yielding more than this number of samples.

            # Cannot statically verify that dataset is Sized
            length = self._IterableDataset_len_called = len(self.dataset)  # type: ignore[assignment, arg-type]
            if (
                self.batch_size is not None
            ):  # IterableDataset doesn't allow custom sampler or batch_sampler
                from math import ceil

                if self.drop_last:
                    length = length // self.batch_size
                else:
                    length = ceil(length / self.batch_size)
            return length
        else:
            return len(self._index_sampler)

    def check_worker_number_rationality(self):
        # This function check whether the dataloader's worker number is rational based on
        # current system's resource. Current rule is that if the number of workers this
        # Dataloader will create is bigger than the number of logical cpus that is allowed to
        # use, than we will pop up a warning to let user pay attention.
        #
        # eg. If current system has 2 physical CPUs with 16 cores each. And each core support 2
        #     threads, then the total logical cpus here is 2 * 16 * 2 = 64. Let's say current
        #     DataLoader process can use half of them which is 32, then the rational max number of
        #     worker that initiated from this process is 32.
        #     Now, let's say the created DataLoader has num_works = 40, which is bigger than 32.
        #     So the warning message is triggered to notify the user to lower the worker number if
        #     necessary.
        #
        #
        # [Note] Please note that this function repects `cpuset` only when os.sched_getaffinity is
        #        available (available in most of Linux system, but not OSX and Windows).
        #        When os.sched_getaffinity is not available, os.cpu_count() is called instead, but
        #        it doesn't repect cpuset.
        #        We don't take threading into account since each worker process is single threaded
        #        at this time.
        #
        #        We don't set any threading flags (eg. OMP_NUM_THREADS, MKL_NUM_THREADS, etc)
        #        other than `torch.set_num_threads` to 1 in the worker process, if the passing
        #        in functions use 3rd party modules that rely on those threading flags to determine
        #        how many thread to create (eg. numpy, etc), then it is caller's responsibility to
        #        set those flags correctly.
        def _create_warning_msg(num_worker_suggest, num_worker_created, cpuset_checked):
            suggested_max_worker_msg = (
                (
                    (
                        "Our suggested max number of worker in current system is {}{}, which is smaller "
                        "than what this DataLoader is going to create."
                    ).format(
                        num_worker_suggest,
                        (
                            ""
                            if cpuset_checked
                            else " (`cpuset` is not taken into account)"
                        ),
                    )
                )
                if num_worker_suggest is not None
                else (
                    "DataLoader is not able to compute a suggested max number of worker in current system."
                )
            )

            warn_msg = (
                f"This DataLoader will create {num_worker_created} worker processes in total. {suggested_max_worker_msg} "
                "Please be aware that excessive worker creation might get DataLoader running slow or even freeze, "
                "lower the worker number to avoid potential slowness/freeze if necessary."
            )
            return warn_msg

        if not self.num_workers or self.num_workers == 0:
            return

        # try to compute a suggested max number of worker based on system's resource
        max_num_worker_suggest = None
        cpuset_checked = False
        if hasattr(os, "sched_getaffinity"):
            try:
                max_num_worker_suggest = len(os.sched_getaffinity(0))
                cpuset_checked = True
            except Exception:
                pass
        if max_num_worker_suggest is None:
            # os.cpu_count() could return Optional[int]
            # get cpu count first and check None in order to satisfy mypy check
            cpu_count = os.cpu_count()
            if cpu_count is not None:
                max_num_worker_suggest = cpu_count

        if max_num_worker_suggest is None:
            warnings.warn(
                _create_warning_msg(
                    max_num_worker_suggest, self.num_workers, cpuset_checked
                )
            )
            return

        if self.num_workers > max_num_worker_suggest:
            warnings.warn(
                _create_warning_msg(
                    max_num_worker_suggest, self.num_workers, cpuset_checked
                )
            )


class _BaseDataLoaderIter:
    def __init__(self, loader: DataLoader) -> None:
        self._dataset = loader.dataset
        self._shared_seed = None
        self._pg = None
        if isinstance(self._dataset, IterDataPipe):
            if dist.is_available() and dist.is_initialized():
                self._pg = dist.new_group(backend="gloo")
            self._shared_seed = _share_dist_seed(loader.generator, self._pg)
            shared_rng = torch.Generator()
            shared_rng.manual_seed(self._shared_seed)
            self._dataset = torch.utils.data.graph_settings.apply_random_seed(
                self._dataset, shared_rng
            )
        self._dataset_kind = loader._dataset_kind
        self._IterableDataset_len_called = loader._IterableDataset_len_called
        self._auto_collation = loader._auto_collation
        self._drop_last = loader.drop_last
        self._index_sampler = loader._index_sampler
        self._num_workers = loader.num_workers
        ws, rank = _get_distributed_settings()
        self._world_size = ws
        self._rank = rank
        # for other backends, pin_memory_device need to set. if not set
        # default behaviour is CUDA device. if pin_memory_device is selected
        # and pin_memory is not set, the default behaviour false.
        if len(loader.pin_memory_device) == 0:
            self._pin_memory = loader.pin_memory and torch.cuda.is_available()
            self._pin_memory_device = None
        else:
            if not loader.pin_memory:
                warn_msg = (
                    "pin memory device is set and pin_memory flag is not used then device pinned memory won't be used"
                    "please set pin_memory to true, if you need to use the device pin memory"
                )
                warnings.warn(warn_msg)

            self._pin_memory = loader.pin_memory
            self._pin_memory_device = loader.pin_memory_device
        self._timeout = loader.timeout
        self._collate_fn = loader.collate_fn
        self._sampler_iter = iter(self._index_sampler)
        self._base_seed = (
            torch.empty((), dtype=torch.int64)
            .random_(generator=loader.generator)
            .item()
        )
        self._persistent_workers = loader.persistent_workers
        self._num_yielded = 0
        self._profile_name = f"enumerate(DataLoader)#{self.__class__.__name__}.__next__"

    def __iter__(self) -> "_BaseDataLoaderIter":
        return self

    def _reset(self, loader, first_iter=False):
        self._sampler_iter = iter(self._index_sampler)
        self._num_yielded = 0
        self._IterableDataset_len_called = loader._IterableDataset_len_called
        if isinstance(self._dataset, IterDataPipe):
            self._shared_seed = _share_dist_seed(loader.generator, self._pg)
            shared_rng = torch.Generator()
            shared_rng.manual_seed(self._shared_seed)
            self._dataset = torch.utils.data.graph_settings.apply_random_seed(
                self._dataset, shared_rng
            )

    def _next_index(self):
        return next(self._sampler_iter)  # may raise StopIteration

    def _next_data(self):
        raise NotImplementedError

    def __next__(self) -> Any:
        with torch.autograd.profiler.record_function(self._profile_name):
            if self._sampler_iter is None:
                # TODO(https://github.com/pytorch/pytorch/issues/76750)
                self._reset()  # type: ignore[call-arg]
            data = self._next_data()
            self._num_yielded += 1
            if (
                self._dataset_kind == _DatasetKind.Iterable
                and self._IterableDataset_len_called is not None
                and self._num_yielded > self._IterableDataset_len_called
            ):
                warn_msg = (
                    f"Length of IterableDataset {self._dataset} was reported to be {self._IterableDataset_len_called}"
                    f"(when accessing len(dataloader)), but {self._num_yielded} samples have been fetched. "
                )
                if self._num_workers > 0:
                    warn_msg += (
                        "For multiprocessing data-loading, this could be caused by not properly configuring the "
                        "IterableDataset replica at each worker. Please see "
                        "https://pytorch.org/docs/stable/data.html#torch.utils.data.IterableDataset for examples."
                    )
                warnings.warn(warn_msg)
            return data

    def __len__(self) -> int:
        return len(self._index_sampler)

    def __getstate__(self):
        # TODO: add limited pickling support for sharing an iterator
        # across multiple threads for HOGWILD.
        # Probably the best way to do this is by moving the sample pushing
        # to a separate thread and then just sharing the data queue
        # but signalling the end is tricky without a non-blocking API
        raise NotImplementedError("{} cannot be pickled", self.__class__.__name__)


class _SingleProcessDataLoaderIter(_BaseDataLoaderIter):
    def __init__(self, loader):
        super().__init__(loader)
        assert self._timeout == 0
        assert self._num_workers == 0

        # Adds forward compatibilities so classic DataLoader can work with DataPipes:
        #   Taking care of distributed sharding
        if isinstance(self._dataset, (IterDataPipe, MapDataPipe)):
            # For BC, use default SHARDING_PRIORITIES
            torch.utils.data.graph_settings.apply_sharding(
                self._dataset, self._world_size, self._rank
            )

        self._dataset_fetcher = _DatasetKind.create_fetcher(
            self._dataset_kind,
            self._dataset,
            self._auto_collation,
            self._collate_fn,
            self._drop_last,
        )

    def _next_data(self):
        index = self._next_index()  # may raise StopIteration
        data = self._dataset_fetcher.fetch(index)  # may raise StopIteration
        if self._pin_memory:
            data = _utils.pin_memory.pin_memory(data, self._pin_memory_device)
        return data


class _MultiProcessingDataLoaderIter(_BaseDataLoaderIter):
    r"""Iterates once over the DataLoader's dataset, as specified by the sampler."""

    # NOTE [ Data Loader Multiprocessing Shutdown Logic ]
    #
    # Preliminary:
    #
    # Our data model looks like this (queues are indicated with curly brackets):
    #
    #                main process                              ||
    #                     |                                    ||
    #               {index_queue}                              ||
    #                     |                                    ||
    #              worker processes                            ||     DATA
    #                     |                                    ||
    #            {worker_result_queue}                         ||     FLOW
    #                     |                                    ||
    #      pin_memory_thread of main process                   ||   DIRECTION
    #                     |                                    ||
    #               {data_queue}                               ||
    #                     |                                    ||
    #                data output                               \/
    #
    # P.S. `worker_result_queue` and `pin_memory_thread` part may be omitted if
    #      `pin_memory=False`.
    #
    #
    # Terminating multiprocessing logic requires very careful design. In
    # particular, we need to make sure that
    #
    #   1. The iterator gracefully exits the workers when its last reference is
    #      gone or it is depleted.
    #
    #      In this case, the workers should be gracefully exited because the
    #      main process may still need to continue to run, and we want cleaning
    #      up code in the workers to be executed (e.g., releasing GPU memory).
    #      Naturally, we implement the shutdown logic in `__del__` of
    #      DataLoaderIterator.
    #
    #      We delay the discussion on the logic in this case until later.
    #
    #   2. The iterator exits the workers when the loader process and/or worker
    #      processes exits normally or with error.
    #
    #      We set all workers and `pin_memory_thread` to have `daemon=True`.
    #
    #      You may ask, why can't we make the workers non-daemonic, and
    #      gracefully exit using the same logic as we have in `__del__` when the
    #      iterator gets deleted (see 1 above)?
    #
    #      First of all, `__del__` is **not** guaranteed to be called when
    #      interpreter exits. Even if it is called, by the time it executes,
    #      many Python core library resources may already be freed, and even
    #      simple things like acquiring an internal lock of a queue may hang.
    #      Therefore, in this case, we actually need to prevent `__del__` from
    #      being executed, and rely on the automatic termination of daemonic
    #      children.
    #
    #      Thus, we register an `atexit` hook that sets a global flag
    #      `_utils.python_exit_status`. Since `atexit` hooks are executed in the
    #      reverse order of registration, we are guaranteed that this flag is
    #      set before library resources we use are freed (which, at least in
    #      CPython, is done via an `atexit` handler defined in
    #      `multiprocessing/util.py`
    #      https://github.com/python/cpython/blob/c606624af8d4cb3b4a052fb263bb983b3f87585b/Lib/multiprocessing/util.py#L320-L362
    #      registered when an object requiring this mechanism is first
    #      created, e.g., `mp.Queue`
    #      https://github.com/python/cpython/blob/c606624af8d4cb3b4a052fb263bb983b3f87585b/Lib/multiprocessing/context.py#L100-L103
    #      https://github.com/python/cpython/blob/c606624af8d4cb3b4a052fb263bb983b3f87585b/Lib/multiprocessing/queues.py#L29
    #      )
    #
    #      So in `__del__`, we check if `_utils.python_exit_status` is set or
    #      `None` (freed), and perform no-op if so.
    #
    #      However, simply letting library clean-up codes run can also be bad,
    #      because such codes (i.e., `multiprocessing.util._exit_function()`)
    #      include join putting threads for `mp.Queue`, which can be blocking.
    #      Hence, the main process putting threads are called with
    #      `cancel_join_thread` at creation.  See later section
    #      [ 3b. A process won't hang when putting into a queue; ]
    #      for more details.
    #
    #      Here are two example cases where library clean-up codes can run
    #      before `__del__` is called:
    #
    #        1. If we hold onto a reference to the iterator, it more often
    #           than not tries to do `multiprocessing` library cleaning before
    #           clearing the alive referenced objects (https://github.com/pytorch/pytorch/issues/48666)
    #           and thus prevents our cleaning-up code to run first.
    #
    #        2. A similar issue araises when a `DataLoader` is used in a subprocess.
    #           When a process ends, it shuts the all its daemonic children
    #           down with a SIGTERM (instead of joining them without a timeout).
    #           Simiarly for threads, but by a different mechanism. This fact,
    #           together with a few implementation details of multiprocessing, forces
    #           us to make workers daemonic. All of our problems arise when a
    #           DataLoader is used in a subprocess, and are caused by multiprocessing
    #           code which looks more or less like this:
    #
    #               try:
    #                   your_function_using_a_dataloader()
    #               finally:
    #                   multiprocessing.util._exit_function()
    #
    #           The joining/termination mentioned above happens inside
    #           `_exit_function()`. Now, if `your_function_using_a_dataloader()`
    #           throws, the stack trace stored in the exception will prevent the
    #           frame which uses `DataLoaderIter` to be freed. If the frame has any
    #           reference to the `DataLoaderIter` (e.g., in a method of the iter),
    #           its  `__del__`, which starts the shutdown procedure, will not be
    #           called. That, in turn, means that workers aren't notified. Attempting
    #           to join in `_exit_function` will then result in a hang.
    #
    #           For context, `_exit_function` is also registered as an `atexit` call.
    #           So it is unclear to me (@ssnl) why this is needed in a finally block.
    #           The code dates back to 2008 and there is no comment on the original
    #           PEP 371 or patch https://bugs.python.org/issue3050 (containing both
    #           the finally block and the `atexit` registration) that explains this.
    #
    #
    #      Finally, another choice is to just shutdown workers with logic in 1
    #      above whenever we see an error in `next`. This isn't ideal because
    #        a. It prevents users from using try-catch to resume data loading.
    #        b. It doesn't prevent hanging if users have references to the
    #           iterator.
    #
    #   3. All processes exit if any of them die unexpectedly by fatal signals.
    #
    #      As shown above, the workers are set as daemonic children of the main
    #      process. However, automatic cleaning-up of such child processes only
    #      happens if the parent process exits gracefully (e.g., not via fatal
    #      signals like SIGKILL). So we must ensure that each process will exit
    #      even the process that should send/receive data to/from it were
    #      killed, i.e.,
    #
    #        a. A process won't hang when getting from a queue.
    #
    #           Even with carefully designed data dependencies (i.e., a `put()`
    #           always corresponding to a `get()`), hanging on `get()` can still
    #           happen when data in queue is corrupted (e.g., due to
    #           `cancel_join_thread` or unexpected exit).
    #
    #           For child exit, we set a timeout whenever we try to get data
    #           from `data_queue`, and check the workers' status on each timeout
    #           and error.
    #           See `_DataLoaderiter._get_batch()` and
    #           `_DataLoaderiter._try_get_data()` for details.
    #
    #           Additionally, for child exit on non-Windows platforms, we also
    #           register a SIGCHLD handler (which is supported on Windows) on
    #           the main process, which checks if any of the workers fail in the
    #           (Python) handler. This is more efficient and faster in detecting
    #           worker failures, compared to only using the above mechanism.
    #           See `DataLoader.cpp` and `_utils/signal_handling.py` for details.
    #
    #           For `.get()` calls where the sender(s) is not the workers, we
    #           guard them with timeouts, and check the status of the sender
    #           when timeout happens:
    #             + in the workers, the `_utils.worker.ManagerWatchdog` class
    #               checks the status of the main process.
    #             + if `pin_memory=True`, when getting from `pin_memory_thread`,
    #               check `pin_memory_thread` status periodically until `.get()`
    #               returns or see that `pin_memory_thread` died.
    #
    #        b. A process won't hang when putting into a queue;
    #
    #           We use `mp.Queue` which has a separate background thread to put
    #           objects from an unbounded buffer array. The background thread is
    #           daemonic and usually automatically joined when the process
    #           *exits*.
    #
    #           In case that the receiver has ended abruptly while
    #           reading from the pipe, the join will hang forever.  The usual
    #           solution for this in Python is calling  `q.cancel_join_thread`,
    #           which prevents automatically joining it when finalizing
    #           (exiting).
    #
    #           Nonetheless, `cancel_join_thread` must only be called when the
    #           queue is **not** going to be read from or write into by another
    #           process, because it may hold onto a lock or leave corrupted data
    #           in the queue, leading other readers/writers to hang.
    #
    #           Hence,
    #             + For worker processes, we only do so (for their output
    #               queues, i.e., `worker_result_queue`) before exiting.
    #             + For `pin_memory_thread`, its output queue `data_queue` is a
    #               `queue.Queue` that does blocking `put` if the queue is full.
    #               So there is no above problem, but as a result, in
    #               `_pin_memory_loop`, we do need to  wrap the `put` in a loop
    #               that breaks not only upon success, but also when the main
    #               process stops reading, i.e., is shutting down.
    #             + For loader process, we `cancel_join_thread()` for all
    #               `_index_queues` because the whole purpose of workers and
    #               `pin_memory_thread` is to serve the loader process.  If
    #               loader process is already exiting, we don't really care if
    #               the queues are corrupted.
    #
    #
    # Now let's get back to 1:
    #   how we gracefully exit the workers when the last reference to the
    #   iterator is gone.
    #
    # To achieve this, we implement the following logic along with the design
    # choices mentioned above:
    #
    # `workers_done_event`:
    #   A `multiprocessing.Event` shared among the main process and all worker
    #   processes. This is used to signal the workers that the iterator is
    #   shutting down. After it is set, they will not send processed data to
    #   queues anymore, and only wait for the final `None` before exiting.
    #   `done_event` isn't strictly needed. I.e., we can just check for `None`
    #   from the input queue, but it allows us to skip wasting resources
    #   processing data if we are already shutting down.
    #
    # `pin_memory_thread_done_event`:
    #   A `threading.Event` for a similar purpose to that of
    #   `workers_done_event`, but is for the `pin_memory_thread`. The reason
    #   that separate events are needed is that `pin_memory_thread` reads from
    #   the output queue of the workers. But the workers, upon seeing that
    #   `workers_done_event` is set, only wants to see the final `None`, and is
    #   not required to flush all data in the output queue (e.g., it may call
    #   `cancel_join_thread` on that queue if its `IterableDataset` iterator
    #   happens to exhaust coincidentally, which is out of the control of the
    #   main process). Thus, since we will exit `pin_memory_thread` before the
    #   workers (see below), two separete events are used.
    #
    # NOTE: In short, the protocol is that the main process will set these
    #       `done_event`s and then the corresponding processes/threads a `None`,
    #       and that they may exit at any time after receiving the `None`.
    #
    # NOTE: Using `None` as the final signal is valid, since normal data will
    #       always be a 2-tuple with the 1st element being the index of the data
    #       transferred (different from dataset index/key), and the 2nd being
    #       either the dataset key or the data sample (depending on which part
    #       of the data model the queue is at).
    #
    # [ worker processes ]
    #   While loader process is alive:
    #     Get from `index_queue`.
    #       If get anything else,
    #          Check `workers_done_event`.
    #            If set, continue to next iteration
    #                    i.e., keep getting until see the `None`, then exit.
    #            Otherwise, process data:
    #                If is fetching from an `IterableDataset` and the iterator
    #                    is exhausted, send an `_IterableDatasetStopIteration`
    #                    object to signal iteration end. The main process, upon
    #                    receiving such an object, will send `None` to this
    #                    worker and not use the corresponding `index_queue`
    #                    anymore.
    #       If timed out,
    #          No matter `workers_done_event` is set (still need to see `None`)
    #          or not, must continue to next iteration.
    #   (outside loop)
    #   If `workers_done_event` is set,  (this can be False with `IterableDataset`)
    #     `data_queue.cancel_join_thread()`.  (Everything is ending here:
    #                                          main process won't read from it;
    #                                          other workers will also call
    #                                          `cancel_join_thread`.)
    #
    # [ pin_memory_thread ]
    #   # No need to check main thread. If this thread is alive, the main loader
    #   # thread must be alive, because this thread is set as daemonic.
    #   While `pin_memory_thread_done_event` is not set:
    #     Get from `worker_result_queue`.
    #       If timed out, continue to get in the next iteration.
    #       Otherwise, process data.
    #       While `pin_memory_thread_done_event` is not set:
    #         Put processed data to `data_queue` (a `queue.Queue` with blocking put)
    #         If timed out, continue to put in the next iteration.
    #         Otherwise, break, i.e., continuing to the out loop.
    #
    #   NOTE: we don't check the status of the main thread because
    #           1. if the process is killed by fatal signal, `pin_memory_thread`
    #              ends.
    #           2. in other cases, either the cleaning-up in __del__ or the
    #              automatic exit of daemonic thread will take care of it.
    #              This won't busy-wait either because `.get(timeout)` does not
    #              busy-wait.
    #
    # [ main process ]
    #   In the DataLoader Iter's `__del__`
    #     b. Exit `pin_memory_thread`
    #          i.   Set `pin_memory_thread_done_event`.
    #          ii   Put `None` in `worker_result_queue`.
    #          iii. Join the `pin_memory_thread`.
    #          iv.  `worker_result_queue.cancel_join_thread()`.
    #
    #     c. Exit the workers.
    #          i.   Set `workers_done_event`.
    #          ii.  Put `None` in each worker's `index_queue`.
    #          iii. Join the workers.
    #          iv.  Call `.cancel_join_thread()` on each worker's `index_queue`.
    #
    #        NOTE: (c) is better placed after (b) because it may leave corrupted
    #              data in `worker_result_queue`, which `pin_memory_thread`
    #              reads from, in which case the `pin_memory_thread` can only
    #              happen at timing out, which is slow. Nonetheless, same thing
    #              happens if a worker is killed by signal at unfortunate times,
    #              but in other cases, we are better off having a non-corrupted
    #              `worker_result_queue` for `pin_memory_thread`.
    #
    #   NOTE: If `pin_memory=False`, there is no `pin_memory_thread` and (b)
    #         can be omitted
    #
    # NB: `done_event`s isn't strictly needed. E.g., we can just check for
    #     `None` from `index_queue`, but it allows us to skip wasting resources
    #     processing indices already in `index_queue` if we are already shutting
    #     down.

    def __init__(self, loader):
        super().__init__(loader)

        self._prefetch_factor = loader.prefetch_factor

        assert self._num_workers > 0
        assert self._prefetch_factor > 0

        if loader.multiprocessing_context is None:
            multiprocessing_context = torch.multiprocessing
        else:
            multiprocessing_context = loader.multiprocessing_context

        self._worker_init_fn = loader.worker_init_fn

        # Adds forward compatibilities so classic DataLoader can work with DataPipes:
        #   Additional worker init function will take care of sharding in MP and Distributed
        if isinstance(self._dataset, (IterDataPipe, MapDataPipe)):
            self._worker_init_fn = functools.partial(
                _sharding_worker_init_fn,
                self._worker_init_fn,
                self._world_size,
                self._rank,
            )

        # No certainty which module multiprocessing_context is
        self._worker_result_queue = multiprocessing_context.Queue()  # type: ignore[var-annotated]
        self._worker_pids_set = False
        self._shutdown = False
        self._workers_done_event = multiprocessing_context.Event()

        self._index_queues = []
        self._workers = []
        for i in range(self._num_workers):
            # No certainty which module multiprocessing_context is
            index_queue = multiprocessing_context.Queue()  # type: ignore[var-annotated]
            # Need to `cancel_join_thread` here!
            # See sections (2) and (3b) above.
            index_queue.cancel_join_thread()
            w = multiprocessing_context.Process(
                target=_utils.worker._worker_loop,
                args=(
                    self._dataset_kind,
                    self._dataset,
                    index_queue,
                    self._worker_result_queue,
                    self._workers_done_event,
                    self._auto_collation,
                    self._collate_fn,
                    self._drop_last,
                    self._base_seed,
                    self._worker_init_fn,
                    i,
                    self._num_workers,
                    self._persistent_workers,
                    self._shared_seed,
                ),
            )
            w.daemon = True
            # NB: Process.start() actually take some time as it needs to
            #     start a process and pass the arguments over via a pipe.
            #     Therefore, we only add a worker to self._workers list after
            #     it started, so that we do not call .join() if program dies
            #     before it starts, and __del__ tries to join but will get:
            #     AssertionError: can only join a started process.
            w.start()
            self._index_queues.append(index_queue)
            self._workers.append(w)

        if self._pin_memory:
            self._pin_memory_thread_done_event = threading.Event()

            # Queue is not type-annotated
            self._data_queue = queue.Queue()  # type: ignore[var-annotated]
            if self._pin_memory_device == "xpu":
                current_device = torch.xpu.current_device()  # type: ignore[attr-defined]
            elif self._pin_memory_device == torch._C._get_privateuse1_backend_name():
                custom_device_mod = getattr(
                    torch, torch._C._get_privateuse1_backend_name()
                )
                current_device = custom_device_mod.current_device()
            else:
                current_device = torch.cuda.current_device()  # choose cuda for default
            pin_memory_thread = threading.Thread(
                target=_utils.pin_memory._pin_memory_loop,
                args=(
                    self._worker_result_queue,
                    self._data_queue,
                    current_device,
                    self._pin_memory_thread_done_event,
                    self._pin_memory_device,
                ),
            )
            pin_memory_thread.daemon = True
            pin_memory_thread.start()
            # Similar to workers (see comment above), we only register
            # pin_memory_thread once it is started.
            self._pin_memory_thread = pin_memory_thread
        else:
            self._data_queue = self._worker_result_queue  # type: ignore[assignment]

        # In some rare cases, persistent workers (daemonic processes)
        # would be terminated before `__del__` of iterator is invoked
        # when main process exits
        # It would cause failure when pin_memory_thread tries to read
        # corrupted data from worker_result_queue
        # atexit is used to shutdown thread and child processes in the
        # right sequence before main process exits
        if self._persistent_workers and self._pin_memory:
            import atexit

            for w in self._workers:
                atexit.register(_MultiProcessingDataLoaderIter._clean_up_worker, w)

        # .pid can be None only before process is spawned (not the case, so ignore)
        _utils.signal_handling._set_worker_pids(id(self), tuple(w.pid for w in self._workers))  # type: ignore[misc]
        _utils.signal_handling._set_SIGCHLD_handler()
        self._worker_pids_set = True
        self._reset(loader, first_iter=True)

    def _reset(self, loader, first_iter=False):
        super()._reset(loader, first_iter)
        self._send_idx = 0  # idx of the next task to be sent to workers
        self._rcvd_idx = 0  # idx of the next task to be returned in __next__
        # information about data not yet yielded, i.e., tasks w/ indices in range [rcvd_idx, send_idx).
        # map: task idx => - (worker_id,)        if data isn't fetched (outstanding)
        #                  \ (worker_id, data)   if data is already fetched (out-of-order)
        self._task_info = {}
        self._tasks_outstanding = (
            0  # always equal to count(v for v in task_info.values() if len(v) == 1)
        )
        # A list of booleans representing whether each worker still has work to
        # do, i.e., not having exhausted its iterable dataset object. It always
        # contains all `True`s if not using an iterable-style dataset
        # (i.e., if kind != Iterable).
        # Not that this indicates that a worker still has work to do *for this epoch*.
        # It does not mean that a worker is dead. In case of `_persistent_workers`,
        # the worker will be reset to available in the next epoch.
        self._workers_status = [True for i in range(self._num_workers)]
        # Reset the worker queue cycle so it resumes next epoch at worker 0
        self._worker_queue_idx_cycle = itertools.cycle(range(self._num_workers))
        # We resume the prefetching in case it was enabled
        if not first_iter:
            for idx in range(self._num_workers):
                self._index_queues[idx].put(
                    _utils.worker._ResumeIteration(self._shared_seed)
                )
            resume_iteration_cnt = self._num_workers
            while resume_iteration_cnt > 0:
                return_idx, return_data = self._get_data()
                if isinstance(return_idx, _utils.worker._ResumeIteration):
                    assert return_data is None
                    resume_iteration_cnt -= 1
        # prime the prefetch loop
        for _ in range(self._prefetch_factor * self._num_workers):
            self._try_put_index()

    def _try_get_data(self, timeout=_utils.MP_STATUS_CHECK_INTERVAL):
        # Tries to fetch data from `self._data_queue` once for a given timeout.
        # This can also be used as inner loop of fetching without timeout, with
        # the sender status as the loop condition.
        #
        # This raises a `RuntimeError` if any worker died expectedly. This error
        # can come from either the SIGCHLD handler in `_utils/signal_handling.py`
        # (only for non-Windows platforms), or the manual check below on errors
        # and timeouts.
        #
        # Returns a 2-tuple:
        #   (bool: whether successfully get data, any: data if successful else None)
        try:
            data = self._data_queue.get(timeout=timeout)
            return (True, data)
        except Exception as e:
            # At timeout and error, we manually check whether any worker has
            # failed. Note that this is the only mechanism for Windows to detect
            # worker failures.
            failed_workers = []
            for worker_id, w in enumerate(self._workers):
                if self._workers_status[worker_id] and not w.is_alive():
                    failed_workers.append(w)
                    self._mark_worker_as_unavailable(worker_id)
            if len(failed_workers) > 0:
                pids_str = ", ".join(str(w.pid) for w in failed_workers)
                raise RuntimeError(
                    f"DataLoader worker (pid(s) {pids_str}) exited unexpectedly"
                ) from e
            if isinstance(e, queue.Empty):
                return (False, None)
            import errno
            import tempfile

            try:
                # Raise an exception if we are this close to the FDs limit.
                # Apparently, trying to open only one file is not a sufficient
                # test.
                # See NOTE [ DataLoader on Linux and open files limit ]
                fds_limit_margin = 10
                fs = [tempfile.NamedTemporaryFile() for i in range(fds_limit_margin)]
            except OSError as e:
                if e.errno == errno.EMFILE:
                    raise RuntimeError(
                        "Too many open files. Communication with the"
                        " workers is no longer possible. Please increase the"
                        " limit using `ulimit -n` in the shell or change the"
                        " sharing strategy by calling"
                        " `torch.multiprocessing.set_sharing_strategy('file_system')`"
                        " at the beginning of your code"
                    ) from None
            raise

    # NOTE [ DataLoader on Linux and open files limit ]
    #
    # On Linux when DataLoader is used with multiprocessing we pass the data between
    # the root process and the workers through SHM files. We remove those files from
    # the filesystem as soon as they are created and keep them alive by
    # passing around their file descriptors through AF_UNIX sockets. (See
    # docs/source/multiprocessing.rst and 'Multiprocessing Technical Notes` in
    # the wiki (https://github.com/pytorch/pytorch/wiki).)
    #
    # This sometimes leads us to exceeding the open files limit. When that happens,
    # and the offending file descriptor is coming over a socket, the `socket` Python
    # package silently strips the file descriptor from the message, setting only the
    # `MSG_CTRUNC` flag (which might be a bit misleading since the manpage says that
    # it _indicates that some control data were discarded due to lack of space in
    # the buffer for ancillary data_). This might reflect the C implementation of
    # AF_UNIX sockets.
    #
    # This behaviour can be reproduced with the script and instructions at the
    # bottom of this note.
    #
    # When that happens, the standard Python `multiprocessing` (and not
    # `torch.multiprocessing`) raises a `RuntimeError: received 0 items of ancdata`
    #
    # Sometimes, instead of the FD being stripped, you may get an `OSError:
    # Too many open files`, both in the script below and in DataLoader. However,
    # this is rare and seems to be nondeterministic.
    #
    #
    #   #!/usr/bin/env python3
    #   import sys
    #   import socket
    #   import os
    #   import array
    #   import shutil
    #   import socket
    #
    #
    #   if len(sys.argv) != 4:
    #       print("Usage: ", sys.argv[0], " tmp_dirname iteration (send|recv)")
    #       sys.exit(1)
    #
    #   if __name__ == '__main__':
    #       dirname = sys.argv[1]
    #       sock_path = dirname + "/sock"
    #       iterations = int(sys.argv[2])
    #       def dummy_path(i):
    #           return dirname + "/" + str(i) + ".dummy"
    #
    #
    #       if sys.argv[3] == 'send':
    #           while not os.path.exists(sock_path):
    #               pass
    #           client = socket.socket(socket.AF_UNIX, socket.SOCK_DGRAM)
    #           client.connect(sock_path)
    #           for i in range(iterations):
    #               fd = os.open(dummy_path(i), os.O_WRONLY | os.O_CREAT)
    #               ancdata = array.array('i', [fd])
    #               msg = bytes([i % 256])
    #               print("Sending fd ", fd, " (iteration #", i, ")")
    #               client.sendmsg([msg], [(socket.SOL_SOCKET, socket.SCM_RIGHTS, ancdata)])
    #
    #
    #       else:
    #           assert sys.argv[3] == 'recv'
    #
    #           if os.path.exists(dirname):
    #               raise Exception("Directory exists")
    #
    #           os.mkdir(dirname)
    #
    #           print("Opening socket...")
    #           server = socket.socket(socket.AF_UNIX, socket.SOCK_DGRAM)
    #           server.bind(sock_path)
    #
    #           print("Listening...")
    #           for i in range(iterations):
    #               a = array.array('i')
    #               msg, ancdata, flags, addr = server.recvmsg(1, socket.CMSG_SPACE(a.itemsize))
    #               assert(len(ancdata) == 1)
    #               cmsg_level, cmsg_type, cmsg_data = ancdata[0]
    #               a.frombytes(cmsg_data)
    #               print("Received fd ", a[0], " (iteration #", i, ")")
    #
    #           shutil.rmtree(dirname)
    #
    # Steps to reproduce:
    #
    # 1. Run two shells and set lower file descriptor limit in the receiving one:
    # (shell1) ulimit -n 1020
    # (shell2) ulimit -n 1022
    #
    # 2. Run the script above with the `recv` option in the first shell
    # (shell1) ./test_socket.py sock_tmp 1017 recv
    #
    # 3. Run the script with the `send` option in the second shell:
    # (shell2) ./test_socket.py sock_tmp 1017 send

    def _get_data(self):
        # Fetches data from `self._data_queue`.
        #
        # We check workers' status every `MP_STATUS_CHECK_INTERVAL` seconds,
        # which we achieve by running `self._try_get_data(timeout=MP_STATUS_CHECK_INTERVAL)`
        # in a loop. This is the only mechanism to detect worker failures for
        # Windows. For other platforms, a SIGCHLD handler is also used for
        # worker failure detection.
        #
        # If `pin_memory=True`, we also need check if `pin_memory_thread` had
        # died at timeouts.
        if self._timeout > 0:
            success, data = self._try_get_data(self._timeout)
            if success:
                return data
            else:
                raise RuntimeError(
                    f"DataLoader timed out after {self._timeout} seconds"
                )
        elif self._pin_memory:
            while self._pin_memory_thread.is_alive():
                success, data = self._try_get_data()
                if success:
                    return data
            else:
                # while condition is false, i.e., pin_memory_thread died.
                raise RuntimeError("Pin memory thread exited unexpectedly")
            # In this case, `self._data_queue` is a `queue.Queue`,. But we don't
            # need to call `.task_done()` because we don't use `.join()`.
        else:
            while True:
                success, data = self._try_get_data()
                if success:
                    return data

    def _next_data(self):
        while True:
            # If the worker responsible for `self._rcvd_idx` has already ended
            # and was unable to fulfill this task (due to exhausting an `IterableDataset`),
            # we try to advance `self._rcvd_idx` to find the next valid index.
            #
            # This part needs to run in the loop because both the `self._get_data()`
            # call and `_IterableDatasetStopIteration` check below can mark
            # extra worker(s) as dead.
            while self._rcvd_idx < self._send_idx:
                info = self._task_info[self._rcvd_idx]
                worker_id = info[0]
                if (
                    len(info) == 2 or self._workers_status[worker_id]
                ):  # has data or is still active
                    break
                del self._task_info[self._rcvd_idx]
                self._rcvd_idx += 1
            else:
                # no valid `self._rcvd_idx` is found (i.e., didn't break)
                if not self._persistent_workers:
                    self._shutdown_workers()
                raise StopIteration

            # Now `self._rcvd_idx` is the batch index we want to fetch

            # Check if the next sample has already been generated
            if len(self._task_info[self._rcvd_idx]) == 2:
                data = self._task_info.pop(self._rcvd_idx)[1]
                return self._process_data(data)

            assert not self._shutdown and self._tasks_outstanding > 0
            idx, data = self._get_data()
            self._tasks_outstanding -= 1
            if self._dataset_kind == _DatasetKind.Iterable:
                # Check for _IterableDatasetStopIteration
                if isinstance(data, _utils.worker._IterableDatasetStopIteration):
                    if self._persistent_workers:
                        self._workers_status[data.worker_id] = False
                    else:
                        self._mark_worker_as_unavailable(data.worker_id)
                    self._try_put_index()
                    continue

            if idx != self._rcvd_idx:
                # store out-of-order samples
                self._task_info[idx] += (data,)
            else:
                del self._task_info[idx]
                return self._process_data(data)

    def _try_put_index(self):
        assert self._tasks_outstanding < self._prefetch_factor * self._num_workers

        try:
            index = self._next_index()
        except StopIteration:
            return
        for _ in range(self._num_workers):  # find the next active worker, if any
            worker_queue_idx = next(self._worker_queue_idx_cycle)
            if self._workers_status[worker_queue_idx]:
                break
        else:
            # not found (i.e., didn't break)
            return

        self._index_queues[worker_queue_idx].put((self._send_idx, index))  # type: ignore[possibly-undefined]
        self._task_info[self._send_idx] = (worker_queue_idx,)
        self._tasks_outstanding += 1
        self._send_idx += 1

    def _process_data(self, data):
        self._rcvd_idx += 1
        self._try_put_index()
        if isinstance(data, ExceptionWrapper):
            data.reraise()
        return data

    def _mark_worker_as_unavailable(self, worker_id, shutdown=False):
        # Mark a worker as having finished its work e.g., due to
        # exhausting an `IterableDataset`. This should be used only when this
        # `_MultiProcessingDataLoaderIter` is going to continue running.

        assert self._workers_status[worker_id] or (
            self._persistent_workers and shutdown
        )

        # Signal termination to that specific worker.
        q = self._index_queues[worker_id]
        # Indicate that no more data will be put on this queue by the current
        # process.
        q.put(None)

        # Note that we don't actually join the worker here, nor do we remove the
        # worker's pid from C side struct because (1) joining may be slow, and
        # (2) since we don't join, the worker may still raise error, and we
        # prefer capturing those, rather than ignoring them, even though they
        # are raised after the worker has finished its job.
        # Joinning is deferred to `_shutdown_workers`, which it is called when
        # all workers finish their jobs (e.g., `IterableDataset` replicas) or
        # when this iterator is garbage collected.

        self._workers_status[worker_id] = False

        assert self._workers_done_event.is_set() == shutdown

    def _shutdown_workers(self):
        # Called when shutting down this `_MultiProcessingDataLoaderIter`.
        # See NOTE [ Data Loader Multiprocessing Shutdown Logic ] for details on
        # the logic of this function.
        if (
            _utils is None
            or _utils.python_exit_status is True
            or _utils.python_exit_status is None
        ):
            # See (2) of the note. If Python is shutting down, do no-op.
            return
        # Normal exit when last reference is gone / iterator is depleted.
        # See (1) and the second half of the note.
        if not self._shutdown:
            self._shutdown = True
            try:
                # Normal exit when last reference is gone / iterator is depleted.
                # See (1) and the second half of the note.

                # Exit `pin_memory_thread` first because exiting workers may leave
                # corrupted data in `worker_result_queue` which `pin_memory_thread`
                # reads from.
                if hasattr(self, "_pin_memory_thread"):
                    # Use hasattr in case error happens before we set the attribute.
                    self._pin_memory_thread_done_event.set()
                    # Send something to pin_memory_thread in case it is waiting
                    # so that it can wake up and check `pin_memory_thread_done_event`
                    self._worker_result_queue.put((None, None))
                    self._pin_memory_thread.join()
                    self._worker_result_queue.cancel_join_thread()
                    self._worker_result_queue.close()

                # Exit workers now.
                self._workers_done_event.set()
                for worker_id in range(len(self._workers)):
                    # Get number of workers from `len(self._workers)` instead of
                    # `self._num_workers` in case we error before starting all
                    # workers.
                    # If we are using workers_status with persistent_workers
                    # we have to shut it down because the worker is paused
                    if self._persistent_workers or self._workers_status[worker_id]:
                        self._mark_worker_as_unavailable(worker_id, shutdown=True)
                for w in self._workers:
                    # We should be able to join here, but in case anything went
                    # wrong, we set a timeout and if the workers fail to join,
                    # they are killed in the `finally` block.
                    w.join(timeout=_utils.MP_STATUS_CHECK_INTERVAL)
                for q in self._index_queues:
                    q.cancel_join_thread()
                    q.close()
            finally:
                # Even though all this function does is putting into queues that
                # we have called `cancel_join_thread` on, weird things can
                # happen when a worker is killed by a signal, e.g., hanging in
                # `Event.set()`. So we need to guard this with SIGCHLD handler,
                # and remove pids from the C side data structure only at the
                # end.
                #
                # FIXME: Unfortunately, for Windows, we are missing a worker
                #        error detection mechanism here in this function, as it
                #        doesn't provide a SIGCHLD handler.
                if self._worker_pids_set:
                    _utils.signal_handling._remove_worker_pids(id(self))
                    self._worker_pids_set = False
                for w in self._workers:
                    if w.is_alive():
                        # Existing mechanisms try to make the workers exit
                        # peacefully, but in case that we unfortunately reach
                        # here, which we shouldn't, (e.g., pytorch/pytorch#39570),
                        # we kill the worker.
                        w.terminate()

    # staticmethod is used to remove reference to `_MultiProcessingDataLoaderIter`
    @staticmethod
    def _clean_up_worker(w):
        try:
            w.join(timeout=_utils.MP_STATUS_CHECK_INTERVAL)
        finally:
            if w.is_alive():
                w.terminate()

    def __del__(self):
        self._shutdown_workers()<|MERGE_RESOLUTION|>--- conflicted
+++ resolved
@@ -425,12 +425,11 @@
                     valid_start_methods = torch.multiprocessing.get_all_start_methods()
                     if multiprocessing_context not in valid_start_methods:
                         raise ValueError(
-<<<<<<< HEAD
                             "multiprocessing_context option "
                             f"should specify a valid start method in {valid_start_methods!r}, but got "
                             f"multiprocessing_context={multiprocessing_context!r}"
                         )
-                    multiprocessing_context = multiprocessing.get_context(
+                    multiprocessing_context = torch.multiprocessing.get_context(
                         multiprocessing_context
                     )
 
@@ -442,17 +441,6 @@
                         "object or a string specifying the start method, but got "
                         f"multiprocessing_context={multiprocessing_context}"
                     )
-=======
-                            'multiprocessing_context option '
-                            f'should specify a valid start method in {valid_start_methods!r}, but got '
-                            f'multiprocessing_context={multiprocessing_context!r}')
-                    multiprocessing_context = torch.multiprocessing.get_context(multiprocessing_context)
-
-                if not isinstance(multiprocessing_context, python_multiprocessing.context.BaseContext):
-                    raise TypeError('multiprocessing_context option should be a valid context '
-                                    'object or a string specifying the start method, but got '
-                                    f'multiprocessing_context={multiprocessing_context}')
->>>>>>> 55d46c22
             else:
                 raise ValueError(
                     "multiprocessing_context can only be used with "
