--- conflicted
+++ resolved
@@ -187,12 +187,8 @@
       int uv_res = uv_tcp_open((uv_tcp_t*)res->unsafeGetStream(), socket);
       TORCH_CHECK(
           uv_res == 0,
-<<<<<<< HEAD
-          "Failed to open existing socket. socket:%d code:{} name:{} message:{}",
-=======
           "Failed to open existing socket. ",
           "socket: ",
->>>>>>> f2d7f235
           socket,
           ", code: ",
           uv_res,
@@ -285,13 +281,9 @@
     int res =
         uv_accept(unsafeGetStream(), (uv_stream_t*)socket->unsafeGetHandle());
     TORCH_CHECK(
-<<<<<<< HEAD
-        "Failed to accept socket. code:{} name:{} desc:{}.",
-=======
         res == 0,
         "Failed to accept socket. ",
         "code: ",
->>>>>>> f2d7f235
         res,
         ", name: ",
         uv_err_name(res),
@@ -787,7 +779,7 @@
     if (!stream.read_key(key))
       return false;
 
-    auto data = store->get(key);
+    const auto& data = store->get(key);
     StreamWriter sw(iptr());
     sw.write_vector(data);
     sw.send();
@@ -925,8 +917,7 @@
         return false;
       }
 
-      auto data = store->get(key);
-      sw.write_vector(data);
+      sw.write_vector(store->get(key));
     }
     sw.send();
 
@@ -1107,7 +1098,9 @@
         uv_err_name(res),
         uv_strerror(res));
     res = uv_run(&loop, UV_RUN_NOWAIT);
-    std::this_thread::sleep_for(std::chrono::milliseconds(500));
+    if (res != 0) {
+      std::this_thread::sleep_for(std::chrono::milliseconds(500));
+    }
   }
   C10D_INFO("uv_loop cleanup finished.");
 }
