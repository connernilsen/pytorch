#pragma once

#ifdef USE_C10D_NCCL

#if defined(__linux__)
#include <fcntl.h>
#include <sys/stat.h>
#include <sys/types.h>
#include <unistd.h>
#endif

#include <atomic>
#include <chrono>
#include <future>
#include <iostream>
#include <list>
#include <mutex>
#include <thread>
#include <unordered_map>

#include <torch/csrc/distributed/c10d/Backend.hpp>
#include <torch/csrc/distributed/c10d/NCCLUtils.hpp>
#include <torch/csrc/distributed/c10d/PrefixStore.hpp>
#include <torch/csrc/distributed/c10d/Store.hpp>
#include <torch/csrc/distributed/c10d/intra_node_comm.hpp>

#include <ATen/DynamicLibrary.h>
#include <ATen/cuda/CUDAContext.h>
#include <ATen/cuda/CUDAEvent.h>
#include <c10/core/Stream.h>
#include <c10/core/StreamGuard.h>
#include <c10/cuda/CUDACachingAllocator.h>
#include <c10/cuda/CUDAGuard.h>
#include <c10/cuda/CUDAStream.h>

#include <torch/custom_class.h>

namespace c10d {

// Control whether to always use high priority streams
static std::vector<std::string> TORCH_NCCL_HIGH_PRIORITY = {
    "TORCH_NCCL_HIGH_PRIORITY"};

// Control whether or not wait() is blocking or non-blocking.
static std::vector<std::string> TORCH_NCCL_BLOCKING_WAIT = {
    "TORCH_NCCL_BLOCKING_WAIT",
    "NCCL_BLOCKING_WAIT"};

// Control whether or not we perform Async Error Handling with NCCL.
static std::vector<std::string> TORCH_NCCL_ASYNC_ERROR_HANDLING = {
    "TORCH_NCCL_ASYNC_ERROR_HANDLING",
    "NCCL_ASYNC_ERROR_HANDLING"};

// Control whether dumping debug info on watchdog
// timeout is enabled. This variable must be set together with
// TORCH_NCCL_ENABLE_MONITORING=1 and TORCH_NCCL_TRACE_BUFFER_SIZE > 0.
static std::vector<std::string> TORCH_NCCL_DUMP_ON_TIMEOUT = {
    "TORCH_NCCL_DUMP_ON_TIMEOUT"};

// Control whether Desync Debug is enabled. This variable must be set
// together with TORCH_NCCL_ASYNC_ERROR_HANDLING.
static std::vector<std::string> TORCH_NCCL_DESYNC_DEBUG = {
    "TORCH_NCCL_DESYNC_DEBUG",
    "NCCL_DESYNC_DEBUG"};

// Enable recording start-events for all ProcessGroupNCCL collectives, and
// compute accurate collective timing per-collective. (Note: end-events are
// recorded by default. Turn on this flag can increase chances of a watchdog
// hang due to performing a CUDA event query which eventually calls
// cudaEventElapsedTime() API.
static std::vector<std::string> TORCH_NCCL_ENABLE_TIMING = {
    "TORCH_NCCL_ENABLE_TIMING",
    "NCCL_ENABLE_TIMING"};

// Enable monitoring thread which aborts the process when the ProcessGroupNCCL
// Watchdog thread gets stuck and no heartbeat is detected after
// TORCH_NCCL_HEARTBEAT_TIMEOUT_SEC. This can happen due to calling CUDA/NCCL
// APIs that may hang. It is Useful to prevent jobs being stuck for a prolonged
// time than necessary tying up cluster resources.
static std::vector<std::string> TORCH_NCCL_ENABLE_MONITORING = {
    "TORCH_NCCL_ENABLE_MONITORING"};

// Control the watchdog heartbeat timeout period after which the monitoring
// thread will abort the process.
static std::vector<std::string> TORCH_NCCL_HEARTBEAT_TIMEOUT_SEC = {
    "TORCH_NCCL_HEARTBEAT_TIMEOUT_SEC"};

// Whether to rethrow CUDA Errors in the watchdog (default true)
static std::vector<std::string> TORCH_NCCL_RETHROW_CUDA_ERRORS = {
    "TORCH_NCCL_RETHROW_CUDA_ERRORS"};

// The maximum number of events we store in the flight recorder's ring buffer.
// (One event could be the start or end of a collective, for example).
static std::vector<std::string> TORCH_NCCL_TRACE_BUFFER_SIZE = {
    "TORCH_NCCL_TRACE_BUFFER_SIZE"};

// Control how much extra time we will wait for dumping the debugging info
// before we exit and throws timeout exception.
static std::vector<std::string> TORCH_NCCL_WAIT_TIMEOUT_DUMP_MILSEC = {
    "TORCH_NCCL_WAIT_TIMEOUT_DUMP_MILSEC"};

// Control the interval inside the watchdog thread to check the coordinated
// signal from other ranks, e.g. to dump the debugging information.
static std::vector<std::string> TORCH_NCCL_COORD_CHECK_MILSEC = {
    "TORCH_NCCL_COORD_CHECK_MILSEC"};

static std::vector<std::string> TORCH_NCCL_NAN_CHECK = {"TORCH_NCCL_NAN_CHECK"};

constexpr const char* NCCL_BACKEND_NAME = "nccl";

constexpr const char* EXCEPTION_DUMP = "exception_dump";

constexpr const int kWorkStatusUpdatePeriodMs = 30 * 1000; // 30 seconds

constexpr auto kProcessGroupNCCLDefaultTimeout =
    std::chrono::milliseconds(10 * 60 * 1000);

// NoHandling: do not handle asynchronous NCCL errors
// TearDown: tear down process upon error, see `WorkNCCL::handleException`
// CleanUpOnly: just clean up collectives and abort communicators without
// tearing down process SkipCleanUp: (this is a temporary option and can be
// removed in future) tear down process without cleaning up NCCL communicators.
// This should be used as a last resort in case `ncclCommAbort` itself is
// hanging
enum ErrorHandlingMode {
  NoHandling = 0,
  TearDown = 1,
  CleanUpOnly = 2,
  SkipCleanUp = 3
};

#define SHOULD_CLEAN_UP(a) (a != NoHandling && a != SkipCleanUp)

#define SHOULD_TEAR_DOWN(a) (a != NoHandling && a != CleanUpOnly)

#define PRINT_COLLECTIVE_HASH_SIGNATURE(phase, opType, numel, hashValue)      \
  LOG(WARNING) << logPrefix() << "Hash of " << phase << " to NCCL " << opType \
               << " with size " << numel << " is " << hashValue;

// If set, ProcessGroupNCCL doesn't use recordStream calls to ensure
// caching allocator safety for tensors used on both user-facing and
// internal comm streams.
// Instead, it stashes live references to those tensors until after
// user-facing streams are synced with comm streams.
// See stashed_for_allocator_safety_ below.
static std::vector<std::string> TORCH_NCCL_AVOID_RECORD_STREAMS = {
    "TORCH_NCCL_AVOID_RECORD_STREAMS"};

// If set, ProcessGroupNCCL registers postAlloc and preFree hooks to cuda cache
// allocator so that whenever a tensor is allocated or freed, ProcessGroupNCCL
// can register/deregister the tensor on all available NCCL communicators.
static std::vector<std::string> TORCH_NCCL_USE_TENSOR_REGISTER_ALLOCATOR_HOOK =
    {"TORCH_NCCL_USE_TENSOR_REGISTER_ALLOCATOR_HOOK",
     "NCCL_USE_TENSOR_REGISTER_ALLOCATOR_HOOK"};

#if defined(__linux__)
struct DumpPipe {
  DumpPipe(int rank) {
    std::string fileStem =
        getCvarString({"TORCH_NCCL_DEBUG_INFO_PIPE_FILE"}, "");
    if (fileStem.empty() ||
        getCvarInt({"TORCH_NCCL_TRACE_BUFFER_SIZE"}, 0) <= 0) {
      return;
    }
    TORCH_CHECK(!fileStem.empty(), "TORCH_NCCL_DEBUG_INFO_TEMP_FILE is empty");
    std::string filename = c10::str(fileStem, rank, ".pipe");
    TORCH_CHECK(
        unlink(filename.c_str()) != -1 || errno == ENOENT,
        "Error removing existing named pipe ",
        filename);
    TORCH_CHECK(
        mkfifo(filename.c_str(), 0666) != -1,
        "Error creating named pipe ",
        filename);
    fd_ = open(filename.c_str(), O_RDONLY | O_NONBLOCK);
    LOG(INFO) << "Pipe file " << filename
              << " has been opened, write to it to trigger NCCL Debug Dump.";
    TORCH_CHECK(fd_ != -1, "Error opening named pipe ", filename);
  }
  bool shouldDump() {
    if (fd_ == -1) {
      return false;
    }
    char buf[128];
    // non-blocking from O_NONBLOCK above.
    // Ignore EINTR because we already will poll this
    // again later.
    ssize_t bytesRead = read(fd_, &buf, 128);
    return bytesRead > 0;
  }
  ~DumpPipe() {
    if (fd_ != -1) {
      close(fd_);
    }
  }

 private:
  int fd_ = -1;
};
#else
struct DumpPipe {
  DumpPipe(int rank) {}
  bool shouldDump() {
    return false;
  }
};
#endif

// ProcessGroupNCCL implements NCCL bindings for c10d.
//
// All functions of the class are expected to be called in the same order
// across all processes in the process group.  This is the only way that we
// can guarantee to match up the same calls among all processes.
//
// All NCCL functions provided by this class are asynchronous functions. More
// specifically, each NCCL call is scheduled on a separate CUDA stream that is
// different from the current CUDA stream. This is for the purpose of
// achieving potentially concurrency and better performance. As a result,
// it is the callers' responsibility to make sure that the CUDA stream their
// code works on needs to wait for the NCCL operation from
// this class.
//
// This can be done by calling:
//
// either WorkNCCL::wait() or WorkNCCL::synchronize(), both achieves the same
// functionality and are synonyms.
//
// Also note that WorkNCCL::finishedGPUExecution() is a helper function only
// provided by ProcessGroupNCCL to check if the NCCL operation of WorkNCCL has
// finished execution on the GPU (not just scheduled).
//
// Example on using the NCCL process group
//
//   ProcessGroupNCCL pg(store, rank, size);
//   std::shared_ptr<WorkNCCL> work = pg.allreduce(tensors);
//
//   // At this point, NCCL kernel has already by queued successfully
//   // Now, let current stream wait for the NCCL to finish, this function is
//   // async operation as well
//
//   work->wait()
//
//   // Now continue on other work in the current stream.
class TORCH_API ProcessGroupNCCL : public Backend {
 public:
  class WorkNCCL : public Work, public std::enable_shared_from_this<WorkNCCL> {
   public:
    friend struct WorkInfo;

    // Constructor takes a list of CUDA devices
    WorkNCCL(
        at::Device& device,
        int rank,
        OpType opType,
        uint64_t seq,
        const char* profilingTitle = nullptr,
        const std::optional<std::vector<at::Tensor>>& inputs = c10::nullopt,
        bool desyncDebug = false,
        bool enableTiming = false,
        DebugLevel distDebugLevel = DebugLevel::Off);
    // Copy constructor doing partial copy without outputs_. Cleanup thread
    // monitors and removes finished works. However it will deadlock when
    // destructs outputs_ tensors who are view tensors in autograd graph.
    WorkNCCL(const WorkNCCL& w);

    ~WorkNCCL() override;

    // Checks if the NCCL kernel has started to execute.
    bool isStarted();

    // Checks if request has completed. In this specific case of NCCL, it checks
    // if the NCCL operation has completed on the GPU in its own NCCL stream.
    // Non-blocking operation.
    bool isCompleted() override;

    bool isSuccess() const override;

    // Same as calling synchronize() for NCCL work.
    bool wait(std::chrono::milliseconds timeout = kNoTimeout) override;

    void abort() override;

    // Let current stream wait on the completing of the NCCL work
    // Throws on exceptions. Blocking operation, which will wait for work
    // completion.
    void synchronize() override;

    // Synchronize streams by blocking each on the NCCL stream
    void synchronizeStream();

    // Helper function to handle exception (throw if needed).
    void handleException(ErrorHandlingMode asyncErrorHandling);

    // Helper function that checks if the NCCL kernels have finished
    // execution on the GPUs
    bool finishedGPUExecution();

    // Get a Future object that will be marked as completed internally.
    c10::intrusive_ptr<c10::ivalue::Future> getFuture() override;

    float getDuration() const override;

    uint64_t getSequencenumber() const override;

    const std::string& logPrefix() const;

    // Helper function that sets an exception_ptr on the WorkNCCL object.
    void setException(std::exception_ptr exception_ptr);

    // Helper function that returns True if the WorkNCCL object has timed out
    // and False otherwise.
    // In case of timeout, set exception on the WorkNCCL object.
    bool checkTimeout(
        std::optional<std::chrono::milliseconds> timeout = c10::nullopt);

    std::vector<at::Tensor> result() override;

   protected:
    // The cached list of CUDA devices to operate on
    at::Device device_;

    // The start CUDA event of NCCL operator tracking this work item. These
    // start CUDA events are needed by desync debugging if enabled.
    std::shared_ptr<at::cuda::CUDAEvent> ncclStartEvent_;

    // The end CUDA event of NCCL operator tracking this work item.
    std::shared_ptr<at::cuda::CUDAEvent> ncclEndEvent_;

    // The NCCL communicator used for this work item.
    std::shared_ptr<NCCLComm> ncclComm_;

    // Tensors used for barrier op
    at::Tensor barrierTensor_;

    // Clone of blockingWait_ from ProcessGroupNCCL.
    bool blockingWait_ = false;

    // Clone of avoidRecordStreams_ from ProcessGroupNCCL.
    bool avoidRecordStreams_ = false;

    // Clone of opTimeout_ from ProcessGroupNCCL.
    std::chrono::milliseconds opTimeout_;

    // Time point representing when the work started.
    std::chrono::time_point<std::chrono::steady_clock> workStartTime_;

    // Record the collective sequential number.
    uint64_t seq_;

    // Indicates if the nccl start event has been updated to the store trace.
    // This will be used by desync debug.
    bool startTraceUpdated_{false};

    // Record collective sizes for debug. We only record the size on the first
    // device as multi-device per process is deprecated
    size_t numelIn_ = -1;
    size_t numelOut_ = -1;

    // Wrapper method for the static checkForNCCLErrors which can be overridden
    // for tests.
    virtual std::exception_ptr checkForNCCLErrors();

    friend std::ostream& operator<<(
        std::ostream& output,
        const WorkNCCL& workNCCL);

   private:
    // Helper function for synchronize
    void synchronizeInternal(std::chrono::milliseconds timeout);

    // Checks for NCCL errors and sets an appropriate exception_ptr.
    void checkAndSetException();

    // Just checks whether GPU execution has started, without modifying
    // exception_ptr.
    bool startedGPUExecutionInternal() const;

    // Just checks whether GPU execution has completed, without modifying
    // exception_ptr.
    bool finishedGPUExecutionInternal() const;

    // Reference to the store so that we can write aborted communicators
    // to the store.
    c10::intrusive_ptr<Store> store_;

    // Store a reference to NCCL collective's outputs, used by result and to
    // give a more descriptive message when representing the Work as a string.
    std::shared_ptr<std::vector<at::Tensor>> outputs_;

    // TORCH_NCCL_AVOID_RECORD_STREAMS implementation helper.
    // Stores references to participating non-output tensors (ie inputs,
    // flattened intermediates).
    // We'll clear this list in synchronizeStream, just after user-facing
    // stream(s) are synced with the nccl work stream(s).
    // By keeping these refs (as well as outputs_) alive until after the
    // collective's work rejoins the user-facing streams, we achieve
    // caching allocator safety without any recordStream calls.
    // For in-place collectives, some refs stashed here may alias outputs_,
    // but that doesn't do any harm.
    std::shared_ptr<std::vector<at::Tensor>> stashed_for_allocator_safety_;

    // The future returned by getFuture.
    c10::intrusive_ptr<at::ivalue::Future> future_;

    bool timingEnabled_;
    // unique id used to tell the trace buffer that this
    // work has completed
    std::optional<uint64_t> trace_id_;
    DebugLevel distDebugLevel_;
    friend class ProcessGroupNCCL;
  };

  struct Options : Backend::Options {
    // NOTE: timeout in ProcessGroupNCCL::Options denote the timeout for
    // operations. This is only used when blockingWait_ is enabled.
    explicit Options(bool is_high_priority_stream = false);

    // return intrusive_ptr of the object
    static c10::intrusive_ptr<Options> create(
        bool is_high_priority_stream = false) {
      return c10::make_intrusive<Options>(is_high_priority_stream);
    }

    // Schedule NCCL operations on high priority CUDA streams
    bool is_high_priority_stream;

#ifdef NCCL_HAS_COMM_NONBLOCKING
    // Configure ranks
    ncclConfig_t config = NCCL_CONFIG_INITIALIZER;
#endif

    // Optional "parent" backend and color to create communicators from
    // via `ncclCommSplit`
    std::shared_ptr<ProcessGroupNCCL> split_from;
    int64_t split_color{0};
    std::vector<uint64_t> global_ranks_in_group;
    std::string group_name;
  };

  // A struct to hold the latest status of the process group.
  struct ProcessGroupStatus {
    // the sequential number of the last collective enqueued into workMetaList_
    // This is useful for indentifying a rank that has not join a collective
    // initialized to be -1 to indicate no collective has been enqueued
    int64_t lastEnqueuedSeq{-1};
    // the sequential number of the last collective started as the kernel
    int64_t lastStartedSeq{-1};
    // the sequential number of the last colletive completed marked by
    // the watchdog thread
    // initialized to be -1 to indicate no collective has been completed
    int64_t lastCompletedSeq{-1};

    // the name of the last collective enqueued into workMetaList_
    std::string lastEnqueuedWorkName;
    // the name of the last collective started as the kernel
    std::string lastStartedWorkName;
    // the name of the last collective completed
    std::string lastCompletedWorkName;

    // the sizes of the last work enqueued
    size_t lastEnqueuedNumelIn;
    size_t lastEnqueuedNumelOut;
    // the sizes of the last work completed
    size_t lastCompletedNumelIn;
    size_t lastCompletedNumelOut;
  };

  // If you wish to create multiple process groups, each with a potentially
  // different rank and size, you can do so by passing a new store instance
  // to each one. If you have only a single store object, you can
  // use the `c10d::PrefixStore` to derive scoped instances.
  // This is also what the Python API in torch.distributed does.
  //
  // The process group instance keeps a reference to the store because
  // it may be used long after the constructor runs. In fact, the constructor
  // doesn't create any NCCL communicators. A single NCCL communicator can
  // only be used on a specific set of devices, and are therefore created
  // on-demand when a collective runs. If another collective is executed later,
  // against a different set of devices, the process group creates another NCCL
  // communicator. These NCCL communicators are cached and reused if possible.
  //
  ProcessGroupNCCL(
      const c10::intrusive_ptr<Store>& store,
      int rank,
      int size,
      c10::intrusive_ptr<Options> options = Options::create());

  // This constructor includes the deprecated `groupName` argument.
  // If you have existing code that uses the `groupName`, you can replace
  // it by specifying a `c10d::PrefixStore(groupName, store)` for store.
  C10_DEPRECATED ProcessGroupNCCL(
      const c10::intrusive_ptr<Store>& store,
      int rank,
      int size,
      const std::string& groupName,
      c10::intrusive_ptr<Options> options = Options::create())
      : ProcessGroupNCCL(store, rank, size, options) {}

  ~ProcessGroupNCCL() override;

  uint64_t getUid() {
    return static_cast<uint64_t>(uid_);
  }

  c10::intrusive_ptr<Options> getOptions() {
    return options_;
  }

  const std::string getBackendName() const override {
    return std::string(NCCL_BACKEND_NAME);
  }

  bool supportsSplitting() const override {
    return true;
  }

  void startCoalescing() override;

  c10::intrusive_ptr<Work> endCoalescing() override;

  // For specifying a composite optype, such as ALLGATHER and REDUCE_SCATTER
  c10::intrusive_ptr<Work> endCoalescing(OpType optype);

  c10::intrusive_ptr<Work> broadcast(
      std::vector<at::Tensor>& tensors,
      const BroadcastOptions& opts = BroadcastOptions()) override;

  c10::intrusive_ptr<Work> _broadcast_oop(
      at::Tensor& outputTensors,
      at::Tensor& inputTensors,
      const BroadcastOptions& opts = BroadcastOptions());

  c10::intrusive_ptr<Work> allreduce_sparse(
      std::vector<at::Tensor>& tensors,
      const AllreduceOptions& opts = AllreduceOptions()) override;

  c10::intrusive_ptr<Work> allreduce(
      std::vector<at::Tensor>& tensors,
      const AllreduceOptions& opts = AllreduceOptions()) override;

  c10::intrusive_ptr<Work> allreduce_coalesced(
      std::vector<at::Tensor>& tensors,
      const AllreduceCoalescedOptions& opts =
          AllreduceCoalescedOptions()) override;

  c10::intrusive_ptr<Work> reduce(
      std::vector<at::Tensor>& tensors,
      const ReduceOptions& opts = ReduceOptions()) override;

  c10::intrusive_ptr<Work> _reduce_oop(
      at::Tensor& outputTensors,
      at::Tensor& inputTensors,
      const ReduceOptions& opts = ReduceOptions());

  c10::intrusive_ptr<Work> allgather(
      std::vector<std::vector<at::Tensor>>& outputTensors,
      std::vector<at::Tensor>& inputTensors,
      const AllgatherOptions& opts = AllgatherOptions()) override;

  c10::intrusive_ptr<Work> _allgather_base(
      at::Tensor& outputbuffer,
      at::Tensor& inputbuffer,
      const AllgatherOptions& opts = AllgatherOptions()) override;

  c10::intrusive_ptr<Work> allgather_coalesced(
      std::vector<std::vector<at::Tensor>>& outputTensorLists,
      std::vector<at::Tensor>& inputTensors,
      const AllgatherOptions& opts = AllgatherOptions()) override;

  c10::intrusive_ptr<Work> allgather_into_tensor_coalesced(
      std::vector<at::Tensor>& outputs,
      std::vector<at::Tensor>& inputs,
      const AllgatherOptions& opts = AllgatherOptions()) override;

  c10::intrusive_ptr<Work> reduce_scatter(
      std::vector<at::Tensor>& outputTensors,
      std::vector<std::vector<at::Tensor>>& inputTensors,
      const ReduceScatterOptions& opts = ReduceScatterOptions()) override;

  c10::intrusive_ptr<Work> _reduce_scatter_base(
      at::Tensor& outputTensor,
      at::Tensor& inputTensor,
      const ReduceScatterOptions& opts = ReduceScatterOptions()) override;

  c10::intrusive_ptr<Work> reduce_scatter_tensor_coalesced(
      std::vector<at::Tensor>& outputs,
      std::vector<at::Tensor>& inputs,
      const ReduceScatterOptions& opts = ReduceScatterOptions()) override;

  c10::intrusive_ptr<Work> barrier(
      const BarrierOptions& opts = BarrierOptions()) override;

  c10::intrusive_ptr<Work> alltoall_base(
      at::Tensor& outputTensor,
      at::Tensor& inputTensor,
      std::vector<int64_t>& outputSplitSizes,
      std::vector<int64_t>& inputSplitSizes,
      const AllToAllOptions& opts = AllToAllOptions()) override;

  c10::intrusive_ptr<Work> alltoall(
      std::vector<at::Tensor>& outputTensors,
      std::vector<at::Tensor>& inputTensors,
      const AllToAllOptions& opts = AllToAllOptions()) override;

  c10::intrusive_ptr<Work> send(
      std::vector<at::Tensor>& tensors,
      int dstRank,
      int tag) override;

  c10::intrusive_ptr<Work> recv(
      std::vector<at::Tensor>& tensors,
      int srcRank,
      int tag) override;

  void groupStart();

  void groupEnd();

  void groupEndNonblocking(std::shared_ptr<NCCLComm> comm);

  c10::intrusive_ptr<Work> gather(
      std::vector<std::vector<at::Tensor>>& outputTensors,
      std::vector<at::Tensor>& inputTensors,
      const GatherOptions& opts = GatherOptions()) override;

  c10::intrusive_ptr<Work> scatter(
      std::vector<at::Tensor>& outputTensors,
      std::vector<std::vector<at::Tensor>>& inputTensors,
      const ScatterOptions& opts = ScatterOptions()) override;

  // Unsupported Ops
  c10::intrusive_ptr<Work> recvAnysource(
      std::vector<at::Tensor>& tensors,
      int tag) override;

  // Agrees on an initial sequence number for the whole group by having rank 0
  // create it and broadcast it to other ranks using the store.
  void setSequenceNumberForGroup() override;

  // Retrieves the current sequence number for the whole group, which should be
  // in sync. If the returned number is not consistent across the group, it
  // may indicate that there is some sort of collective desynchronization.
  uint64_t getSequenceNumberForGroup() override;

  // Return the total number of splits the communicators held by this process
  // group have performed.  Counts ncclCommCreateFromRanks() for ncclx v2.21.5+
  uint64_t getCommSplitCounter() const;

  void registerOnCompletionHook(
      std::function<void(std::shared_ptr<WorkInfo>)>&& hook) override;
  void waitForPendingWorks() override;

  void enableCollectivesTiming() override;

  // Helper function for iteratively aborting communicators in the provided map
  void abortCommsFromMap(
      std::unordered_map<std::string, std::shared_ptr<NCCLComm>>& ncclCommsMap,
      std::optional<std::string> abortReason);

  c10::intrusive_ptr<intra_node_comm::IntraNodeComm> initIntraNodeComm();

  // Provides an API to abort the ProcessGroup (similar to ncclCommAbort)
  // instead of relying on ProcessGroupNCCL destructor.
  // return true if abort is successful, otherwise false
  bool abort(std::optional<std::string> abortReason = c10::nullopt);

  void shutdown(std::optional<std::string> reason = c10::nullopt);

  void eagerConnectSingleDevice(at::Device device) override;

  void performNocolorSplit(at::Device device);

 protected:
  // Helper that broadcasts nccl unique ID to all ranks through the store
  void broadcastUniqueNCCLID(
      ncclUniqueId* ncclID,
      bool isSingleP2POp,
      const std::string& devicesKey,
      int p2pRank);

  // Helper that either looks up the cached NCCL communicators or creates
  // a new set of NCCL communicators as a cache entry
  // if 'onlyCached' is true, return nullptr if an existing cached communicator
  // is not found
  std::shared_ptr<NCCLComm> getNCCLComm(
      const std::string& deviceKey,
      at::Device& device,
      OpType opType,
      int p2pRank = 0,
      bool isSendRecvSelf = false,
<<<<<<< HEAD
      bool onlyCached = false);
=======
      std::optional<const std::string> streamKey = c10::nullopt);
>>>>>>> 844d8c1e

  // Wrapper method which can be overridden for tests.
  virtual std::exception_ptr checkForNCCLErrors(
      std::shared_ptr<NCCLComm>& ncclComm);

  // Ensure thaht if record is True, the work obj will be enqueued via
  // workEnqueue
  virtual c10::intrusive_ptr<ProcessGroupNCCL::WorkNCCL> initWork(
      at::Device& device,
      int rank,
      OpType opType,
      const char* profilingTitle = nullptr,
      const std::vector<at::Tensor>& inputs = {},
      const std::vector<at::Tensor>& outputs = {},
      bool record = false);

  // In the timeout case and we will dump debug info such as the NCCL flight
  // recorder to storage. Down the road, if we have more complicated or blocking
  // operations, we might need to use a side thread to do it.
  bool dumpDebuggingInfo();

 private:
  int globalRankStart;
  int globalRankStride;

  // Helper that encapsulates work shared across all collective communication
  // primitives.  The callbacks have the following signatures:
  //
  //    ncclResult_t fn(at::Tensor& input, at::Tensor& output,
  //                    ncclComm_t, at::cuda::CUDAStream&);
  //    void {pre,post}(std::vector<at::cuda::CUDAStream&>);
  template <typename Fn>
  c10::intrusive_ptr<Work> collective(
      at::Tensor& input,
      at::Tensor& output,
      Fn fn,
      OpType opType,
      const char* profilingTitle = nullptr,
      bool avoidRecordStreams = false);

  template <typename Fn, typename PreProcess, typename PostProcess>
  c10::intrusive_ptr<Work> collective(
      at::Tensor& input,
      at::Tensor& output,
      Fn fn,
      PreProcess pre,
      PostProcess post,
      OpType opType,
      const char* profilingTitle = nullptr,
      bool avoidRecordStreams = false);

  template <typename Fn>
  c10::intrusive_ptr<Work> collectiveCoalesced(
      std::vector<at::Tensor>& input,
      std::vector<at::Tensor>& output,
      Fn fn,
      OpType opType,
      const char* profilingTitle = nullptr,
      bool avoidRecordStreams = false);

  // Helper that encapsulates work shared across point-to-point communication
  // primitives. It is the same structure as the helper used for collective
  // communication primitives.
  template <typename Fn>
  c10::intrusive_ptr<Work> pointToPoint(
      at::Tensor& tensor,
      Fn fn,
      int peer,
      OpType opType,
      const char* profilingTitle = nullptr);

  template <typename Fn, typename PreProcess, typename PostProcess>
  c10::intrusive_ptr<Work> pointToPoint(
      at::Tensor& tensor,
      Fn fn,
      int peer,
      OpType opType,
      PreProcess pre,
      PostProcess post,
      const char* profilingTitle);

  c10::intrusive_ptr<Work> allreduce_impl(
      at::Tensor& tensor,
      const AllreduceOptions& opts = AllreduceOptions());

  // Checks for NCCL errors on each of the communicators and returns an
  // appropriate exception_ptr (nullptr if no errors).
  static std::exception_ptr checkForNCCLErrorsInternal(
      std::shared_ptr<NCCLComm>& ncclComm);

  // Function that runs as part of a separate thread and checks for errors on
  // NCCL communicators. We need a separate thread to check for NCCL errors
  // since we can't rely on the user calling certain methods like wait(),
  // isCompleted() etc. to detect and remediate errors. In addition to this, we
  // need a mechanism to safely abort and remove NCCL communicators from our
  // cache. This can be done cleanly by having a thread for the ProcessGroupNCCL
  // class. Attempting to modify the communicator cache from the WorkNCCL class
  // might run into issues with object lifetime since the ProcessGroupNCCL
  // object might get destroyed before the WorkNCCL object.
  void ncclCommWatchdog();

  // Return the CUDA device most likely associated with this backend.
  // If we aren't bound to a specific device, there is no strict
  // guarantee that this heuristic is the correct assignment of ranks
  // to GPUs that Python layers use, but in practice it tends to be.
  // Fortunately we don't rely on this for correctness of any tensor
  // operations, just for ancillary uses like barriers.
  at::Device guessDeviceForRank() const;

  // Destroys initialized NCCL communicators in devNCCLComMap_ given by input
  // key. Throws if there are no communicators to destroy. Also removes
  // communicators from the cache and clears used device indices.
  void destroyNCCLComms(const std::string& devNCCLCommMapKey);

  // Watchdog's inside loop.
  // Takes care of cleaning up completed work, and aborting upon failure or
  // timeout.
  void watchdogHandler();

  void runHookLoop();

  // Desync debug helper
  void logWorkStart(WorkNCCL& work);

  // Desync debug helper
  void logWorkEnd(WorkNCCL& work);

  // Generates a prefix that is unique to this process group and rank, for
  // disambiguating logs
  std::string createLogPrefix() const;

  // Returns the unique prefix created in createLogPrefix
  const std::string& logPrefix() const;

  // Returns the global rank of the device. This function assumes that users
  // always create a default global process group(PG) which includes all
  // devices. It is called in the constructor of ProcessGroupNCCL, so it always
  // return the rank_ of the the very first PG created, aka, default global PG.
  const int& globalRank() const;

  // Returns the global ranks of a PG.
  const std::vector<uint64_t>& groupRanks() const;

 protected:
  // Function that runs as part of a separate thread aside from watchdog
  // thread because we need to check the heartbeat from watchdog thread
  // so that when we get stuck in some NCCL/CUDA calls,
  // we can dump the debugging information and abort the process.
  virtual void heartbeatMonitor();

  // Function that directly trigger std::abort so that the whole process
  // gets terminated.
  virtual void terminateProcess(std::string errMsg);

  // A helper function to wait for a future to complete or timeout.
  void waitForFutureOrTimeout(
      std::future<bool>& fut,
      const std::chrono::milliseconds& timeOutMilSec,
      const std::string& futDescription,
      bool throwException = false);

  // When watchdog timeout, this function will be called and return debug info
  // for users. For now we only get information from retrieveDesyncReport.
  // We are working on enabling more useful debug information for watchdog
  // timeout.
  virtual std::string getNCCLWatchdogDebugInfo();

  static const int64_t kWatchdogThreadSleepMillis;

  // The store is used to broadcast the NCCL unique ID of rank 0. This store
  // comes with prefix and it is different across ProcessGroup NCCL instances
  // (aka, different ProcessGroups).
  c10::intrusive_ptr<Store> store_;

  // Reference to the store without prefix so that keys are same across all
  // ProcessGroup NCCL instances and (key, value) pairs written to the store are
  // global.
  c10::intrusive_ptr<Store> globalStore_;

  bool storeError_{false};

  const c10::intrusive_ptr<Options> options_;

  // The number of NCCL communicators that have been created during
  // the lifetime of this process group. This sequence number is
  // used to scope keys used in the store.
  uint64_t ncclCommCounter_{0};

  // The store keys to trace the last NCCL collective kernel CUDA events - start
  // event and end event respectively. These are used to do desync root cause
  // analysis.
  const std::string traceKeyStart_;
  const std::string traceKeyEnd_;

  // The NCCL communicator that the process group has cached.
  //
  // For collective operations:
  // The key is a list of GPU devices that an operation is operating on
  // The GPU devices are stored in a device sequence and the cache NCCL
  // communicator is associated with this GPU device sequence
  //
  // e.g. If the process group op only uses device 0, then the value of
  // the used device string stored (value of the hashmap) would be "0".
  //
  //      If the process group op uses device 0 - 7 and the each tensor of the
  //      input tensor list is on device, 0, 1, 2, 3, 4, 5, 6, 7 separately,
  //      then the value of the used device string (key) stored would be
  //      "0,1,2,3,4,5,6,7"
  //
  //      If the process group op uses device 0 - 7 and the each tensor of the
  //      input tensor list is on device, 0, 4, 5, 6, 7, 1, 2, 3 separately,
  //      then the value of the used device string stored would be
  //      "0,4,5,6,7,1,2,3"
  //
  //      Note that the order of the device for the tensor list matters.
  //
  // For point-to-point operations:
  // The key is a string of my current rank and the peer process rank.
  // e.g. If process 1 and process 2 are involved in a point-to-point
  // communication, the key will be "1:2" on both processes. Note: this is for
  // the scenario where there is only 1 GPU per process. When it comes to
  // multiple GPUs per process, this part may need to redesigned.
  // TODO: we probably need a separte map for P2P comms
  std::unordered_map<std::string, std::shared_ptr<NCCLComm>> devNCCLCommMap_;

  // The NCCL communicators currently in process of being initialized.
  std::unordered_map<std::string, std::shared_ptr<NCCLComm>>
      inInitializationCommMap_;

  // Map from ncclUniqueId to appropriate communicator.
  std::unordered_map<std::string, std::shared_ptr<NCCLComm>> ncclIdToCommMap_;

  // Mutex to guard maps like devNCCLCommMap_ and ncclIdToCommMap_.
  std::mutex mutex_;

  // Heartbeat of watchdog thread.
  std::atomic_uint64_t heartbeat_;

  // The time interval used for deciding whether there is no watchdog heartbeat.
  int heartbeatTimeoutInSec_;

  // timeout for the dump to finish.
  int waitTimeoutDumpInMilSec_;

  // Interval of check coordinated signals in ProcessGroupNCCL from other ranks
  // e.g., trigger the dump of the debugging info for timeout when notified.
  int coordCheckIntervalMilSec_;

  // Size of ring buffer where we store NCCL Traces for debugging.
  int ncclTraceBufferSize_;

  // We gate the heartbeat monitor thread so that we can roll it out gradually.
  std::atomic<bool> monitorThreadEnabled_;

  // Monitor thread which checks the heartbeat of Watchdog thread.
  // If the monitor thread finds there is no heartbeat, it will dump debug info
  // and then kill the watchdog thread to avoid hang.
  std::thread ncclHeartbeatMonitorThread_;

  // Watchdog thread which looks for errors on the cached NCCL communicators.
  std::thread ncclCommWatchdogThread_;

  std::thread onCompletionHookThread_;

  // Whether or not we should terminate the watchdog and workCleanup threads.
  std::atomic<bool> terminateProcessGroup_;

  // Whether or not we should terminate the heartbeat monitoring threads.
  std::atomic<bool> terminateHeartbeatMonitorThread_;

  // Whether we are in the shutdown mode when we are trying to get debug info,
  // such as desync report.
  std::atomic<bool> collectiveDebugInfoMode_;

  // Whether there are hooks pending to be fired
  std::atomic<bool> hasPendingHooks_;

  // This is the signal from watchdog threads to indicate whether the monitor
  // thread should dump. Making it static so that it is accessiable from all the
  // PGs. With this flag, monitor thread would dump debug info under any one of
  // the 3 conditions: 1: this flag is set to true by the watchdog thread when
  // it detects a timeout. 2: timeout signal is received from
  // other ranks through tcpstore 3: no heartbeat of watchdog Note that only the
  // monitor thread from PG0 should dump the debug info and only once
  static std::atomic<bool> shouldDump_;

  // Mutex to Guard workMetaList_
  std::mutex workMetaListMutex_;

  // Mutex to Guard monitorWakeUpCV_
  std::mutex monitorMutex_;

  bool writeDebugInfo_ = false;

  // Condition Variable for watchdog thread sleep
  std::condition_variable workMetaListCV_;

  // Condition Variable for monitor thread to wake up early
  std::condition_variable monitorWakeUpCV_;

  // Vector to Store WorkNCCL pointers
  std::list<ProcessGroupNCCL::WorkNCCL> workMetaList_;

  std::chrono::time_point<std::chrono::steady_clock> lastWorkListUpdateTime_;

  // Mutex to Guard workMetaList_
  std::mutex completedWorkListMutex_;

  // Condition Variable for watchdog thread sleep
  std::condition_variable completedWorkListCV_;

  std::list<ProcessGroupNCCL::WorkNCCL> completedWorkList_;

  // Add Work Pointer to workVector
  void workEnqueue(c10::intrusive_ptr<ProcessGroupNCCL::WorkNCCL>);

  // The CUDA streams used by NCCL kernels
  std::unordered_map<std::string, at::cuda::CUDAStream> ncclStreams_;

  // The CUDA events used to sync NCCL streams
  std::unordered_map<std::string, at::cuda::CUDAEvent> ncclEvents_;

  // Device Indexes used for all collectives in this group
  std::set<int> usedDeviceIdxs_;

  // Flag to denote if a coalescing groupStart/groupEnd block is active
  int coalescing_state_ = 0;

  // Stores device indexes for all collectives run inside a coalescing block
  at::Device coalescedDevice_ = at::Device("cuda");

  // Stores communicators for all collectives run inside a coalescing block
  std::shared_ptr<NCCLComm> coalescedComm_ = nullptr;

  // map from the key: "group name + pg counter (ID)" to the
  // unique NCCL ID count. This needs to be group and pg specific
  //
  // For each process group, we need a uniform unique NCCL ID counter to ensure
  // that NCCL operation in this process group can be completed successfully.
  // Since each process group ID belongs to a group name, the key to this map
  // is a combination of group name and ProcessGroupNCCL ID.
  static std::unordered_map<std::string, ssize_t> pgUniqueNCCLIDCnt_;

  // map from group name to the pg counter (ID) within that group
  //
  // For each group with the "group name" (which is the key), we need to
  // keep track of a unique process group ID when creating a new
  // ProcessGroupNCCL for this "group name". Therefore, the value of this
  // map keeps the unique ProcessGroupNCCL's ID for a specific group with
  // the "group name". The reason we need a per-group process group ID counter
  // is that different group can have different ranks and we need ensure that
  // each group has its own uniform process group ID for all its ranks.
  static std::unordered_map<std::string, ssize_t> processGroupCounterMap_;

  // Whether or not wait() and synchronize() are blocking operations that wait
  // for the operation to complete.
  bool blockingWait_ = false;

  // Whether or not to hook the cache allocator to register all allocated
  // tensors
  bool useTensorRegisterAllocatorHook_ = false;

  // Whether or not the workCleanupThread is used to perform async error
  // handling.
  ErrorHandlingMode asyncErrorHandling_ = NoHandling;

  // Whether or not to enable timeout root cause analysis.
  bool desyncDebug_;

  // Whether or not to dump debug info on exception including both watchdog
  // timeout and nccl errors.
  bool dumpOnException_;

  // Whether or not to enable nan check for input tensors to collectives.
  bool enableNanCheck_;

  // Whether or not to create start CUDAEvent and enable timing for start
  // and end events. Note that enableTiming_ is always true if desyncDebug_
  // is set to true.
  std::atomic<bool> enableTiming_;

  // Flag to enable the print of hash value of input/output of collectives for
  // verification.
  std::atomic<bool> enableCollecticeHashDebug_;

  // Whether or not TORCH_NCCL_AVOID_RECORD_STREAMS was set
  bool avoidRecordStreams_ = false;

  // Whether the NCCL watchdog should rethrow CUDA errors.
  bool rethrowCUDAErrors_ = false;

  // Set of communicators that this process group has aborted and their
  // ncclUniqueId has been written to the store. We don't need a lock
  // for this map since only the watchdog thread accesses this set. The
  // set contains the string representation of ncclUniqueId.
  std::unordered_set<std::string> abortedComms_;

  // The number of active ncclGroupStart() calls. This counter will be increased
  // by 1 when ncclGroupStart() is called and decreased by 1 when ncclGroupEnd()
  // is called.
  static thread_local uint64_t ncclActiveGroupCounter_;

  // Counting for the sequential number of NCCL collective call.
  // (specifically, how many actual kernels we launched, which differs from
  // op_id_ when coalescing is enabled)
  uint64_t seqCollective_{0};

  // Counting for the sequential number of NCCL P2P calls.
  uint64_t seqP2P_{0};

  // Incrementing counter for logical operations (collective or p2p) issued on
  // the ProcessGroup
  uint64_t op_id_{0};

  std::exception_ptr watchDogException_ = nullptr;

  size_t uid_;

  std::string logPrefix_;

  c10::intrusive_ptr<intra_node_comm::IntraNodeComm> intraNodeComm_;

  // Number of devices on this node.
  int localDeviceCount_{0};

  ProcessGroupStatus pgStatus_;
};

// Dumps the NCCL comm traces and additional information about the Process
// Group.
TORCH_API std::string dump_nccl_trace(
    bool includeCollectives,
    bool includeStackTraces,
    bool onlyActive);

// Gets a mutable reference to a global optional function.Heartbeat Monitor
// will use this function to dump traces, if available. Inside fbcode, we
// store a function here that uses an internal tool for process tracing
TORCH_API std::optional<
    std::function<void(std::function<void(const std::string&)>)>>&
get_cpp_trace_dumper();

// Similar to get_cpp_trace_dumper, this stores a function defined in
// torch-python layer that lets us check whether the GIL can be acquired,
// helpful for instrumenting in cases where a hang was observed.
typedef bool (*gil_checker_t)();

TORCH_API gil_checker_t& get_gil_checker();
} // namespace c10d

#endif // USE_C10D_NCCL<|MERGE_RESOLUTION|>--- conflicted
+++ resolved
@@ -688,11 +688,8 @@
       OpType opType,
       int p2pRank = 0,
       bool isSendRecvSelf = false,
-<<<<<<< HEAD
+      std::optional<const std::string> streamKey = c10::nullopt,
       bool onlyCached = false);
-=======
-      std::optional<const std::string> streamKey = c10::nullopt);
->>>>>>> 844d8c1e
 
   // Wrapper method which can be overridden for tests.
   virtual std::exception_ptr checkForNCCLErrors(
