# mypy: ignore-errors

"""
Python polyfills for common builtins.
"""
import math
from typing import Any, Callable, Sequence

import torch

import torch


def all(iterator):
    for elem in iterator:
        if not elem:
            return False
    return True


def any(iterator):
    for elem in iterator:
        if elem:
            return True
    return False


def index(iterator, item, start=0, end=None):
    for i, elem in enumerate(list(iterator))[start:end]:
        if item == elem:
            return i
    # This will not run in dynamo
    raise ValueError(f"{item} is not in {type(iterator)}")


def repeat(item, count):
    for i in range(count):
        yield item


def radians(x):
    return math.pi / 180.0 * x


def accumulate_grad(x, new_grad):
    new_grad = torch.clone(new_grad)
    if x.grad is None:
        x.grad = new_grad
    else:
<<<<<<< HEAD
        x.grad.add_(new_grad)
=======
        x.grad.add_(new_grad)


def list_cmp(op: Callable[[Any, Any], bool], left: Sequence[Any], right: Sequence[Any]):
    """emulate `(1,2,3) > (1,2)` etc"""
    for a, b in zip(left, right):
        if a != b:
            return op(a, b)
    return op(len(left), len(right))
>>>>>>> 22ba180e
<|MERGE_RESOLUTION|>--- conflicted
+++ resolved
@@ -5,8 +5,6 @@
 """
 import math
 from typing import Any, Callable, Sequence
-
-import torch
 
 import torch
 
@@ -47,9 +45,6 @@
     if x.grad is None:
         x.grad = new_grad
     else:
-<<<<<<< HEAD
-        x.grad.add_(new_grad)
-=======
         x.grad.add_(new_grad)
 
 
@@ -58,5 +53,4 @@
     for a, b in zip(left, right):
         if a != b:
             return op(a, b)
-    return op(len(left), len(right))
->>>>>>> 22ba180e
+    return op(len(left), len(right))