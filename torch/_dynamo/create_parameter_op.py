--- conflicted
+++ resolved
@@ -1,10 +1,7 @@
-<<<<<<< HEAD
-=======
 # mypy: allow-untyped-defs
 import threading
 from contextlib import contextmanager
 
->>>>>>> f2d7f235
 import torch
 
 doc = """
