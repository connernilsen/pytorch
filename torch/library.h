--- conflicted
+++ resolved
@@ -618,16 +618,6 @@
   /// Args:
   /// - pymodule: the python module
   /// - context: We may include this in the error message.
-<<<<<<< HEAD
-  Library& has_python_registrations(const char* pymodule, const char* context = "") {
-    pystub_ = {pymodule, context};
-    return *this;
-  }
-
-  /// Deprecated; use has_python_registrations instead
-  Library& impl_abstract_pystub(const char* pymodule, const char* context = "") {
-    return has_python_registrations(pymodule, context);
-=======
   Library& set_python_module(const char* pymodule, const char* context = "") {
     python_module_ = {pymodule, context};
     return *this;
@@ -636,7 +626,6 @@
   /// Deprecated; use set_python_module instead
   Library& impl_abstract_pystub(const char* pymodule, const char* context = "") {
     return set_python_module(pymodule, context);
->>>>>>> c13e03c8
   }
 
   /// Define an operator for a schema and then register an implementation for
@@ -858,15 +847,9 @@
 
  private:
   Kind kind_;
-<<<<<<< HEAD
-  c10::optional<std::string> ns_;
-  c10::optional<c10::DispatchKey> dispatch_key_;
-  c10::optional<std::pair<const char*, const char*>> pystub_;
-=======
   std::optional<std::string> ns_;
   std::optional<c10::DispatchKey> dispatch_key_;
   std::optional<std::pair<const char*, const char*>> python_module_;
->>>>>>> c13e03c8
   const char* file_;
   uint32_t line_;
 
