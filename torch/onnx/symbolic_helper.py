--- conflicted
+++ resolved
@@ -536,17 +536,6 @@
 
 
 @_beartype.beartype
-<<<<<<< HEAD
-def is_caffe2_aten_fallback() -> bool:
-    return (
-        GLOBALS.operator_export_type == _C_onnx.OperatorExportTypes.ONNX_ATEN_FALLBACK
-        and _C_onnx._CAFFE2_ATEN_FALLBACK
-    )
-
-
-@_beartype.beartype
-=======
->>>>>>> e53d9590
 def _get_tensor_rank(x: _C.Value) -> Optional[int]:
     if not _is_tensor(x) or x.type() is None:
         return None
@@ -595,9 +584,7 @@
 @_beartype.beartype
 def _unimplemented(op: str, msg: str, value: Optional[_C.Value] = None) -> None:
     # For BC reasons, the behavior for Caffe2 does not raise exception for unimplemented operators
-    if _C_onnx._CAFFE2_ATEN_FALLBACK:
-        warnings.warn(f"ONNX export failed on {op} because {msg} not supported")
-    elif GLOBALS.operator_export_type == _C_onnx.OperatorExportTypes.ONNX:
+    if GLOBALS.operator_export_type == _C_onnx.OperatorExportTypes.ONNX:
         _onnx_unsupported(f"{op}, {msg}", value)
 
 
