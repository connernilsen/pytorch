"""
This module defines runtime wrappers, which, based on previous analysis attempts to:
1. process the inputs and outputs
2. apply mutations
3. handle functionalized randomness
4. deduplicate inputs and consolidate views into their bases (see input_output_analysis)
"""

import collections
import pprint
from functools import wraps
from typing import Any, Callable, Dict, List, Optional, Tuple, Union

import torch
import torch.utils.dlpack
from torch import Tensor
from torch._guards import DuplicateInputs, TracingContext
from torch._prims_common import CUDARngStateHelper
from torch.multiprocessing.reductions import StorageWeakRef
from .. import config
from .collect_metadata_analysis import run_functionalized_fw_and_collect_metadata

from .functional_utils import gen_alias_from_base
from .input_output_analysis import (
    compute_overlapping_inputs,
    create_synthetic_base_metadata,
    remove_dupe_metadata,
)
from .logging_utils import describe_input, format_guard_bug_msg
from .schemas import (
    AOTConfig,
    InputAliasInfo,
    OutputType,
    SubclassCreationMeta,
    TensorAlias,
    ViewAndMutationMeta,
)
from .subclass_utils import (
    requires_subclass_dispatch,
    unwrap_tensor_subclasses,
    wrap_tensor_subclasses,
)

from .utils import (
    call_func_at_runtime_with_args,
    make_boxed_func,
    partial_flatten_asdict,
    strict_zip,
)


zip = strict_zip


# The wrapper created by this function handles all of the runtime aliasing and mutation "epilogue" logic
# that needs to run after the compiled function.
#
# This function accepts a trace_joint flag, indicating whether or not we're generating the runtime
# epilogue for a forward-only inference graph, or for an autograd.Function.apply function.
# This is because there are some minor differences in how we treat these cases at runtime:
# - resize_() is currently handled in the inference case, but not fully handled in the autograd case.
# - the autograd cases inserts TensorAlias wrapper objects for outputs that alias inputs
def create_runtime_wrapper(
    compiled_fn,
    *,
    runtime_metadata: ViewAndMutationMeta,
    indices_of_inps_to_detach: List[int],
    trace_joint: bool,
    keep_input_mutations: bool,
    disable_amp: bool,
):
    num_tokens = len(runtime_metadata.tokens)

    if not hasattr(compiled_fn, "_boxed_call"):
        compiled_fn = make_boxed_func(compiled_fn)

<<<<<<< HEAD
    def runtime_wrapper(*args):
        # Pass in effect tokens (See Note [Side-Effectful Tokens in AOTAutograd])
        args = (*[torch.tensor([])] * num_tokens, *args)
=======
    # Note [Inputs needed in runtime epilogue after list clearing]
    # In Python functions, you can't free the input arguments of a function within the scope of that function. A workaround is to
    # wrap the input arguments in a list, and clear the list from within the function.
    # Here, this is implemented as `call_func_at_runtime_with_args(..., steal_args=True)`.
    #
    # This is needed for Compiled Autograd since some of the inputs (activations) should be freed early.
    # However, we cannot blindly clear the entire list, because AOTAutograd may need access to some of the graph inputs
    # **after** the compiled function has finished running. There are two main cases:
    #   (1) Input mutations: If there are an input mutations that we must run outside of the graph, we need access to the input.
    #   (2) Output aliasing: Outputs that aliases graph inputs generally must be regenerated outside of the `autograd.Function`,
    #       and doing so requires us accessing the corresponding input after the compiled artifact has run.
    epilogue_args_idx = []
    epilogue_args_idx.extend(runtime_metadata.mutated_inp_runtime_indices)
    num_tokens = len(runtime_metadata.tokens)
    for info in runtime_metadata.output_info:
        if (
            info.output_type == OutputType.alias_of_input
            or info.output_type == OutputType.is_input
        ):
            assert isinstance(info.base_idx, int)
            epilogue_args_idx.append(info.base_idx + num_tokens)

    def runtime_wrapper(args: List[Any]):
        if config.unlift_effect_tokens:
            assert num_tokens == 0
        elif num_tokens > 0:
            # Pass in effect tokens (See Note [Side-Effectful Tokens in AOTAutograd])
            # NOTE: this keeps an extra reference to the old args until the end of this function
            args = [[None] * num_tokens, *args]

        # stash a ref to each input tensor we plan to use after the compiled function
        orig_inputs = {i: args[i] for i in epilogue_args_idx}
>>>>>>> 22ba180e

        if trace_joint:
            args_ = list(args)
            # See Note [Detaching inputs that never need gradients]
            for idx in indices_of_inps_to_detach:
                if isinstance(args_[idx], torch.Tensor):
                    args_[idx] = args_[idx].detach()
            with torch.autograd._force_original_view_tracking(True):
                all_outs = call_func_at_runtime_with_args(
                    compiled_fn, args_, disable_amp=disable_amp, steal_args=True
                )
        else:
            # When we have an inference graph, we run with torch.no_grad.
            # It's possible to get an inference graph with inputs that require grad,
            # in which case we want to make sure autograd is disabled
            # (since e.g., inductor will generate aten.addmm.out calls which autograd will complain on)
            if torch.is_grad_enabled():
                with torch.no_grad():
                    all_outs = call_func_at_runtime_with_args(
                        compiled_fn, args, disable_amp=disable_amp, steal_args=True
                    )
            else:
                all_outs = call_func_at_runtime_with_args(
                    compiled_fn, args, disable_amp=disable_amp, steal_args=True
                )
        del args

        num_mutated_runtime_inps = runtime_metadata.num_mutated_inp_runtime_indices
        num_intermediate_bases = runtime_metadata.num_intermediate_bases

        if keep_input_mutations and trace_joint:
            num_input_mutations_handled_by_autograd = (
                runtime_metadata.num_mutated_graph_handled_indices_seen_by_autograd
            )
            # autograd.Function requires us to return the mutated inputs as extra outputs to the autograd.Function.forward
            if num_input_mutations_handled_by_autograd > 0:
                all_outs = all_outs[:-num_input_mutations_handled_by_autograd]

        assert (
            len(all_outs)
            == num_mutated_runtime_inps
            + runtime_metadata.num_outputs
            + num_intermediate_bases
            + num_tokens
        )

        # Toss out the effect tokens (See Note [Side-Effectful Tokens in AOTAutograd])
        all_outs = all_outs[num_tokens:]

        # Step 3: After running the compiled fw, apply updates to mutated inputs
        num_mutations_to_apply = runtime_metadata.num_mutated_inp_runtime_indices
        if num_mutations_to_apply > 0:
            updated_inputs = all_outs[:num_mutations_to_apply]
            fw_outs = all_outs[num_mutations_to_apply:]

            for i, inpt_idx in enumerate(runtime_metadata.mutated_inp_runtime_indices):
                meta = runtime_metadata.input_info[inpt_idx]
                if not meta.mutates_data and not meta.mutates_metadata:
                    continue
                original_inpt = orig_inputs[inpt_idx]
                updated_inpt = updated_inputs[i]
                if meta.mutates_storage_metadata:
                    # See Note [set_() Input Mutations in AOTAutograd]
                    # mutates_storage_metadata means our input saw a x.set_(y) call.
                    # What if x **also** saw a data and/or a metadata mutation?
                    # (1) If the [meta]data mutation occurred after the set_(),
                    #     then there is no need to copy_() the data.
                    #     When we perform x.set_(x_updated), we are guaranteed that
                    #     x_updated already has the final version of the data/metadata
                    # (2) If a data mutation occurred before the set_().
                    #     This case seems very difficult to support.
                    #     TODO: discuss on the PR and decide if we want to tr to
                    #     either support it, or detect and ban it.
                    if trace_joint:
                        assert isinstance(updated_inpt, TensorAlias)
                        updated_inpt = updated_inpt.alias
                    with torch.no_grad():
                        original_inpt.set_(updated_inpt)
                    continue
                if meta.mutates_metadata and not meta.mutates_data:
                    if trace_joint:
                        assert isinstance(updated_inpt, TensorAlias)
                        updated_inpt = updated_inpt.alias
                    # We need to grab the size/stride/storage_offset from the compiled forward,
                    # and use that to mutate the metadata of the input
                    original_inpt.as_strided_(
                        updated_inpt.size(),
                        updated_inpt.stride(),
                        updated_inpt.storage_offset(),
                    )
                else:
                    if meta.mutates_data and meta.mutates_metadata:
                        original_inpt.as_strided_(
                            updated_inpt.size(),
                            updated_inpt.stride(),
                            updated_inpt.storage_offset(),
                        )
                    else:
                        assert meta.mutates_data
                    if meta.is_leaf and original_inpt.requires_grad:
                        # We can hit this situation in this case:
                        #   def f(x):
                        #       x.detach().mul_(2)
                        #       return x + 1
                        # AOTAutograd will see a mutation in the above case, and try to
                        # apply a copy_() here, in the epilogue.
                        # But if x required gradients, and is a leaf, then autograd
                        # will yell at us for trying to mutate it.
                        # However, it's only possible to end up in this scenario (like the above)
                        # if all of the mutations to the leaf input were non-autograd-tracking mutations
                        # (aka mutations under no_grad(), or on detached views).
                        # In that case, we fully want to hide the mutation from autograd, so detaching is ok.
                        original_inpt.detach().copy_(updated_inpt)
                    else:
                        original_inpt.copy_(updated_inpt)
        else:
            fw_outs = all_outs

        # Step 4: Manually regenerate any outputs that are aliased to inputs, instead of
        # compiling them.
        if runtime_metadata.num_outputs_aliased > 0:
            # The compiled forward also returned intermediate bases. We don't want to return them to the user.
            if runtime_metadata.num_intermediate_bases > 0:
                fw_outs_no_intermediate_bases = fw_outs[
                    : -runtime_metadata.num_intermediate_bases
                ]
                intermediate_bases = fw_outs[-runtime_metadata.num_intermediate_bases :]
            else:
                fw_outs_no_intermediate_bases = fw_outs
                intermediate_bases = []

            assert len(fw_outs_no_intermediate_bases) == len(
                runtime_metadata.output_info
            )
            fw_outs_including_aliases = []
            for i, (o, info) in enumerate(
                zip(fw_outs_no_intermediate_bases, runtime_metadata.output_info)
            ):
                if info.output_type in [
                    OutputType.non_alias,
                    OutputType.unsafe_view_alias,
                    OutputType.custom_function_view,
                ]:
                    fw_outs_including_aliases.append(o)
                    continue
                if trace_joint:
                    assert isinstance(o, TensorAlias)
                    o_ = o.alias
                else:
                    o_ = o

                o_grad = runtime_metadata.output_info[i].requires_grad
                if info.output_type == OutputType.alias_of_input:
                    aliased_base_tensor = orig_inputs[info.base_idx + num_tokens]  # type: ignore[index]
                    regenerated_out = gen_alias_from_base(
                        aliased_base_tensor, o_, o_grad
                    )
                    fw_outs_including_aliases.append(regenerated_out)
                    continue
                elif info.output_type == OutputType.is_input:
                    aliased_base_tensor = orig_inputs[info.base_idx + num_tokens]  # type: ignore[index]
                    regenerated_out = aliased_base_tensor
                    fw_outs_including_aliases.append(regenerated_out)
                    continue
                elif info.output_type == OutputType.alias_of_intermediate:
                    base_tensor_list = intermediate_bases
                elif (
                    info.output_type == OutputType.alias_of_intermediate_save_as_output
                ):
                    base_tensor_list = intermediate_bases
                else:
                    assert (
                        info.output_type
                        == OutputType.alias_of_intermediate_base_is_user_output
                    )
                    base_tensor_list = fw_outs_no_intermediate_bases
                aliased_base_tensor = base_tensor_list[info.base_idx]
                # TODO: handle the custom autograd function case here.
                # We need a way to check whether a tensor came from a custom autograd fn from python,
                # AND a way to replay that custom view fn.
                regenerated_out = gen_alias_from_base(aliased_base_tensor, o_, o_grad)
                fw_outs_including_aliases.append(regenerated_out)
            ret_outs = fw_outs_including_aliases
        else:
            ret_outs = fw_outs

        if runtime_metadata.dynamic_outputs:
            for t, o in zip(ret_outs, runtime_metadata.output_info):
                if o.dynamic_dims is None:
                    continue
                if hasattr(t, "_dynamo_weak_dynamic_indices"):
                    t._dynamo_weak_dynamic_indices |= o.dynamic_dims
                else:
                    t._dynamo_weak_dynamic_indices = o.dynamic_dims.copy()
        if runtime_metadata.grad_enabled_mutation is not None:
            torch.set_grad_enabled(runtime_metadata.grad_enabled_mutation)
        return ret_outs

    return runtime_wrapper


# Calling convention: If we are running functionalized RNG, then outs consists
# of (user_outs, rng_offset)
def functionalized_rng_runtime_epilogue(
    metadata: ViewAndMutationMeta, outs, return_new_outs=True
):
    if metadata.is_rng_op_functionalized:
        assert metadata.num_outputs_rng_offset == 1
        new_rng_offset = outs[-1]
        CUDARngStateHelper.set_new_offset(new_rng_offset)
        if return_new_outs:
            user_outs = outs[:-1]
            return user_outs
        else:
            return None
    return outs


# This wrapper handles the AOTDispatch runtime logic for tensor subclasses.
# At runtime, we have a compiled function that knows how to operate on the domain of DenseTensor -> DenseTensor,
# But the user might have passed us some tensor subclass inputs (or expect some subclass tensor outputs).
# This function handles the wrapping and unwrapping of tensor subclasses at runtime.
def aot_dispatch_subclass_wrapper(
    runtime_fn: Callable,
    *,
    subclass_metas: List[Union[int, SubclassCreationMeta]],
    num_fw_outs_saved_for_bw: Optional[int],
) -> Callable:
    def inner_fn(args):
        unwrapped_args = unwrap_tensor_subclasses(args, is_joint_structure=False)
        # expectation: runtime_fn is a boxed fn
        unwrapped_outs = runtime_fn(unwrapped_args)
        wrapped_outs = wrap_tensor_subclasses(
            unwrapped_outs,
            subclass_metas=subclass_metas,
            num_fw_outs_saved_for_bw=num_fw_outs_saved_for_bw,
            is_runtime=True,
        )
        return wrapped_outs

    # box it
    inner_fn._boxed_call = True  # type: ignore[attr-defined]
    return inner_fn


# MOTIVATION:
#
# When tracing functions for future execution, one must be careful not to pass
# in the same input tensor multiple times (e.g., f(x, x), as this can result
# in graphs that are ONLY valid if you later pass a new tensor in exactly the
# same way (e.g., f(y, y)).  (NB: we really mean duplicate; two distinct
# tensors that alias each other is a different situation that is covered by
# aot_dispatch_deduplicated_autograd). Here are two examples:
#
# (1) Suppose you have a function:
#
#   def f(x, y):
#       return x + y
#
# If you make_fx(f)(x, x), you will trace out:
#
#   def f(x, y):
#       return y + y
#
# Oops!
#
# (2) For most tensors x and y, you can compute f's gradient with respect to
# these to inputs by saying torch.autograd.grad(f(x, y), (x, y)).  However,
# if x is y, you will trace out a program that gets incorrect gradients:
#
#   >>> x = torch.randn(1, requires_grad=True)
#   >>> torch.autograd.grad(x + x, (x, x))
#   (tensor([2.]), tensor([2.]))
#
# In other words, the gradient is double-counted.  Deduplicating the arguments
# gives you an appropriate gradient:
#
#   >>> y = torch.randn(1, requires_grad=True)
#   >>> torch.autograd.grad(x + y, (x, y))
#   (tensor([1.]), tensor([1.]))
#
# HOW TO DEDUPLICATE:
#
# There are a few strategies, in order of preference:
#
# 1. For every duplicate argument to the function, detach it into
#    a separate leaf tensor, so that it is no longer duplicated.
#
#       PRO: The resulting compiled graph works for any configuration
#       of duplicated arguments.
#
#       CON: It does not (naively) work if you mutate the metadata of inputs:
#
#           def f(x, y):
#               x.transpose_(0, 1)
#               y.transpose_(0, 2)
#
#           x = torch.randn(2, 3, 4)
#           f(x, x)
#
#       The ordering of the transposes inside f dictates whether or not
#       you get [4, 2, 3] or [3, 4, 2].  This means that you cannot precompute
#       what metadata mutations should get applied to each input; you need to
#       assume they aren't duplicates (what we do today) or preserve
#       the original metadata mutations exactly in order, so that they work
#       for any duplicate configuration.
#
#       CON: It does not (naively) work if you mutate the data of inputs.
#       In particular, leaf tensors that require grad cannot be mutated,
#       this makes it impossible to differentiate with respect to the original
#       base.
#
# 2. For every duplicate argument to the function, remove it, so it is
#    no longer part of the "true" signature:
#
#       PRO: Implemented naively, it still works for metadata/data mutation.
#
#       CON: The resulting compiled graph is duplicate-specialized: it only
#       works if future calls duplicate arguments in exactly the same way.
#       Horribly, Dynamo doesn't guard on this at the moment.  But even if
#       it did, you could still end up recompiling a bunch of each duplicate.
#
# Our strategy is to do (1) if we can, and do (2) otherwise, erroring if
# Dynamo's guards are not enough.  In practice, this seems to cover
# everything.
#
def aot_wrapper_dedupe(
    flat_fn,
    flat_args: List[Tensor],
    aot_config: AOTConfig,
    *,
    compiler_fn,
    fw_metadata,
):
    # Use information about whether or not flat_fn mutates its arguments
    # or not to handle dupe args

    # Strategy 1: For any input that is not mutated, we can leafify it if we
    # need to remove a duplicate.
    leaf_flat_args = []
    args_set = set()
    ok = True

    for i, a in enumerate(flat_args):
        if not isinstance(a, torch.Tensor):
            leaf_flat_args.append(a)
        elif a not in args_set:
            args_set.add(a)
            leaf_flat_args.append(a)
        elif (
            not fw_metadata.input_info[i].mutates_data
            and not fw_metadata.input_info[i].mutates_metadata
        ):
            leaf_flat_args.append(a.detach().requires_grad_(a.requires_grad))
        else:
            ok = False
            break

    if ok:
        return compiler_fn(flat_fn, leaf_flat_args, aot_config, fw_metadata=fw_metadata)

    if requires_subclass_dispatch(leaf_flat_args, fw_metadata):
        raise RuntimeError(
            """\
Encountered duplicate inputs that are mutated in the graph, but at least one input/output
to the graph is a tensor subclass. This is not supported today. You can try to
remove the aliasing yourself as a workaround, or otherwise file an issue on github."""
        )

    # export path: ban duplicate inputs for now, add later if requested.
    if aot_config.is_export:
        raise RuntimeError(
            f"""\
Encountered duplicated inputs that are mutated in the graph you are trying to export.
This functionality is currently not supported. If needed, please file a github issue.

fw_metadata={str(fw_metadata)}
        """
        )

    # Strategy 2: Duplicate specialize.
    #
    # In Haskell types, suppose you have:
    #
    #   add_dupe_args :: DedupedArgs -> Args
    #   remove_dupe_args :: Args -> DedupedArgs
    #
    #   compiler_fn
    #       :: (DedupedArgs -> R) -> DedupedArgs -> AOTConfig -> (DedupedArgs -> R)
    #   deped_compiler_fn
    #       :: (Args -> R) -> Args -> AOTConfig -> (Args -> R)
    #
    # Then the code below can be written in point-free style as:
    #
    #   deduped_compiler_fn f a c =
    #       compiler_fn (f . add_dupe_args) (remove_dupe_args a) c . remove_dupe_args
    #
    # Suppose you have:
    #
    #   [a, b, a, c]
    #
    # We want:
    #
    #   remove_dupe_args([a, b, a, c]) == [a, b, c]
    #   add_dupe_args([a, b, c]) == [a, b, a, c]
    #
    # This is done via (respectively):
    #
    #   seen_args = {a: 0, b: 1, c: 2}
    #   enumerate(add_dupe_map) = [  # how to get args from the deduped list
    #       (0, 0),
    #       (1, 1),
    #       (2, 0),
    #       (3, 2),
    #   ]
    #   keep_arg_mask = [True, True, False, True]

    seen_args: Dict[Tensor, int] = {}
    keep_arg_mask = []
    # Implicitly map duped arg position (list index) to de-duped arg position
    add_dupe_map: List[int] = []
    duped_arg_len = len(flat_args)

    j = 0  # index into deduped_flat_args
    for t in flat_args:
        if isinstance(t, torch.Tensor):
            if t in seen_args:
                keep_arg_mask.append(False)
                add_dupe_map.append(seen_args[t])
                continue
            seen_args[t] = j

        keep_arg_mask.append(True)
        add_dupe_map.append(j)
        j += 1
    assert (
        len(add_dupe_map) == duped_arg_len
    ), f"Expects add_dupe_map to have length {duped_arg_len} but got {len(add_dupe_map)}"

    # NB: Hot path, avoid set lookups here
    # TODO: Can avoid the zip here too, probably
    def remove_dupe_args(args):
        return [t for t, keep in zip(args, keep_arg_mask) if keep]

    def add_dupe_args(args):
        return [args[add_dupe_map[i]] for i in range(duped_arg_len)]

    deduped_flat_args = remove_dupe_args(flat_args)

    # Update our input metadata to remove duped input metadata.
    updated_fw_metadata = remove_dupe_metadata(fw_metadata, keep_arg_mask, add_dupe_map)

    if (
        tracing_context := TracingContext.try_get()
        and aot_config.aot_autograd_arg_pos_to_source
    ):
        # TODO(voz): This structure is 1:1, we could consider an alternate structure like
        # kept_pos:[dupe_arg_pos], however, add_dupe_map is 1:1 so we would need a new structure there,
        # which feels like needless complexity for a tiny bit of efficiency at this point.
        for dupe_arg_pos, (kept_pos, keep_arg) in enumerate(
            zip(add_dupe_map, keep_arg_mask)
        ):
            if not keep_arg:
                dupe_arg_source = aot_config.aot_autograd_arg_pos_to_source[
                    dupe_arg_pos
                ]
                kept_arg_source = aot_config.aot_autograd_arg_pos_to_source[kept_pos]
                tracing_context.guards_context.aotautograd_guards.append(  # type: ignore[attr-defined]
                    DuplicateInputs(kept_arg_source, dupe_arg_source)
                )

    @wraps(flat_fn)
    def wrapped_flat_fn(*args):
        return flat_fn(*add_dupe_args(args))

    if config.debug_assert:
        ref_fw_metadata = run_functionalized_fw_and_collect_metadata(
            wrapped_flat_fn,
            keep_input_mutations=fw_metadata.keep_input_mutations,
            is_train=fw_metadata.is_train,
        )(*deduped_flat_args)
        assert (
            ref_fw_metadata == updated_fw_metadata
        ), f"ref_metadata={str(ref_fw_metadata)}, actual_metadata={str(updated_fw_metadata)}"

    compiled_fn = compiler_fn(
        wrapped_flat_fn, deduped_flat_args, aot_config, fw_metadata=updated_fw_metadata
    )

    @wraps(compiled_fn)
    def wrapped_compiled_fn(args: List[Any]):
        deduped_args = remove_dupe_args(args)
        args.clear()
        return compiled_fn(deduped_args)

    wrapped_compiled_fn._boxed_call = True  # type: ignore[attr-defined]

    # This can be uncommented when we properly guard for duplicates,
    # but right now we must not do it.
    # if not config.debug_assert:
    #     return wrapped_compiled_fn

    @wraps(wrapped_compiled_fn)
    def debugged_compiled_fn(args):
        # Test that the computed remove/add arg functions are an inverse
        new_args = add_dupe_args(remove_dupe_args(args))
        seen: Dict[Any, None] = {}
        for i, (x, y) in enumerate(zip(new_args, args)):
            seen[y] = None
            assert x is y, format_guard_bug_msg(
                aot_config,
                f"{describe_input(i, aot_config)} would be a duplicate of "
                f"{describe_input(add_dupe_map[i], aot_config)}",
            )
        # This is only an error if there is metadata mutation on both of
        # the duped arguments; in this case, we need to know what order
        # the metadata mutation applies in.  You'll get the correct result
        # otherwise, because a graph that assumes distinct inputs works if
        # you dupe the inputs (the gradient contributions from each input
        # will get summed up appropriately.)
        #
        # TODO: work out how to setup this assert correctly
        """
        assert len(seen) == unique_args, format_guard_bug_msg(aot_config,
            f"there would be {unique_args} distinct arguments"
        )
        """
        return wrapped_compiled_fn(args)

    debugged_compiled_fn._boxed_call = True  # type: ignore[attr-defined]

    return debugged_compiled_fn


# This layer handles the situation where you have two inputs that alias each other,
# and one of the inputs is mutated.
# We need to take special care to ensure that the mutation is applied to the other aliases in the graph.
#
# pre-condition: aot_wrapper_dedup has already run.
# (This function will in theory work if there are duplicate args.
# However, the synthetic base code path is a bit sub-optimal, and running with dupe'd inputs
# would cause us to hit that path more frequently).
def aot_wrapper_synthetic_base(
    flat_fn,
    flat_args: List[Tensor],
    aot_config: AOTConfig,
    *,
    fw_metadata: ViewAndMutationMeta,
    # Currently, the only reason we need to plumb this bool is because
    # the synthetic base code prohibits more cases in the autograd case than the inference case.
    needs_autograd: bool,
    compiler_fn,
):
    is_inference = not needs_autograd
    flat_args_with_synthetic_bases, synthetic_base_info = merge_view_inputs(
        flat_args,
        fw_metadata.input_info,
        is_inference=is_inference,
    )
    # Happy path: we don't need synthetic bases
    if synthetic_base_info is None:
        return compiler_fn(flat_fn, flat_args, aot_config, fw_metadata=fw_metadata)

    # export path: ban synthetic bases for now, add later if requested.
    if requires_subclass_dispatch(flat_args, fw_metadata):
        raise RuntimeError(
            """\
Encountered aliased inputs that are mutated in the graph, but at least one input/output
to the graph is a tensor subclass. This is not supported today. You can try to
remove the aliasing yourself as a workaround, or otherwise file an issue on github."""
        )

    if aot_config.is_export:
        raise RuntimeError(
            f"""\
Encountered aliased inputs that are mutated in the graph you are trying to export.
This functionality is currently not supported. If needed, please file a github issue.

synthetic_base_info={str(synthetic_base_info)}

fw_metadata={str(fw_metadata)}
        """
        )

    assert len(fw_metadata.input_info) == len(synthetic_base_info)

    # Update our forward metadata to take synthetic bases into account
    (
        fw_metadata_updated,
        aliased_arg_idx_with_metadata_mutations,
    ) = create_synthetic_base_metadata(
        fw_metadata, synthetic_base_info, flat_args, flat_args_with_synthetic_bases
    )

    num_aliased_args_with_metadata_mutations = len(
        aliased_arg_idx_with_metadata_mutations
    )

    def _unpack_synthetic_bases(primals: Tuple[Any, ...]) -> List[Any]:
        f_args_inner = []
        for inner_idx_or_tuple in synthetic_base_info:
            if isinstance(inner_idx_or_tuple, int):
                f_args_inner.append(primals[inner_idx_or_tuple])
            else:
                inner_base_idx, view_tensor = inner_idx_or_tuple
                base = primals[inner_base_idx]
                view_arg = gen_alias_from_base(
                    base, view_tensor, view_tensor.requires_grad
                )
                f_args_inner.append(view_arg)
        return f_args_inner

    @wraps(flat_fn)
    def wrapped_flat_fn(*args):
        unpacked_args = _unpack_synthetic_bases(args)
        # This is a bit subtle. The goal of this entire function (aot_dispatch_synthetic_bases)
        # is to relieve the downstream logic from having to reason about mutations on inputs that alias
        # each other, by replacing aliased inputs with a synthetic base.
        # One area where this breaks down a bit however is if one of those aliased inputs
        # experienced a metadata mutation.
        # We are now obligated to reapply the metadata mutation directly to the user's input;
        # it isn't enough to apply mutations back to the synthetic base in the downstream logic.
        #
        # The way we handle this is by pretending that those aliased inputs that experience metadata mutations
        # are additional outputs in the user's forward function.
        # The downstream logic will just treat these as "user outputs that alias inputs".
        # However, we will manually grab them at runtime here, use them to reapply the metadata mutation
        # to the user inputs, and not return them to the user.
        aliased_args_with_metadata_mutations = [
            x
            for i, x in enumerate(unpacked_args)
            if i in aliased_arg_idx_with_metadata_mutations
        ]
        if len(aliased_args_with_metadata_mutations) > 0:
            return *(flat_fn(*unpacked_args)), *aliased_args_with_metadata_mutations
        else:
            return flat_fn(*unpacked_args)

    if config.debug_assert:
        ref_fw_metadata = run_functionalized_fw_and_collect_metadata(
            wrapped_flat_fn,
            keep_input_mutations=fw_metadata.keep_input_mutations,
            is_train=fw_metadata.is_train,
        )(*flat_args_with_synthetic_bases)
        assert ref_fw_metadata == fw_metadata_updated, (
            f"ref_metadata={pprint.pformat(partial_flatten_asdict(ref_fw_metadata))}, "
            f"\nactual_metadata={pprint.pformat(partial_flatten_asdict(fw_metadata_updated))}"
        )

    compiled_fn = compiler_fn(
        wrapped_flat_fn,
        flat_args_with_synthetic_bases,
        aot_config,
        fw_metadata=fw_metadata_updated,
    )

    @wraps(compiled_fn)
    def wrapped_compiled_fn(args):
        args_with_synthetic_bases, synthetic_base_info = merge_view_inputs(
            args, fw_metadata.input_info, is_inference=is_inference
        )
        assert synthetic_base_info is not None
        aliased_args_w_metadata_mutations = [
            args[i] for i in aliased_arg_idx_with_metadata_mutations
        ]
        args.clear()
        outs = compiled_fn(args_with_synthetic_bases)
        if num_aliased_args_with_metadata_mutations > 0:
            # This code does not handle **all** input metadata mutations.
            # Instead, it only handles metadata mutations on inputs that were converted into synthetic bases
            # (which only happens if at least one aliased input experienced a data mutation).
            # e.g:
            # def f(a, b):
            #     a.mul_(2)
            #     b.t_(1, 0)
            # f(x.view(2, 2), x.view(2, 2))
            mutated_metadata_inps = outs[-num_aliased_args_with_metadata_mutations:]
            user_outs = outs[:-num_aliased_args_with_metadata_mutations]
            for inp, mutated_inp in zip(
                aliased_args_w_metadata_mutations, mutated_metadata_inps
            ):
                inp.as_strided_(
                    mutated_inp.size(),
                    mutated_inp.stride(),
                    mutated_inp.storage_offset(),
                )
            return user_outs
        return outs

    return wrapped_compiled_fn


# Note [Handling mutations on an input that aliases other inputs]
# The easiest example to show-case this edge case is here:
#
# def f(a, b):
#     a.mul_(2)
#     out = a + b
#     return out
# b = torch.ones(...)
# a = b.view(-1)
# f(a, b)
#
# In this situation, if a and b happened to be aliased, we need to trace something different!
# Suppose we had b = a.view(-1)
# (In this case, that means that `a._base is b`)
#
# We need to ensure that the aliasing relationship between a and b is preserved.
# We do that detecting the specific situation above (mutate an input that aliases another input),
# and when we do that, we create a synthetic base argument. Then inside of the traced forward,
# we regenerate a and b off of that base.
# The complete example of the transformed function looks like this:
#
# // The traced forward takes in a synthetic base, and regenerates the aliased inputs as views
# // We could consider getting view-replay support here to minimize as_strided_scatter ops in the graph
# def traced_forward(base):
#     a = base.as_strided(...)
#     b = base.as_strided(...)
#     a_updated = a.mul(2)
#     base_updated = torch.as_strided_scatter(base, a_updated, ...)
#     b_updated = base_updated.as_strided(...)
#     out = a_updated + b_updated
#     return a_updated, out
#
# def compiled_fn(a, b):
#     // we detect that a is the "differentiable base" here
#     base = a
#     // In other situations, we might do either:
#     // (1) a and b are both views off of some larger differentiable base
#     //     assert a._base is b._base and a._base is not None
#     //     base = a._base
#     // (2) a and b both don't require gradients. Create a base from the storage
#     //     assert a._base is None and b._base is None
#     //     base = torch.Tensor(a.storage())
#     a_updated, out = traced_forward(base)
#     a.copy_(a_updated)
#     return out
#
# This function:
# (1) Merges input views into a synthetic base argument, when any of those input views are mutated
# (2) Returns metadata telling the autograd.Function how to modify their arguments properly,
#     to respect the new calling convention.
#
# The calling convention is as follows.
# Any inputs that were originally views of one another get yanked, and replaced with a synthetic base.
# The argument list ordering goes [base1, ..., baseN], [arg1, ..., argN],
# Where the ordering of the bases is determined from the ordering of the original view args.
# baseA will come before baseB if the earliest original argument coming from baseA
# showed up earlier in the argument list than the earliest original argument coming from baseB.
#
# Example, given some tensors a, b, c, d
# call site:
#   f(a, c.view(-1), b.view(-1), b, c, d)
# Modified argument list:
#   c_base comes first because the first c view came earlier in arg list than the first b view
#   a and d still show up in the modified arg list, but b and c don't- they're regenerated from their bases
#   b_base = torch.Tensor(b.storage())
#   c_base = torch.Tensor(c.storage())
#   f(c_base, b_base, a, d)
def merge_view_inputs(
    fwd_inputs: List[Any],
    mutated_input_info: List[InputAliasInfo],
    *,
    # The autograd case currently has more restrictions than the inference case.
    is_inference: bool,
) -> Tuple[List[Any], Optional[List[Union[int, Tuple[int, torch.Tensor]]]]]:
    def _are_differentiable_views(view1, view2):
        if view1 is view2:
            return True
        if view1._base is None and view2._base is None:
            return False
        if view1._base is view2._base or view1._base is view2 or view1 is view2._base:
            return True
        return False

    def _same_dtype_views(view1, view2):
        if view1.dtype != view2.dtype:
            return False
        if view1._base is not None and view1.dtype != view1._base.dtype:
            return False
        if view2._base is not None and view2.dtype != view2._base.dtype:
            return False
        return True

    assert len(fwd_inputs) == len(mutated_input_info)
    storage_ref_to_idx: Dict[StorageWeakRef, List[int]] = collections.defaultdict(list)
    base_args = []
    other_args = []
    for i, inpt in enumerate(fwd_inputs):
        if isinstance(inpt, Tensor):
            storage_ref = StorageWeakRef(inpt.untyped_storage())
            storage_ref_to_idx[storage_ref].append(i)
        else:
            other_args.append(inpt)
    # Note [Synthetic Base Info Metadata]
    # This list contains metadata that tells you what the i'th argument in the inner calling convention should be.
    # It's either:
    # - another int (corresponding to the index in the argument list of the element from the outer calling convention)
    # - idx, view_tensor, where we can generate the new output with view_tensor._view_func(old_args[idx])
    #   idx corresponds to which synthetic base from the outer calling context to view
    inner_calling_convention_meta: Dict[int, Union[int, Tuple[int, torch.Tensor]]] = {}
    for aliased_input_indices in storage_ref_to_idx.values():
        if len(aliased_input_indices) <= 1 or not any(
            # We only care about mutations that affect all aliases,
            # so metadata mutations on an input doesn't require us to do synthetic base handling.
            mutated_input_info[inpt_idx].mutates_data
            for inpt_idx in aliased_input_indices
        ):
            for curr_idx in aliased_input_indices:
                other_args.append(fwd_inputs[curr_idx])
            continue

        # Here, we attempt to do a more complicated check to detect false aliasing
        # (e.g. if all the tensors have the same storage, but don't actually overlap)
        # In theory, we could have a large group of tensors that all share storages, where only *some* of them
        # have overlapping memory.
        # I don't bother with that case for now: here, we only bail out earlier if we detect that **every** pair
        # of tensors in the current group that shares a storage is non-overlapping.
        aliased_input_indices_no_false_sharing = compute_overlapping_inputs(
            fwd_inputs, aliased_input_indices
        )
        if len(aliased_input_indices_no_false_sharing) <= 1:
            for curr_idx in aliased_input_indices:
                other_args.append(fwd_inputs[curr_idx])
            continue

        # We detected an input that was mutated, AND aliases with another input.
        # we need to replace this set of aliased inputs with a single synthetic base.
        # For now, I'm banning a bunch of cases. We expect dynamo to properly detect these cases
        # and error out. We can fix them later.
        # These checks are transitive, so we don't need to check every pair.
        for idx1, idx2 in zip(
            aliased_input_indices, aliased_input_indices[1:], strict=False
        ):
            view1 = fwd_inputs[idx1]
            view2 = fwd_inputs[idx2]
            # The "inputs that are aliased but have different differentiable bases" case
            # is more complicated and hopefully pretty rare. Not currently handled.
            if not is_inference:
                assert _are_differentiable_views(
                    view1, view2
                ), "aot_autograd() does not yet handle non-differentiable view input mutations."
            # Regenerating views when reinterpreting complex / real tensors seems non-trivial,
            # not handling for now
            assert _same_dtype_views(
                view1, view2
            ), "aot_autograd() does not yet handle input mutations on views with different dtypes."
        non_none_bases = [
            fwd_inputs[i]._base
            for i in aliased_input_indices
            if fwd_inputs[i]._base is not None
        ]
        aliases_with_none_bases = [
            fwd_inputs[i] for i in aliased_input_indices if fwd_inputs[i]._base is None
        ]
        if len(non_none_bases) == 0:
            # Case where none of the aliases have a ._base
            # we generate a synthetic base without gradients, and generate views off of it
            # We hit this case when we have input tensors to the graph that share a storage,
            # but do not have a ._base field.
            # Wondering when we hit this case?
            # The _base field simply says that autograd knows about the aliasing relationship,
            # but sometimes we create tensors which are aliased out of the same storage but guaranteed
            # to be disjoint. In these cases, we will skip setting up the _base relationship
            # for performance reasons (because the fact that the tensors share the same storage
            # is unobservable unless you (1) do naughty things with resize_/as_strided
            # or (2) look at the storage--as we are doing here.)
            # One particular example of this is optimizer steps on the LSTM module:
            # LSTM parameters are packed into a contiguous storage for efficiency reasons when
            # calling cuDNN kernels, so when these parameters get passed to the optimizer we will
            # find they share the same storage, but do not have _base set since they are all disjoint.
            #
            # NOTE: There is one case where this is unsafe:
            # torch.Tensor(storage) will ALWAYS create a 1D tensor, which is not necessarily
            # the same shape as the "actual" base that the tensor came from.
            # For the most part this is fine, because we always use as_strided()
            # to generate the original aliased inputs again.
            # If we were to use view-replay though, this could cause the aliased views
            # to have incorrect sizes.
            example_idx = aliased_input_indices[0]
            example_alias = fwd_inputs[example_idx]
            # Note that this function is re-used at both trace time and runtime.
            # At trace time, we're under a FakeMode so synthetic_base becomes a FakeTensor.
            synthetic_base = torch.empty(
                (0,), dtype=example_alias.dtype, device=example_alias.device
            )
            # We don't actually have a convenient way of going from storage -> tensor,
            # So using set_() here (we suffer some minor overhead, but this case is rare).
            synthetic_base.set_(example_alias.untyped_storage())
        else:
            # Case where all of the aliases require gradients, and have the same _base.
            synthetic_base = non_none_bases[0]
            for other_base in non_none_bases[1:]:
                assert (
                    other_base is synthetic_base
                ), "aot_autograd() does not yet handle non-differentiable view input mutations."
            for alias in aliases_with_none_bases:
                assert (
                    alias is synthetic_base
                ), "aot_autograd() does not yet handle non-differentiable view input mutations."
        base_args.append(synthetic_base)
        for curr_view_idx in aliased_input_indices:
            curr_view = fwd_inputs[curr_view_idx]
            base_idx = len(base_args) - 1
            # We store just enough info here so that we can regenerate the view later.
            # Regeneration: curr_view._view_func(args[base_idx])
            inner_calling_convention_meta[curr_view_idx] = (base_idx, curr_view)
    if len(base_args) == 0:
        assert len(other_args) == len(fwd_inputs)
        # If no synthetic bases are necessary, just return the original inputs.
        return fwd_inputs, None
    else:
        # Otherwise, return:
        # (1) The new args according to the updated calling convention: (synthetic_bases, other_args)
        # (2) Metadata telling functionalization how to generate the inner argument list given the outer calling convention.
        #     We post-process it into a list, where meta[i] tells you info about the i'th argument in the inner calling convention.
        args_to_functionalization = base_args + other_args
        arg_to_old_idx_map = {arg: i for (i, arg) in enumerate(fwd_inputs)}
        for i, other_arg in enumerate(other_args):
            new_idx = len(base_args) + i
            old_idx = arg_to_old_idx_map[other_arg]
            inner_calling_convention_meta[old_idx] = new_idx
        # post process into a list
        post_processed_calling_convention_meta: List[
            Union[int, Tuple[int, torch.Tensor]]
        ] = [-1 for _ in range(len(inner_calling_convention_meta))]
        for k, v in inner_calling_convention_meta.items():
            post_processed_calling_convention_meta[k] = v
        # Quick assert: every argument in the inner calling convention should be accounted for.
        for x in post_processed_calling_convention_meta:
            assert x != -1
        return args_to_functionalization, post_processed_calling_convention_meta<|MERGE_RESOLUTION|>--- conflicted
+++ resolved
@@ -69,16 +69,9 @@
     keep_input_mutations: bool,
     disable_amp: bool,
 ):
-    num_tokens = len(runtime_metadata.tokens)
-
     if not hasattr(compiled_fn, "_boxed_call"):
         compiled_fn = make_boxed_func(compiled_fn)
 
-<<<<<<< HEAD
-    def runtime_wrapper(*args):
-        # Pass in effect tokens (See Note [Side-Effectful Tokens in AOTAutograd])
-        args = (*[torch.tensor([])] * num_tokens, *args)
-=======
     # Note [Inputs needed in runtime epilogue after list clearing]
     # In Python functions, you can't free the input arguments of a function within the scope of that function. A workaround is to
     # wrap the input arguments in a list, and clear the list from within the function.
@@ -111,7 +104,6 @@
 
         # stash a ref to each input tensor we plan to use after the compiled function
         orig_inputs = {i: args[i] for i in epilogue_args_idx}
->>>>>>> 22ba180e
 
         if trace_joint:
             args_ = list(args)
