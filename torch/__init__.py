r"""
The torch package contains data structures for multi-dimensional
tensors and defines mathematical operations over these tensors.
Additionally, it provides many utilities for efficient serialization of
Tensors and arbitrary types, and other useful utilities.

It has a CUDA counterpart, that enables you to run your tensor computations
on an NVIDIA GPU with compute capability >= 3.0.
"""

import math
import os
import sys
import platform
import textwrap
import ctypes
import inspect
import threading
import pdb
import importlib
import importlib.util

# multipy/deploy is setting this import before importing torch, this is the most
# reliable way we have to detect if we're running within deploy.
# https://github.com/pytorch/multipy/blob/d60f34ad38c371e441fe7ffdb77a3c3dda5a5d19/multipy/runtime/interpreter/interpreter_impl.cpp#L134-L137
def _running_with_deploy():
    return sys.modules.get("torch._meta_registrations", None) is object

from ._utils import _import_dotted_name, classproperty
from ._utils import _functionalize_sync as _sync
from ._utils_internal import get_file_path, prepare_multiprocessing_environment, \
    USE_RTLD_GLOBAL_WITH_LIBTORCH, USE_GLOBAL_DEPS

# TODO(torch_deploy) figure out how to freeze version.py in fbcode build
if _running_with_deploy():
    __version__ = "torch-deploy-1.8"
else:
    from .torch_version import __version__ as __version__

from typing import Any, Callable, Dict, Optional, Set, Tuple, Type, TYPE_CHECKING, Union, List
import builtins

__all__ = [
    'typename', 'is_tensor', 'is_storage',
    'set_default_tensor_type', 'set_default_device', 'get_default_device',
    'set_rng_state', 'get_rng_state', 'manual_seed', 'initial_seed', 'seed',
    'save', 'load', 'set_printoptions', 'chunk', 'split', 'stack', 'matmul',
    'no_grad', 'enable_grad', 'rand', 'randn', 'inference_mode',
    'DoubleStorage', 'FloatStorage', 'LongStorage', 'IntStorage',
    'ShortStorage', 'CharStorage', 'ByteStorage', 'BoolStorage',
    'TypedStorage', 'UntypedStorage',
    'DoubleTensor', 'FloatTensor', 'LongTensor', 'IntTensor',
    'ShortTensor', 'CharTensor', 'ByteTensor', 'BoolTensor', 'Tensor',
    'lobpcg', 'use_deterministic_algorithms',
    'are_deterministic_algorithms_enabled',
    'is_deterministic_algorithms_warn_only_enabled',
    'set_deterministic_debug_mode', 'get_deterministic_debug_mode',
    'set_float32_matmul_precision', 'get_float32_matmul_precision',
    'set_warn_always', 'is_warn_always_enabled', 'SymInt', 'SymFloat',
    'SymBool', 'sym_not', 'unravel_index',
    'sym_int', 'sym_float', 'sym_max', 'sym_min', 'sym_ite', 'compile', 'vmap',
    'export', 'autocast', 'cond', 'GradScaler',
    'get_device_module',
]

################################################################################
# Load the extension module
################################################################################

if sys.platform == 'win32':
    import sysconfig
    pfiles_path = os.getenv('ProgramFiles', 'C:\\Program Files')
    py_dll_path = os.path.join(sys.exec_prefix, 'Library', 'bin')
    th_dll_path = os.path.join(os.path.dirname(__file__), 'lib')
    usebase_path = os.path.join(sysconfig.get_config_var("userbase"), 'Library', 'bin')

    # When users create a virtualenv that inherits the base environment,
    # we will need to add the corresponding library directory into
    # DLL search directories. Otherwise, it will rely on `PATH` which
    # is dependent on user settings.
    if sys.exec_prefix != sys.base_exec_prefix:
        base_py_dll_path = os.path.join(sys.base_exec_prefix, 'Library', 'bin')
    else:
        base_py_dll_path = ''

    dll_paths = list(filter(os.path.exists, [th_dll_path, py_dll_path, base_py_dll_path, usebase_path]))

    if all(not os.path.exists(os.path.join(p, 'nvToolsExt64_1.dll')) for p in dll_paths):
        nvtoolsext_dll_path = os.path.join(
            os.getenv('NVTOOLSEXT_PATH', os.path.join(pfiles_path, 'NVIDIA Corporation', 'NvToolsExt')), 'bin', 'x64')
    else:
        nvtoolsext_dll_path = ''

    from .version import cuda as cuda_version
    import glob
    if cuda_version and all(not glob.glob(os.path.join(p, 'cudart64*.dll')) for p in dll_paths):
        cuda_version_1 = cuda_version.replace('.', '_')
        cuda_path_var = 'CUDA_PATH_V' + cuda_version_1
        default_path = os.path.join(pfiles_path, 'NVIDIA GPU Computing Toolkit', 'CUDA', 'v' + cuda_version)
        cuda_path = os.path.join(os.getenv(cuda_path_var, default_path), 'bin')
    else:
        cuda_path = ''

    dll_paths.extend(filter(os.path.exists, [nvtoolsext_dll_path, cuda_path]))

    kernel32 = ctypes.WinDLL('kernel32.dll', use_last_error=True)
    with_load_library_flags = hasattr(kernel32, 'AddDllDirectory')
    prev_error_mode = kernel32.SetErrorMode(0x0001)

    kernel32.LoadLibraryW.restype = ctypes.c_void_p
    if with_load_library_flags:
        kernel32.LoadLibraryExW.restype = ctypes.c_void_p

    for dll_path in dll_paths:
        os.add_dll_directory(dll_path)

    try:
        ctypes.CDLL('vcruntime140.dll')
        ctypes.CDLL('msvcp140.dll')
        ctypes.CDLL('vcruntime140_1.dll')
    except OSError:
        print('''Microsoft Visual C++ Redistributable is not installed, this may lead to the DLL load failure.
                 It can be downloaded at https://aka.ms/vs/16/release/vc_redist.x64.exe''')

    dlls = glob.glob(os.path.join(th_dll_path, '*.dll'))
    path_patched = False
    for dll in dlls:
        is_loaded = False
        if with_load_library_flags:
            res = kernel32.LoadLibraryExW(dll, None, 0x00001100)
            last_error = ctypes.get_last_error()
            if res is None and last_error != 126:
                err = ctypes.WinError(last_error)
                err.strerror += f' Error loading "{dll}" or one of its dependencies.'
                raise err
            elif res is not None:
                is_loaded = True
        if not is_loaded:
            if not path_patched:
                os.environ['PATH'] = ';'.join(dll_paths + [os.environ['PATH']])
                path_patched = True
            res = kernel32.LoadLibraryW(dll)
            if res is None:
                err = ctypes.WinError(ctypes.get_last_error())
                err.strerror += f' Error loading "{dll}" or one of its dependencies.'
                raise err

    kernel32.SetErrorMode(prev_error_mode)


def _preload_cuda_deps(lib_folder, lib_name):
    """Preloads cuda deps if they could not be found otherwise."""
    # Should only be called on Linux if default path resolution have failed
    assert platform.system() == 'Linux', 'Should only be called on Linux'
    import glob
    lib_path = None
    for path in sys.path:
        nvidia_path = os.path.join(path, 'nvidia')
        if not os.path.exists(nvidia_path):
            continue
        candidate_lib_paths = glob.glob(os.path.join(nvidia_path, lib_folder, 'lib', lib_name))
        if candidate_lib_paths and not lib_path:
            lib_path = candidate_lib_paths[0]
        if lib_path:
            break
    if not lib_path:
        raise ValueError(f"{lib_name} not found in the system path {sys.path}")
    ctypes.CDLL(lib_path)

# See Note [Global dependencies]
def _load_global_deps() -> None:

    LIBTORCH_PKG_NAME = "libtorchsplit"

    def find_package_path(package_name):
        spec = importlib.util.find_spec(package_name)
        if spec:
            # The package might be a namespace package, so get_data may fail
            try:
                loader = spec.loader
                if loader is not None:
                    file_path = loader.get_filename()  # type: ignore[attr-defined]
                    return os.path.dirname(file_path)
            except AttributeError:
                pass
        return None

    def load_shared_libraries(library_path):
        lib_dir = os.path.join(library_path, 'lib')
        if not os.path.exists(lib_dir):
            return

        # Determine the file extension based on the platform
        if platform.system() == 'Darwin':
            lib_ext = '.dylib'
        else:
            lib_ext = '.so'

        # Find all shared library files with the appropriate extension
        library_files = [f for f in os.listdir(lib_dir) if f.endswith(lib_ext)]
        if not library_files:
            return

        for lib_file in library_files:
            lib_path = os.path.join(lib_dir, lib_file)
            try:
                ctypes.CDLL(lib_path, mode=ctypes.RTLD_GLOBAL)
            except OSError as err:
                print(f"Failed to load {lib_path}: {err}")

    if _running_with_deploy() or platform.system() == 'Windows':
        return

    lib_name = 'libtorch_global_deps' + ('.dylib' if platform.system() == 'Darwin' else '.so')
    here = os.path.abspath(__file__)
    global_deps_lib_path = os.path.join(os.path.dirname(here), 'lib', lib_name)

    split_build_lib_name = LIBTORCH_PKG_NAME
    library_path = find_package_path(split_build_lib_name)

    if library_path:
        global_deps_lib_path = os.path.join(library_path, 'lib', lib_name)
    try:
        ctypes.CDLL(global_deps_lib_path, mode=ctypes.RTLD_GLOBAL)
    except OSError as err:
        # Can only happen for wheel with cuda libs as PYPI deps
        # As PyTorch is not purelib, but nvidia-*-cu12 is
        cuda_libs: Dict[str, str] = {
            'cublas': 'libcublas.so.*[0-9]',
            'cudnn': 'libcudnn.so.*[0-9]',
            'cuda_nvrtc': 'libnvrtc.so.*[0-9]',
            'cuda_runtime': 'libcudart.so.*[0-9]',
            'cuda_cupti': 'libcupti.so.*[0-9]',
            'cufft': 'libcufft.so.*[0-9]',
            'curand': 'libcurand.so.*[0-9]',
            'cusolver': 'libcusolver.so.*[0-9]',
            'cusparse': 'libcusparse.so.*[0-9]',
            'nccl': 'libnccl.so.*[0-9]',
            'nvtx': 'libnvToolsExt.so.*[0-9]',
        }
        is_cuda_lib_err = [lib for lib in cuda_libs.values() if lib.split('.')[0] in err.args[0]]
        if not is_cuda_lib_err:
            raise err
        for lib_folder, lib_name in cuda_libs.items():
            _preload_cuda_deps(lib_folder, lib_name)
        ctypes.CDLL(global_deps_lib_path, mode=ctypes.RTLD_GLOBAL)

    if library_path:
        # loading libtorch_global_deps first due its special logic
        load_shared_libraries(library_path)

if (USE_RTLD_GLOBAL_WITH_LIBTORCH or os.getenv('TORCH_USE_RTLD_GLOBAL')) and \
        (_running_with_deploy() or platform.system() != 'Windows'):
    # Do it the hard way.  You might want to load libtorch with RTLD_GLOBAL in a
    # few circumstances:
    #
    #   1. You're in a build environment (e.g., fbcode) where
    #      libtorch_global_deps is not available, but you still need
    #      to get mkl to link in with RTLD_GLOBAL or it will just
    #      not work.
    #
    #   2. You're trying to run PyTorch under UBSAN and you need
    #      to ensure that only one copy of libtorch is loaded, so
    #      vptr checks work properly
    #
    # If you're using this setting, you must verify that all the libraries
    # you load consistently use the same libstdc++, or you may have
    # mysterious segfaults.
    #
    old_flags = sys.getdlopenflags()
    sys.setdlopenflags(os.RTLD_GLOBAL | os.RTLD_LAZY)
    from torch._C import *  # noqa: F403
    sys.setdlopenflags(old_flags)
    del old_flags

else:
    # Easy way.  You want this most of the time, because it will prevent
    # C++ symbols from libtorch clobbering C++ symbols from other
    # libraries, leading to mysterious segfaults.
    #
    # If building in an environment where libtorch_global_deps isn't available
    # like parts of fbsource, but where RTLD_GLOBAL causes segfaults, you will
    # want USE_RTLD_GLOBAL_WITH_LIBTORCH = False and USE_GLOBAL_DEPS = False
    #
    # See Note [Global dependencies]
    if USE_GLOBAL_DEPS:
        _load_global_deps()
    from torch._C import *  # noqa: F403

# Appease the type checker; ordinarily this binding is inserted by the
# torch._C module initialization code in C
if TYPE_CHECKING:
    from . import _C as _C

class SymInt:
    """
    Like an int (including magic methods), but redirects all operations on the
    wrapped node. This is used in particular to symbolically record operations
    in the symbolic shape workflow.
    """

    def __init__(self, node):
        # This field MUST be named node; C++ binding code assumes that this
        # class has a field named node that stores SymNode
        self.node = node

    def __bool__(self):
        return builtins.bool(self != 0)

    def __int__(self):
        return self.node.int_()

    def __index__(self):
        return self.node.int_()

    # Magic methods installed by torch.fx.experimental.sym_node

    def __eq__(self, other: object) -> builtins.bool:
        raise AssertionError("type stub not overridden")

    def __lt__(self, other) -> builtins.bool:
        raise AssertionError("type stub not overridden")

    def __gt__(self, other) -> builtins.bool:
        raise AssertionError("type stub not overridden")

    def __le__(self, other) -> builtins.bool:
        raise AssertionError("type stub not overridden")

    def __ge__(self, other) -> builtins.bool:
        raise AssertionError("type stub not overridden")

    def __add__(self, other) -> "SymInt":
        raise AssertionError("type stub not overridden")

    def __mul__(self, other) -> "SymInt":
        raise AssertionError("type stub not overridden")

    def __sym_max__(self, other):
        raise AssertionError("type stub not overridden")

    def __sym_min__(self, other):
        raise AssertionError("type stub not overridden")

    def __sym_float__(self):
        raise AssertionError("type stub not overridden")

    def __neg__(self):
        raise AssertionError("type stub not overridden")

    def __repr__(self):
        return str(self.node)

    def __hash__(self) -> builtins.int:
        if self.node.is_nested_int():
            return hash(self.node.nested_int())
        else:
            # We could support constant SymInts as well, but not doing it for now
            raise TypeError("unhashable type: non-nested SymInt")

class SymFloat:
    """
    Like an float (including magic methods), but redirects all operations on the
    wrapped node. This is used in particular to symbolically record operations
    in the symbolic shape workflow.
    """

    def __init__(self, node):
        # This field MUST be named node; C++ binding code assumes that this
        # class has a field named node that stores SymNode
        self.node = node

    def __bool__(self):
        return self.node.bool_()

    # Magic methods installed by torch.fx.experimental.sym_node

    def __eq__(self, other: object) -> builtins.bool:
        raise AssertionError("type stub not overridden")

    def __lt__(self, other) -> builtins.bool:
        raise AssertionError("type stub not overridden")

    def __gt__(self, other) -> builtins.bool:
        raise AssertionError("type stub not overridden")

    def __le__(self, other) -> builtins.bool:
        raise AssertionError("type stub not overridden")

    def __ge__(self, other) -> builtins.bool:
        raise AssertionError("type stub not overridden")

    def __trunc__(self):
        raise AssertionError("type stub not overridden")

    def __sym_max__(self, other):
        raise AssertionError("type stub not overridden")

    def __sym_min__(self, other):
        raise AssertionError("type stub not overridden")

    def __sym_int__(self):
        raise AssertionError("type stub not overridden")

    def is_integer(self):
        """Return True if the float is an integer."""
        raise AssertionError("type stub not overridden")

    def __repr__(self):
        return self.node.str()

class SymBool:
    """
    Like an bool (including magic methods), but redirects all operations on the
    wrapped node. This is used in particular to symbolically record operations
    in the symbolic shape workflow.

    Unlike regular bools, regular boolean operators will force extra guards instead
    of symbolically evaluate.  Use the bitwise operators instead to handle this.
    """

    def __init__(self, node):
        # This field MUST be named node; C++ binding code assumes that this
        # class has a field named node that stores SymNode
        self.node = node

    def __bool__(self):
        return self.node.bool_()

    def __int__(self):
        return builtins.int(self.node.bool_())

    # Magic methods installed by torch.fx.experimental.sym_node
    def __and__(self, other) -> "SymBool":
        raise AssertionError("type stub not overridden")

    def __or__(self, other) -> "SymBool":
        raise AssertionError("type stub not overridden")

    # We very carefully define __sym_not__, and not a number of other
    # plausible alternatives:
    #
    #   - We do not override __not__ because this is not a real magic
    #     method; you cannot override the meaning of the not builtin in
    #     Python.  We use the name 'sym_not' to clarify that in user code you
    #     cannot use the builtin not or operator.not_ or operator.__not__ and
    #     hit this magic method; you must use our custom sym_not operator.
    #
    #   - We do not override the __invert__ method because SymBool is
    #     meant to be usable in situations where bool is expected.  However,
    #     bitwise negation ~a does the wrong thing with booleans (because
    #     bool is a subclass of int, so ~1 = -2 which is not falseish.)
    #     This would be a giant footgun, so we get around it by defining
    #     our own operator.  Note that bitwise and/or do the right thing,
    #     so we reuse the conventional operators there for readability.
    #
    def __sym_not__(self) -> "SymBool":
        raise AssertionError("type stub not overridden")

    def __sym_ite__(self, then_val, else_val):
        raise AssertionError("type stub not overridden")

    def __eq__(self, other) -> builtins.bool:
        raise AssertionError("type stub not overridden")

    def __repr__(self):
        return str(self.node)

    def __hash__(self):
        if self.node.is_constant():
            return hash(self.node.bool_())
        else:
            raise TypeError("unhashable type: SymBool")

def sym_not(a):
    r""" SymInt-aware utility for logical negation.

    Args:
        a (SymBool or bool): Object to negate
    """
    import sympy

    if overrides.has_torch_function_unary(a):
        return overrides.handle_torch_function(sym_not, (a,), a)
    if hasattr(a, '__sym_not__'):
        return a.__sym_not__()
    if isinstance(a, sympy.Basic):
        return ~a  # type: ignore[operator]
    return not a

def sym_float(a):
    r""" SymInt-aware utility for float casting.

    Args:
        a (SymInt, SymFloat, or object): Object to cast
    """
    if overrides.has_torch_function_unary(a):
        return overrides.handle_torch_function(sym_float, (a,), a)
    if isinstance(a, SymFloat):
        return a
    elif hasattr(a, '__sym_float__'):
        return a.__sym_float__()
    return py_float(a)  # type: ignore[operator]


def sym_int(a):
    r""" SymInt-aware utility for int casting.

    Args:
        a (SymInt, SymFloat, or object): Object to cast
    """
    if overrides.has_torch_function_unary(a):
        return overrides.handle_torch_function(sym_int, (a,), a)
    if isinstance(a, SymInt):
        return a
    elif isinstance(a, SymFloat):
        return math.trunc(a)
    return py_int(a)  # type: ignore[operator]

def sym_max(a, b):
    """ SymInt-aware utility for max()."""
    if overrides.has_torch_function((a, b)):
        return overrides.handle_torch_function(sym_max, (a, b), a, b)
    if isinstance(a, (SymInt, SymFloat)):
        return a.__sym_max__(b)
    elif isinstance(b, (SymInt, SymFloat)):
        # NB: If you actually care about preserving output type exactly
        # if you do something like max(0, 0.0), it is NOT sound to treat
        # min/max as commutative
        return b.__sym_max__(a)
    return builtins.max(a, b)  # type: ignore[operator]

def sym_min(a, b):
    """ SymInt-aware utility for max()."""
    if overrides.has_torch_function((a, b)):
        return overrides.handle_torch_function(sym_min, (a, b), a, b)
    if isinstance(a, (SymInt, SymFloat)):
        return a.__sym_min__(b)
    elif isinstance(b, (SymInt, SymFloat)):
        return b.__sym_min__(a)
    return builtins.min(a, b)  # type: ignore[operator]

# Drop in replacement for math.sqrt, math.sin, math.cos etc
def _get_sym_math_fn(name):
    def fn(a):
        if overrides.has_torch_function_unary(a):
            return overrides.handle_torch_function(fn, (a,), a)
        if hasattr(a, f"__sym_{name}__"):
            return getattr(a, f"__sym_{name}__")()
        return getattr(math, name)(a)

    return fn

__fn, __name, __sym_name = None, '', ''
for __name in ("sqrt", "cos", "cosh", "sin", "sinh", "tan", "tanh", "asin", "acos", "atan"):
    __sym_name = f"_sym_{__name}"
    __fn = _get_sym_math_fn(__name)
    __fn.__qualname__ = __fn.__name__ = __sym_name
    globals()[__sym_name] = __fn

<<<<<<< HEAD
del __fn, __name, __sym_name, _get_sym_math_fn  # type: ignore[possibly-undefined]
=======
del __fn, __name, __sym_name, _get_sym_math_fn
>>>>>>> e26ca3b0

# Adding temporary shortcut
sym_sqrt = globals()["_sym_sqrt"]
__all__.append("sym_sqrt")


def sym_ite(b, t, f):
    if overrides.has_torch_function((b, t, f)):
        return overrides.handle_torch_function(sym_ite, (b, t, f), b, t, f)
    assert isinstance(b, (SymBool, builtins.bool)) and type(t) == type(f)
    if isinstance(b, SymBool):
        return b.__sym_ite__(t, f)
    return t if b else f

# Check to see if we can load C extensions, and if not provide some guidance
# on what the problem might be.
try:
    # _initExtension is chosen (arbitrarily) as a sentinel.
    from torch._C import _initExtension
except ImportError:
    import torch._C as _C_for_compiled_check

    # The __file__ check only works for Python 3.7 and above.
    if _C_for_compiled_check.__file__ is None:
        raise ImportError(textwrap.dedent('''
            Failed to load PyTorch C extensions:
                It appears that PyTorch has loaded the `torch/_C` folder
                of the PyTorch repository rather than the C extensions which
                are expected in the `torch._C` namespace. This can occur when
                using the `install` workflow. e.g.
                    $ python setup.py install && python -c "import torch"

                This error can generally be solved using the `develop` workflow
                    $ python setup.py develop && python -c "import torch"  # This should succeed
                or by running Python from a different directory.
            ''').strip()) from None
    raise  # If __file__ is not None the cause is unknown, so just re-raise.

<<<<<<< HEAD
from torch import _C as _C  # it is safe to import _C at this point

=======
>>>>>>> e26ca3b0
__name, __obj = '', None
for __name in dir(_C):
    if __name[0] != '_' and not __name.endswith('Base'):
        __all__.append(__name)
        __obj = getattr(_C, __name)
        if callable(__obj) or inspect.isclass(__obj):
            if __obj.__module__ != 'torch':
                # TODO: fix their module from C++ side
                if __name not in ['DisableTorchFunctionSubclass', 'DisableTorchFunction', 'Generator']:
                    __obj.__module__ = 'torch'
    elif __name == 'TensorBase':
        # issue 109438 / pr 109940. Prevent TensorBase from being copied into torch.
        delattr(sys.modules[__name__], __name)

del __name, __obj

if not TYPE_CHECKING:
    # issue 38137 and python issue 43367. Submodules of a C extension are
    # non-standard, and attributes of those submodules cannot be pickled since
    # pickle expect to be able to import them as "from _C.sub import attr"
    # which fails with "_C is not a package
    __name, __candidate = '', None
    for __name in dir(_C):
        __candidate = getattr(_C, __name)
        if type(__candidate) is type(_C):
            # submodule
            if f"torch._C.{__name}" not in sys.modules:
                sys.modules[f"torch._C.{__name}"] = __candidate

    del __name, __candidate


################################################################################
# Define basic utilities
################################################################################


def typename(o):
    if isinstance(o, torch.Tensor):
        return o.type()

    module = ''
    class_name = ''
    if hasattr(o, '__module__') and o.__module__ != 'builtins' \
            and o.__module__ != '__builtin__' and o.__module__ is not None:
        module = o.__module__ + '.'

    if hasattr(o, '__qualname__'):
        class_name = o.__qualname__
    elif hasattr(o, '__name__'):
        class_name = o.__name__
    else:
        class_name = o.__class__.__name__

    return module + class_name


def is_tensor(obj):
    r"""Returns True if `obj` is a PyTorch tensor.

    Note that this function is simply doing ``isinstance(obj, Tensor)``.
    Using that ``isinstance`` check is better for typechecking with mypy,
    and more explicit - so it's recommended to use that instead of
    ``is_tensor``.

    Args:
        obj (Object): Object to test
    Example::

        >>> x = torch.tensor([1, 2, 3])
        >>> torch.is_tensor(x)
        True

    """
    return isinstance(obj, torch.Tensor)


def is_storage(obj):
    r"""Returns True if `obj` is a PyTorch storage object.

    Args:
        obj (Object): Object to test
    """
    return type(obj) in _storage_classes


_GLOBAL_DEVICE_CONTEXT = threading.local()


def get_default_device() -> "torch.device":
    r"""Gets the default ``torch.Tensor`` to be allocated on ``device``"""
    global _GLOBAL_DEVICE_CONTEXT
    if hasattr(_GLOBAL_DEVICE_CONTEXT, "device_context"):
        device = _GLOBAL_DEVICE_CONTEXT.device_context.device
        if device.index is not None:
            return device
        else:
            # TODO: Call like get_device_index() method corresponding to
            # each device type
            return torch.tensor([]).device
    else:
        return torch.device("cpu")


def set_default_device(device):
    """Sets the default ``torch.Tensor`` to be allocated on ``device``.  This
    does not affect factory function calls which are called with an explicit
    ``device`` argument.  Factory calls will be performed as if they
    were passed ``device`` as an argument.

    To only temporarily change the default device instead of setting it
    globally, use ``with torch.device(device):`` instead.

    The default device is initially ``cpu``.  If you set the default tensor
    device to another device (e.g., ``cuda``) without a device index, tensors
    will be allocated on whatever the current device for the device type,
    even after :func:`torch.cuda.set_device` is called.

    .. warning::

        This function imposes a slight performance cost on every Python
        call to the torch API (not just factory functions).  If this
        is causing problems for you, please comment on
        https://github.com/pytorch/pytorch/issues/92701

    .. note::

        This doesn't affect functions that create tensors that share the same memory as the input, like:
        :func:`torch.from_numpy` and :func:`torch.frombuffer`

    Args:
        device (device or string): the device to set as default

    Example::

        >>> # xdoctest: +SKIP("requires cuda, changes global state")
        >>> torch.get_default_device()
        device(type='cpu')
        >>> torch.set_default_device('cuda')  # current device is 0
        >>> torch.get_default_device()
        device(type='cuda', index=0)
        >>> torch.set_default_device('cuda')
        >>> torch.cuda.set_device('cuda:1')  # current device is 1
        >>> torch.get_default_device()
        device(type='cuda', index=1)
        >>> torch.set_default_device('cuda:1')
        >>> torch.get_default_device()
        device(type='cuda', index=1)

    """
    global _GLOBAL_DEVICE_CONTEXT
    if hasattr(_GLOBAL_DEVICE_CONTEXT, "device_context"):
        device_context = _GLOBAL_DEVICE_CONTEXT.device_context
        if device_context is not None:
            device_context.__exit__(None, None, None)

    if device is None:
        device_context = None
    else:
        from torch.utils._device import DeviceContext
        device_context = DeviceContext(device)
        device_context.__enter__()
    _GLOBAL_DEVICE_CONTEXT.device_context = device_context


def set_default_tensor_type(t):
    r"""
    .. warning::

        This function is deprecated as of PyTorch 2.1, please use :func:`torch.set_default_dtype()` and
        :func:`torch.set_default_device()` as alternatives.

    Sets the default ``torch.Tensor`` type to floating point tensor type
    ``t``. This type will also be used as default floating point type for
    type inference in :func:`torch.tensor`.

    The default floating point tensor type is initially ``torch.FloatTensor``.

    Args:
        t (type or string): the floating point tensor type or its name

    Example::

        >>> # xdoctest: +SKIP("Other tests may have changed the default type. Can we reset it?")
        >>> torch.tensor([1.2, 3]).dtype    # initial default for floating point is torch.float32
        torch.float32
        >>> torch.set_default_tensor_type(torch.DoubleTensor)
        >>> torch.tensor([1.2, 3]).dtype    # a new floating point tensor
        torch.float64

    """
    if isinstance(t, str):
        t = _import_dotted_name(t)
    _C._set_default_tensor_type(t)


def set_default_dtype(d):
    r"""

    Sets the default floating point dtype to :attr:`d`. Supports floating point dtype
    as inputs. Other dtypes will cause torch to raise an exception.

    When PyTorch is initialized its default floating point dtype is torch.float32,
    and the intent of set_default_dtype(torch.float64) is to facilitate NumPy-like
    type inference. The default floating point dtype is used to:

    1. Implicitly determine the default complex dtype. When the default floating type is float16,
       the default complex dtype is complex32. For float32, the default complex dtype is complex64.
       For float64, it is complex128. For bfloat16, an exception will be raised because
       there is no corresponding complex type for bfloat16.
    2. Infer the dtype for tensors constructed using Python floats or complex Python
       numbers. See examples below.
    3. Determine the result of type promotion between bool and integer tensors and
       Python floats and complex Python numbers.

    Args:
        d (:class:`torch.dtype`): the floating point dtype to make the default.
                                  Either torch.float32 or torch.float64.

    Example:
        >>> # xdoctest: +SKIP("Other tests may have changed the default type. Can we reset it?")
        >>> # initial default for floating point is torch.float32
        >>> # Python floats are interpreted as float32
        >>> torch.tensor([1.2, 3]).dtype
        torch.float32
        >>> # initial default for floating point is torch.complex64
        >>> # Complex Python numbers are interpreted as complex64
        >>> torch.tensor([1.2, 3j]).dtype
        torch.complex64

        >>> torch.set_default_dtype(torch.float64)
        >>> # Python floats are now interpreted as float64
        >>> torch.tensor([1.2, 3]).dtype    # a new floating point tensor
        torch.float64
        >>> # Complex Python numbers are now interpreted as complex128
        >>> torch.tensor([1.2, 3j]).dtype   # a new complex tensor
        torch.complex128

        >>> torch.set_default_dtype(torch.float16)
        >>> # Python floats are now interpreted as float16
        >>> torch.tensor([1.2, 3]).dtype    # a new floating point tensor
        torch.float16
        >>> # Complex Python numbers are now interpreted as complex128
        >>> torch.tensor([1.2, 3j]).dtype   # a new complex tensor
        torch.complex32

    """
    _C._set_default_dtype(d)

def use_deterministic_algorithms(mode: builtins.bool, *, warn_only: builtins.bool = False) -> None:
    r""" Sets whether PyTorch operations must use "deterministic"
    algorithms. That is, algorithms which, given the same input, and when
    run on the same software and hardware, always produce the same output.
    When enabled, operations will use deterministic algorithms when available,
    and if only nondeterministic algorithms are available they will throw a
    :class:`RuntimeError` when called.

    .. note:: This setting alone is not always enough to make an application
        reproducible. Refer to :ref:`reproducibility` for more information.

    .. note:: :func:`torch.set_deterministic_debug_mode` offers an alternative
        interface for this feature.

    The following normally-nondeterministic operations will act
    deterministically when ``mode=True``:

        * :class:`torch.nn.Conv1d` when called on CUDA tensor
        * :class:`torch.nn.Conv2d` when called on CUDA tensor
        * :class:`torch.nn.Conv3d` when called on CUDA tensor
        * :class:`torch.nn.ConvTranspose1d` when called on CUDA tensor
        * :class:`torch.nn.ConvTranspose2d` when called on CUDA tensor
        * :class:`torch.nn.ConvTranspose3d` when called on CUDA tensor
        * :class:`torch.nn.ReplicationPad2d` when attempting to differentiate a CUDA tensor
        * :func:`torch.bmm` when called on sparse-dense CUDA tensors
        * :func:`torch.Tensor.__getitem__` when attempting to differentiate a CPU tensor
          and the index is a list of tensors
        * :func:`torch.Tensor.index_put` with ``accumulate=False``
        * :func:`torch.Tensor.index_put` with ``accumulate=True`` when called on a CPU
          tensor
        * :func:`torch.Tensor.put_` with ``accumulate=True`` when called on a CPU
          tensor
        * :func:`torch.Tensor.scatter_add_` when called on a CUDA tensor
        * :func:`torch.gather` when called on a CUDA tensor that requires grad
        * :func:`torch.index_add` when called on CUDA tensor
        * :func:`torch.index_select` when attempting to differentiate a CUDA tensor
        * :func:`torch.repeat_interleave` when attempting to differentiate a CUDA tensor
        * :func:`torch.Tensor.index_copy` when called on a CPU or CUDA tensor
        * :func:`torch.Tensor.scatter` when `src` type is Tensor and called on CUDA tensor
        * :func:`torch.Tensor.scatter_reduce` when ``reduce='sum'`` or ``reduce='mean'`` and called on CUDA tensor

    The following normally-nondeterministic operations will throw a
    :class:`RuntimeError` when ``mode=True``:

        * :class:`torch.nn.AvgPool3d` when attempting to differentiate a CUDA tensor
        * :class:`torch.nn.AdaptiveAvgPool2d` when attempting to differentiate a CUDA tensor
        * :class:`torch.nn.AdaptiveAvgPool3d` when attempting to differentiate a CUDA tensor
        * :class:`torch.nn.MaxPool3d` when attempting to differentiate a CUDA tensor
        * :class:`torch.nn.AdaptiveMaxPool2d` when attempting to differentiate a CUDA tensor
        * :class:`torch.nn.FractionalMaxPool2d` when attempting to differentiate a CUDA tensor
        * :class:`torch.nn.FractionalMaxPool3d` when attempting to differentiate a CUDA tensor
        * :class:`torch.nn.MaxUnpool1d`
        * :class:`torch.nn.MaxUnpool2d`
        * :class:`torch.nn.MaxUnpool3d`
        * :func:`torch.nn.functional.interpolate` when attempting to differentiate a CUDA tensor
          and one of the following modes is used:

          - ``linear``
          - ``bilinear``
          - ``bicubic``
          - ``trilinear``

        * :class:`torch.nn.ReflectionPad1d` when attempting to differentiate a CUDA tensor
        * :class:`torch.nn.ReflectionPad2d` when attempting to differentiate a CUDA tensor
        * :class:`torch.nn.ReflectionPad3d` when attempting to differentiate a CUDA tensor
        * :class:`torch.nn.ReplicationPad1d` when attempting to differentiate a CUDA tensor
        * :class:`torch.nn.ReplicationPad3d` when attempting to differentiate a CUDA tensor
        * :class:`torch.nn.NLLLoss` when called on a CUDA tensor
        * :class:`torch.nn.CTCLoss` when attempting to differentiate a CUDA tensor
        * :class:`torch.nn.EmbeddingBag` when attempting to differentiate a CUDA tensor when
          ``mode='max'``
        * :func:`torch.Tensor.put_` when ``accumulate=False``
        * :func:`torch.Tensor.put_` when ``accumulate=True`` and called on a CUDA tensor
        * :func:`torch.histc` when called on a CUDA tensor
        * :func:`torch.bincount` when called on a CUDA tensor and ``weights``
          tensor is given
        * :func:`torch.kthvalue` with called on a CUDA tensor
        * :func:`torch.median` with indices output when called on a CUDA tensor
        * :func:`torch.nn.functional.grid_sample` when attempting to differentiate a CUDA tensor
        * :func:`torch.cumsum` when called on a CUDA tensor when dtype is floating point or complex
        * :func:`torch.Tensor.scatter_reduce` when ``reduce='prod'`` and called on CUDA tensor
        * :func:`torch.Tensor.resize_` when called with a quantized tensor

    In addition, several operations fill uninitialized memory when this setting
    is turned on and when
    :attr:`torch.utils.deterministic.fill_uninitialized_memory` is turned on.
    See the documentation for that attribute for more information.

    A handful of CUDA operations are nondeterministic if the CUDA version is
    10.2 or greater, unless the environment variable ``CUBLAS_WORKSPACE_CONFIG=:4096:8``
    or ``CUBLAS_WORKSPACE_CONFIG=:16:8`` is set. See the CUDA documentation for more
    details: `<https://docs.nvidia.com/cuda/cublas/index.html#results-reproducibility>`_
    If one of these environment variable configurations is not set, a :class:`RuntimeError`
    will be raised from these operations when called with CUDA tensors:

        * :func:`torch.mm`
        * :func:`torch.mv`
        * :func:`torch.bmm`

    Note that deterministic operations tend to have worse performance than
    nondeterministic operations.

    .. note::

        This flag does not detect or prevent nondeterministic behavior caused
        by calling an inplace operation on a tensor with an internal memory
        overlap or by giving such a tensor as the :attr:`out` argument for an
        operation. In these cases, multiple writes of different data may target
        a single memory location, and the order of writes is not guaranteed.

    Args:
        mode (:class:`bool`): If True, makes potentially nondeterministic
            operations switch to a deterministic algorithm or throw a runtime
            error. If False, allows nondeterministic operations.

    Keyword args:
        warn_only (:class:`bool`, optional): If True, operations that do not
            have a deterministic implementation will throw a warning instead of
            an error. Default: ``False``

    Example::

        >>> # xdoctest: +SKIP
        >>> torch.use_deterministic_algorithms(True)

        # Forward mode nondeterministic error
        >>> torch.randn(10, device='cuda').kthvalue(1)
        ...
        RuntimeError: kthvalue CUDA does not have a deterministic implementation...

        # Backward mode nondeterministic error
        >>> torch.nn.AvgPool3d(1)(torch.randn(3, 4, 5, 6, requires_grad=True).cuda()).sum().backward()
        ...
        RuntimeError: avg_pool3d_backward_cuda does not have a deterministic implementation...
    """
    _C._set_deterministic_algorithms(mode, warn_only=warn_only)

def are_deterministic_algorithms_enabled() -> builtins.bool:
    r"""Returns True if the global deterministic flag is turned on. Refer to
    :func:`torch.use_deterministic_algorithms` documentation for more details.
    """
    return _C._get_deterministic_algorithms()

def is_deterministic_algorithms_warn_only_enabled() -> builtins.bool:
    r"""Returns True if the global deterministic flag is set to warn only.
    Refer to :func:`torch.use_deterministic_algorithms` documentation for more
    details.
    """
    return _C._get_deterministic_algorithms_warn_only()

def set_deterministic_debug_mode(debug_mode: Union[builtins.int, str]) -> None:
    r"""Sets the debug mode for deterministic operations.

    .. note:: This is an alternative interface for
        :func:`torch.use_deterministic_algorithms`. Refer to that function's
        documentation for details about affected operations.

    Args:
        debug_mode(str or int): If "default" or 0, don't error or warn on
            nondeterministic operations. If "warn" or 1, warn on
            nondeterministic operations. If "error" or 2, error on
            nondeterministic operations.
    """

    # NOTE: builtins.int is used here because int in this scope resolves
    # to torch.int
    if not isinstance(debug_mode, (builtins.int, str)):
        raise TypeError(f'debug_mode must be str or int, but got {type(debug_mode)}')

    if isinstance(debug_mode, str):
        if debug_mode == 'default':
            debug_mode = 0
        elif debug_mode == 'warn':
            debug_mode = 1
        elif debug_mode == 'error':
            debug_mode = 2
        else:
            raise RuntimeError(
                'invalid value of debug_mode, expected one of `default`, '
                f'`warn`, `error`, but got {debug_mode}')

    if debug_mode == 0:
        _C._set_deterministic_algorithms(False)
    elif debug_mode == 1:
        _C._set_deterministic_algorithms(True, warn_only=True)
    elif debug_mode == 2:
        _C._set_deterministic_algorithms(True)
    else:
        raise RuntimeError(
            'invalid value of debug_mode, expected 0, 1, or 2, '
            f'but got {debug_mode}')

def get_deterministic_debug_mode() -> builtins.int:
    r"""Returns the current value of the debug mode for deterministic
    operations. Refer to :func:`torch.set_deterministic_debug_mode`
    documentation for more details.
    """

    if _C._get_deterministic_algorithms():
        if _C._get_deterministic_algorithms_warn_only():
            return 1
        else:
            return 2
    else:
        return 0

def get_float32_matmul_precision() -> builtins.str:
    r"""Returns the current value of float32 matrix multiplication precision. Refer to
    :func:`torch.set_float32_matmul_precision` documentation for more details.
    """
    return _C._get_float32_matmul_precision()

def set_float32_matmul_precision(precision: str) -> None:
    r"""Sets the internal precision of float32 matrix multiplications.

    Running float32 matrix multiplications in lower precision may significantly increase
    performance, and in some programs the loss of precision has a negligible impact.

    Supports three settings:

        * "highest", float32 matrix multiplications use the float32 datatype (24 mantissa
          bits with 23 bits explicitly stored) for internal computations.
        * "high", float32 matrix multiplications either use the TensorFloat32 datatype (10
          mantissa bits explicitly stored) or treat each float32 number as the sum of two bfloat16 numbers
          (approximately 16 mantissa bits with 14 bits explicitly stored), if the appropriate fast matrix multiplication
          algorithms are available.  Otherwise float32 matrix multiplications are computed
          as if the precision is "highest".  See below for more information on the bfloat16
          approach.
        * "medium", float32 matrix multiplications use the bfloat16 datatype (8 mantissa
          bits with 7 bits explicitly stored) for internal computations, if a fast matrix multiplication algorithm
          using that datatype internally is available. Otherwise float32
          matrix multiplications are computed as if the precision is "high".

    When using "high" precision, float32 multiplications may use a bfloat16-based algorithm
    that is more complicated than simply truncating to some smaller number mantissa bits
    (e.g. 10 for TensorFloat32, 7 for bfloat16 explicitly stored).  Refer to [Henry2019]_ for a complete
    description of this algorithm.  To briefly explain here, the first step is to realize
    that we can perfectly encode a single float32 number as the sum of three bfloat16
    numbers (because float32 has 23 mantissa bits while bfloat16 has 7 explicitly stored, and both have the
    same number of exponent bits).  This means that the product of two float32 numbers can
    be exactly given by the sum of nine products of bfloat16 numbers.  We can then trade
    accuracy for speed by dropping some of these products.  The "high" precision algorithm
    specifically keeps only the three most significant products, which conveniently excludes
    all of the products involving the last 8 mantissa bits of either input.  This means that
    we can represent our inputs as the sum of two bfloat16 numbers rather than three.
    Because bfloat16 fused-multiply-add (FMA) instructions are typically >10x faster than
    float32 ones, it's faster to do three multiplications and 2 additions with bfloat16
    precision than it is to do a single multiplication with float32 precision.

    .. [Henry2019] http://arxiv.org/abs/1904.06376

    .. note::

        This does not change the output dtype of float32 matrix multiplications,
        it controls how the internal computation of the matrix multiplication is performed.

    .. note::

        This does not change the precision of convolution operations. Other flags,
        like `torch.backends.cudnn.allow_tf32`, may control the precision of convolution
        operations.

    .. note::

        This flag currently only affects one native device type: CUDA.
        If "high" or "medium" are set then the TensorFloat32 datatype will be used
        when computing float32 matrix multiplications, equivalent to setting
        `torch.backends.cuda.matmul.allow_tf32 = True`. When "highest" (the default)
        is set then the float32 datatype is used for internal computations, equivalent
        to setting `torch.backends.cuda.matmul.allow_tf32 = False`.

    Args:
        precision(str): can be set to "highest" (default), "high", or "medium" (see above).

    """
    _C._set_float32_matmul_precision(precision)

def set_warn_always(b: builtins.bool) -> None:
    r"""When this flag is False (default) then some PyTorch warnings may only
    appear once per process. This helps avoid excessive warning information.
    Setting it to True causes these warnings to always appear, which may be
    helpful when debugging.

    Args:
        b (:class:`bool`): If True, force warnings to always be emitted
                           If False, set to the default behaviour
    """
    _C._set_warnAlways(b)

def is_warn_always_enabled() -> builtins.bool:
    r"""Returns True if the global warn_always flag is turned on. Refer to
    :func:`torch.set_warn_always` documentation for more details.
    """
    return _C._get_warnAlways()

################################################################################
# Define error checking functions
################################################################################

# These error checking functions must be kept consistent with their C++
# equivalents. Their C++ equivalents are mentioned where applicable.

def _check_with(error_type, cond: Union[builtins.bool, SymBool], message: Callable[[], str]):  # noqa: F811
    if not isinstance(cond, (builtins.bool, torch.SymBool)):
        raise TypeError(f'cond must be a bool, but got {type(cond)}')

    from torch.fx.experimental.symbolic_shapes import expect_true
    if expect_true(cond):
        return

    # error_type must be a subclass of Exception and not subclass of Warning
    assert issubclass(error_type, Exception) and not issubclass(error_type, Warning)

    if message is None:
        message_evaluated = (
            'Expected cond to be True, but got False. (Could this error '
            'message be improved? If so, please report an enhancement request '
            'to PyTorch.)')

    else:
        if not callable(message):
            raise TypeError('message must be a callable')

        message_evaluated = str(message())

    raise error_type(message_evaluated)

def _check(cond, message=None):  # noqa: F811
    r"""Throws error containing an optional message if the specified condition
    is False.

    Error type: ``RuntimeError``

    C++ equivalent: ``TORCH_CHECK``

    Args:
        cond (:class:`bool`): If False, throw error

        message (Callable, optional): Callable that returns either a string or
            an object that has a ``__str__()`` method to be used as the error
            message. Default: ``None``
    """
    _check_with(RuntimeError, cond, message)

def _check_is_size(i, message=None):
    """Checks that a given integer is a valid size (i.e., is non-negative).
    You should use this over _check(i >= 0) because we can use the semantic
    information (that i is a size) to make some further inferences in case
    i is an unbacked SymInt.

    NB: Do NOT use this in contexts where a -1 size would be valid (indicating
    to infer the size from context, or if you should wrap-around or truncate).
    Only use this if the only valid value is an honest to goodness size.
    """
    # This is responsible for the expect_true
    _check(i >= 0, message)
    from torch.fx.experimental.symbolic_shapes import _advise_is_size
    _advise_is_size(i)

def _check_index(cond, message=None):  # noqa: F811
    r"""Throws error containing an optional message if the specified condition
    is False.

    Error type: ``IndexError``

    C++ equivalent: ``TORCH_CHECK_INDEX``

    Args:
        cond (:class:`bool`): If False, throw error

        message (Callable, optional): Callable that returns either a string or
            an object that has a ``__str__()`` method to be used as the error
            message. Default: ``None``
    """
    _check_with(IndexError, cond, message)

def _check_value(cond, message=None):  # noqa: F811
    r"""Throws error containing an optional message if the specified condition
    is False.

    Error type: ``ValueError``

    C++ equivalent: ``TORCH_CHECK_VALUE``

    Args:
        cond (:class:`bool`): If False, throw error

        message (Callable, optional): Callable that returns either a string or
            an object that has a ``__str__()`` method to be used as the error
            message. Default: ``None``
    """
    _check_with(ValueError, cond, message)

def _check_type(cond, message=None):  # noqa: F811
    r"""Throws error containing an optional message if the specified condition
    is False.

    Error type: ``TypeError``

    C++ equivalent: ``TORCH_CHECK_TYPE``

    Args:
        cond (:class:`bool`): If False, throw error

        message (Callable, optional): Callable that returns either a string or
            an object that has a ``__str__()`` method to be used as the error
            message. Default: ``None``
    """
    _check_with(TypeError, cond, message)

def _check_not_implemented(cond, message=None):  # noqa: F811
    r"""Throws error containing an optional message if the specified condition
    is False.

    Error type: ``NotImplementedError``

    C++ equivalent: ``TORCH_CHECK_NOT_IMPLEMENTED``

    Args:
        cond (:class:`bool`): If False, throw error

        message (Callable, optional): Callable that returns either a string or
            an object that has a ``__str__()`` method to be used as the error
            message. Default: ``None``
    """
    _check_with(NotImplementedError, cond, message)

def _check_tensor_all_with(error_type, cond, message=None):  # noqa: F811
    if not torch.is_tensor(cond):
        raise TypeError(f'cond must be a tensor, but got {type(cond)}')

    if not cond.dtype == torch.bool:
        raise TypeError(
            f'cond tensor must have dtype torch.bool, but got {cond.dtype}')

    _check_with(error_type, cond._is_all_true().item(), message)

# C++ equivalent: `TORCH_CHECK_TENSOR_ALL`
def _check_tensor_all(cond, message=None):  # noqa: F811
    r"""Throws error containing an optional message if the specified condition
    is False.

    Error type: ``RuntimeError``

    C++ equivalent: ``TORCH_CHECK_TENSOR_ALL``

    Args:
        cond (:class:`torch.Tensor`): Tensor of dtype ``torch.bool``. If any
            element is ``False``, throw error

        message (Callable, optional): Callable that returns either a string or
            an object that has a ``__str__()`` method to be used as the error
            message. Default: ``None``
    """
    _check_tensor_all_with(RuntimeError, cond, message)

################################################################################
# Define numeric constants
################################################################################

# For Python Array API (https://data-apis.org/array-api/latest/API_specification/constants.html) and
# NumPy consistency (https://numpy.org/devdocs/reference/constants.html)
from math import e, nan , inf , pi
newaxis: None = None
__all__.extend(['e', 'pi', 'nan', 'inf', 'newaxis'])

################################################################################
# Define Storage and Tensor classes
################################################################################

from ._tensor import Tensor
from torch import storage as storage
from .storage import _StorageBase, TypedStorage, _LegacyStorage, UntypedStorage, _warn_typed_storage_removal

# NOTE: New <type>Storage classes should never be added. When adding a new
# dtype, use torch.storage.TypedStorage directly.

class ByteStorage(_LegacyStorage):
    @classproperty
    def dtype(self):
        _warn_typed_storage_removal(stacklevel=3)
        return self._dtype

    @classproperty
    def _dtype(self):
        return torch.uint8

class DoubleStorage(_LegacyStorage):
    @classproperty
    def dtype(self):
        _warn_typed_storage_removal(stacklevel=3)
        return self._dtype

    @classproperty
    def _dtype(self):
        return torch.double

class FloatStorage(_LegacyStorage):
    @classproperty
    def dtype(self):
        _warn_typed_storage_removal(stacklevel=3)
        return self._dtype

    @classproperty
    def _dtype(self):
        return torch.float

class HalfStorage(_LegacyStorage):
    @classproperty
    def dtype(self):
        _warn_typed_storage_removal(stacklevel=3)
        return self._dtype

    @classproperty
    def _dtype(self):
        return torch.half

class LongStorage(_LegacyStorage):
    @classproperty
    def dtype(self):
        _warn_typed_storage_removal(stacklevel=3)
        return self._dtype

    @classproperty
    def _dtype(self):
        return torch.long

class IntStorage(_LegacyStorage):
    @classproperty
    def dtype(self):
        _warn_typed_storage_removal(stacklevel=3)
        return self._dtype

    @classproperty
    def _dtype(self):
        return torch.int

class ShortStorage(_LegacyStorage):
    @classproperty
    def dtype(self):
        _warn_typed_storage_removal(stacklevel=3)
        return self._dtype

    @classproperty
    def _dtype(self):
        return torch.short

class CharStorage(_LegacyStorage):
    @classproperty
    def dtype(self):
        _warn_typed_storage_removal(stacklevel=3)
        return self._dtype

    @classproperty
    def _dtype(self):
        return torch.int8

class BoolStorage(_LegacyStorage):
    @classproperty
    def dtype(self):
        _warn_typed_storage_removal(stacklevel=3)
        return self._dtype

    @classproperty
    def _dtype(self):
        return torch.bool

class BFloat16Storage(_LegacyStorage):
    @classproperty
    def dtype(self):
        _warn_typed_storage_removal(stacklevel=3)
        return self._dtype

    @classproperty
    def _dtype(self):
        return torch.bfloat16

class ComplexDoubleStorage(_LegacyStorage):
    @classproperty
    def dtype(self):
        _warn_typed_storage_removal(stacklevel=3)
        return self._dtype

    @classproperty
    def _dtype(self):
        return torch.cdouble

class ComplexFloatStorage(_LegacyStorage):
    @classproperty
    def dtype(self):
        _warn_typed_storage_removal(stacklevel=3)
        return self._dtype

    @classproperty
    def _dtype(self):
        return torch.cfloat

class QUInt8Storage(_LegacyStorage):
    @classproperty
    def dtype(self):
        _warn_typed_storage_removal(stacklevel=3)
        return self._dtype

    @classproperty
    def _dtype(self):
        return torch.quint8

class QInt8Storage(_LegacyStorage):
    @classproperty
    def dtype(self):
        _warn_typed_storage_removal(stacklevel=3)
        return self._dtype

    @classproperty
    def _dtype(self):
        return torch.qint8

class QInt32Storage(_LegacyStorage):
    @classproperty
    def dtype(self):
        _warn_typed_storage_removal(stacklevel=3)
        return self._dtype

    @classproperty
    def _dtype(self):
        return torch.qint32

class QUInt4x2Storage(_LegacyStorage):
    @classproperty
    def dtype(self):
        _warn_typed_storage_removal(stacklevel=3)
        return self._dtype

    @classproperty
    def _dtype(self):
        return torch.quint4x2

class QUInt2x4Storage(_LegacyStorage):
    @classproperty
    def dtype(self):
        _warn_typed_storage_removal(stacklevel=3)
        return self._dtype

    @classproperty
    def _dtype(self):
        return torch.quint2x4

_storage_classes = {
    UntypedStorage, DoubleStorage, FloatStorage, LongStorage, IntStorage,
    ShortStorage, CharStorage, ByteStorage, HalfStorage, BoolStorage,
    QUInt8Storage, QInt8Storage, QInt32Storage, BFloat16Storage,
    ComplexFloatStorage, ComplexDoubleStorage, QUInt4x2Storage, QUInt2x4Storage,
    TypedStorage
}

# The _tensor_classes set is initialized by the call to initialize_python_bindings.
_tensor_classes: Set[Type] = set()

# If you edit these imports, please update torch/__init__.py.in as well
from torch import random as random
from .random import set_rng_state, get_rng_state, manual_seed, initial_seed, seed
from torch import serialization as serialization
from .serialization import save, load
from ._tensor_str import set_printoptions

################################################################################
# Initialize extension
################################################################################

def _manager_path():
    if _running_with_deploy() or platform.system() == 'Windows':
        return b""
    path = get_file_path('torch', 'bin', 'torch_shm_manager')
    prepare_multiprocessing_environment(get_file_path('torch'))
    if not os.path.exists(path):
        raise RuntimeError("Unable to find torch_shm_manager at " + path)
    return path.encode('utf-8')

from torch import amp as amp
from torch.amp import autocast, GradScaler

# Initializing the extension shadows the built-in python float / int classes;
# store them for later use by SymInt / SymFloat.
py_float = float
py_int = int

# Shared memory manager needs to know the exact location of manager executable
_C._initExtension(_manager_path())
del _manager_path

# Appease the type checker: it can't deal with direct setting of globals().
# Note that we will see "too many" functions when reexporting this way; there
# is not a good way to fix this problem.  Perhaps, try to redesign VariableFunctions
# so that this import is good enough
if TYPE_CHECKING:
    # Some type signatures pulled in from _VariableFunctions here clash with
    # signatures already imported. For now these clashes are ignored; see
    # PR #43339 for details.
    from torch._C._VariableFunctions import *  # type: ignore[assignment, misc] # noqa: F403
    # Fixup segment_reduce visibility
    _segment_reduce = segment_reduce
    del segment_reduce  # noqa: F821

# Ops not to be exposed in `torch` namespace,
# mostly helper ops.
PRIVATE_OPS = (
    'unique_dim',
)

__name, __obj = '', None
for __name in dir(_C._VariableFunctions):
    if __name.startswith('__') or __name in PRIVATE_OPS:
        continue
    __obj = getattr(_C._VariableFunctions, __name)
    __obj.__module__ = 'torch'
    # Hide some APIs that should not be public
<<<<<<< HEAD
    if __name == 'segment_reduce':
=======
    if __name == "segment_reduce":
>>>>>>> e26ca3b0
        # TODO: Once the undocumented FC window is passed, remove the line bellow
        globals()[__name] = __obj
        __name = "_" + __name
    globals()[__name] = __obj
<<<<<<< HEAD
    if not __name.startswith('_'):
=======
    if not __name.startswith("_"):
>>>>>>> e26ca3b0
        __all__.append(__name)

del __name, __obj

################################################################################
# Add torch.dtype instances to the public API
################################################################################

import torch

__name = ''
for __name in dir(torch):
    if isinstance(getattr(torch, __name), torch.dtype):
        __all__.append(__name)

del __name

################################################################################
# Import TorchDynamo's lazy APIs to avoid circular dependenices
################################################################################

# needs to be before from .functional import * to avoid circular dependencies
from ._compile import _disable_dynamo

################################################################################
# Import interface functions defined in Python
################################################################################

# needs to be after the above ATen bindings so we can overwrite from Python side
from torch import functional as functional
from .functional import *  # noqa: F403


################################################################################
# Remove unnecessary members
################################################################################

del _StorageBase
del _LegacyStorage

################################################################################
# Define _assert
################################################################################

# needs to be before the submodule imports to avoid circular dependencies
def _assert(condition, message):
    r"""A wrapper around Python's assert which is symbolically traceable.
    """
    if type(condition) is not torch.Tensor and overrides.has_torch_function((condition,)):
        return overrides.handle_torch_function(_assert, (condition,), condition, message)
    assert condition, message

################################################################################
# Import most common subpackages
################################################################################

# Use the redundant form so that type checkers know that these are a part of
# the public API. The "regular" import lines are there solely for the runtime
# side effect of adding to the imported module's members for other users.
from torch import cuda as cuda
from torch import cpu as cpu
from torch import mps as mps
from torch import xpu as xpu
from torch import mtia as mtia
from torch import autograd as autograd
from torch.autograd import (
    no_grad as no_grad,
    enable_grad as enable_grad,
    set_grad_enabled as set_grad_enabled,
    inference_mode as inference_mode,
)
from torch import fft as fft
from torch import futures as futures
from torch import _awaits as _awaits
from torch import nested as nested
from torch import nn as nn
from torch.signal import windows as windows
from torch import optim as optim
from torch import multiprocessing as multiprocessing
from torch import sparse as sparse
from torch import special as special
from torch import jit as jit
from torch import linalg as linalg
from torch import hub as hub
from torch import distributions as distributions
from torch import testing as testing
from torch import backends as backends
from torch import utils as utils
from torch import __config__ as __config__
from torch import __future__ as __future__
from torch import profiler as profiler
from torch import overrides as overrides
from torch import types as types

# Quantized, sparse, AO, etc. should be last to get imported, as nothing
# is expected to depend on them.
from torch import ao as ao
# nn.quant* depends on ao -- so should be after those.
import torch.nn.quantizable
import torch.nn.quantized
import torch.nn.qat
import torch.nn.intrinsic

_C._init_names(list(torch._storage_classes))

# attach docstrings to torch and tensor functions
from . import _torch_docs, _tensor_docs, _storage_docs, _size_docs
del _torch_docs, _tensor_docs, _storage_docs, _size_docs


def compiled_with_cxx11_abi() -> builtins.bool:
    r"""Returns whether PyTorch was built with _GLIBCXX_USE_CXX11_ABI=1"""
    return _C._GLIBCXX_USE_CXX11_ABI


# Import the ops "namespace"
from torch._ops import ops
from torch._classes import classes
import torch._library

# quantization depends on torch.fx
# Import quantization
from torch import quantization as quantization

# Import the quasi random sampler
from torch import quasirandom as quasirandom

# If you are seeing this, it means that this call site was not checked if
# the memory format could be preserved, and it was switched to old default
# behaviour of contiguous
legacy_contiguous_format = contiguous_format

# Register fork handler to initialize OpenMP in child processes (see gh-28389)
from torch.multiprocessing._atfork import register_after_fork
register_after_fork(torch.get_num_threads)
del register_after_fork

# Import tools that require fully imported torch (for applying
# torch.jit.script as a decorator, for instance):
from ._lobpcg import lobpcg as lobpcg

# These were previously defined in native_functions.yaml and appeared on the
# `torch` namespace, but we moved them to c10 dispatch to facilitate custom
# class usage. We add these lines here to preserve backward compatibility.
quantized_lstm = torch.ops.aten.quantized_lstm
quantized_gru = torch.ops.aten.quantized_gru

from torch.utils.dlpack import from_dlpack, to_dlpack

# Import experimental masked operations support. See
# [RFC-0016](https://github.com/pytorch/rfcs/pull/27) for more
# information.
from torch import masked as masked

# Import removed ops with error message about removal
from ._linalg_utils import (  # type: ignore[misc]
    matrix_rank,
    eig,
    solve,
    lstsq,
)
from ._linalg_utils import _symeig as symeig  # type: ignore[misc]

class _TorchCompileInductorWrapper:
    compiler_name = "inductor"

    def __init__(self, mode, options, dynamic):
        self.config: Dict[str, Any] = dict()
        self.dynamic = dynamic
        self.apply_mode(mode)
        self.apply_options(options)

        # Stash the compiler_fn to be used for backend match guard.
        from torch._inductor.compile_fx import compile_fx
        self.compiler_fn = compile_fx
        if self.config.get("triton.cudagraphs", False):
            os.environ["DISABLE_CUPTI_LAZY_REINIT"] = "1"
            # FIXME: CUDA Graph does not work well with CUPTI teardown.
            #   1) crashes on 1st lazy CUPTI re-init after teardown (CUDA 11)
            #   2) crashes on 2nd non-lazy CUPTI re-init after teardown (CUDA 12)
            # Workaround: turn off CUPTI teardown when using CUDA Graphs.
            os.environ["TEARDOWN_CUPTI"] = "0"

    def __eq__(self, other):
        return (isinstance(other, _TorchCompileInductorWrapper) and
                self.config == other.config and
                self.dynamic == other.dynamic)

    def apply_mode(self, mode: Optional[str]):
        if mode is None or mode == "default":
            pass
        elif mode in ("reduce-overhead", "max-autotune", "max-autotune-no-cudagraphs"):
            from torch._inductor import list_mode_options
            self.apply_options(list_mode_options(mode, self.dynamic))
        else:
            raise RuntimeError(
                f"Unrecognized mode={mode}, should be one of: default, reduce-overhead, max-autotune, max-autotune-no-cudagraphs"
            )

    def apply_options(self, options: Optional[Dict[str, Any]]):
        if not options:
            return

        from torch._inductor import config
        current_config: Dict[str, Any] = config.shallow_copy_dict()

        for key, val in options.items():
            attr_name = key.replace("-", "_")
            if attr_name not in current_config:
                raise RuntimeError(
                    f"Unexpected optimization option {key}, known options are {list(current_config.keys())}"
                )
            if type(val) is not type(current_config[attr_name]):
                val_type_str = type(val).__name__
                expected_type_str = type(current_config[attr_name]).__name__
                raise RuntimeError(
                    f"Unexpected type of attr {key}, got {val_type_str} should be {expected_type_str}"
                )
            self.config[attr_name] = val

    def __call__(self, model_, inputs_):
        from torch._inductor.compile_fx import compile_fx

        return compile_fx(model_, inputs_, config_patches=self.config)

    def get_compiler_config(self):
        from torch._inductor.compile_fx import get_patched_config_dict
        return get_patched_config_dict(config_patches=self.config)

    def reset(self):
        from torch._inductor import config
        if "triton.cudagraphs" in self.config or config.triton.cudagraphs:
            if self.config.get("triton.cudagraphs", True):
                from torch._inductor.cudagraph_trees import reset_cudagraph_trees
                reset_cudagraph_trees()

class _TorchCompileWrapper:
    def __init__(self, backend, mode, options, dynamic):
        from torch._dynamo.backends.registry import lookup_backend

        if isinstance(backend, str):
            self.compiler_name = backend
        elif hasattr(backend, "__name__"):
            self.compiler_name = backend.__name__
        else:
            self.compiler_name = str(backend)
        self.dynamic = dynamic
        self.compiler_fn = lookup_backend(backend)
        self.kwargs = {}
        # only pass the args if they non-empty
        if mode and mode != "default":
            self.kwargs["mode"] = mode
        if options:
            self.kwargs["options"] = options

    def __eq__(self, other):
        return (isinstance(other, _TorchCompileWrapper) and
                self.compiler_fn == other.compiler_fn and
                self.kwargs == other.kwargs and
                self.dynamic == other.dynamic)

    def __call__(self, model_, inputs_):
        return self.compiler_fn(model_, inputs_, **self.kwargs)

    def reset(self):
        if hasattr(self.compiler_fn, "reset"):
            self.compiler_fn.reset()


def compile(model: Optional[Callable] = None, *,
            fullgraph: builtins.bool = False,
            dynamic: Optional[builtins.bool] = None,
            backend: Union[str, Callable] = "inductor",
            mode: Union[str, None] = None,
            options: Optional[Dict[str, Union[str, builtins.int, builtins.bool]]] = None,
            disable: builtins.bool = False) -> Callable:
    """
    Optimizes given model/function using TorchDynamo and specified backend.
    If you are compiling an :class:`torch.nn.Module`, you can also use :meth:`torch.nn.Module.compile`
    to compile the module inplace without changing its structure.

    Concretely, for every frame executed within the compiled region, we will attempt
    to compile it and cache the compiled result on the code object for future
    use.  A single frame may be compiled multiple times if previous compiled
    results are not applicable for subsequent calls (this is called a "guard
    failure), you can use TORCH_LOGS=guards to debug these situations.
    Multiple compiled results can be associated with a frame up to
    ``torch._dynamo.config.cache_size_limit``, which defaults to 8; at which
    point we will fall back to eager.  Note that compile caches are per
    *code object*, not frame; if you dynamically create multiple copies of a
    function, they will all share the same code cache.

    Args:
       model (Callable): Module/function to optimize
       fullgraph (bool): If False (default), torch.compile attempts to discover compileable regions
        in the function that it will optimize. If True, then we require that the entire function be
        capturable into a single graph. If this is not possible (that is, if there are graph breaks),
        then this will raise an error.
       dynamic (bool or None): Use dynamic shape tracing.  When this is True, we will up-front attempt
        to generate a kernel that is as dynamic as possible to avoid recompilations when
        sizes change.  This may not always work as some operations/optimizations will
        force specialization; use TORCH_LOGS=dynamic to debug overspecialization.
        When this is False, we will NEVER generate dynamic kernels, we will always specialize.
        By default (None), we automatically detect if dynamism has occurred and compile a more
        dynamic kernel upon recompile.
       backend (str or Callable): backend to be used

        - "inductor" is the default backend, which is a good balance between performance and overhead

        - Non experimental in-tree backends can be seen with `torch._dynamo.list_backends()`

        - Experimental or debug in-tree backends can be seen with `torch._dynamo.list_backends(None)`

        - To register an out-of-tree custom backend:
       https://pytorch.org/docs/main/torch.compiler_custom_backends.html#registering-custom-backends
       mode (str): Can be either "default", "reduce-overhead", "max-autotune" or "max-autotune-no-cudagraphs"

        - "default" is the default mode, which is a good balance between performance and overhead

        - "reduce-overhead" is a mode that reduces the overhead of python with CUDA graphs,
          useful for small batches.  Reduction of overhead can come at the cost of more memory
          usage, as we will cache the workspace memory required for the invocation so that we
          do not have to reallocate it on subsequent runs.  Reduction of overhead is not guaranteed
          to work; today, we only reduce overhead for CUDA only graphs which do not mutate inputs.
          There are other circumstances where CUDA graphs are not applicable; use TORCH_LOG=perf_hints
          to debug.

        - "max-autotune" is a mode that leverages Triton based matrix multiplications and convolutions
          It enables CUDA graphs by default.

        - "max-autotune-no-cudagraphs" is a mode similar to "max-autotune" but without CUDA graphs

        - To see the exact configs that each mode sets you can call `torch._inductor.list_mode_options()`

       options (dict): A dictionary of options to pass to the backend. Some notable ones to try out are

        - `epilogue_fusion` which fuses pointwise ops into templates. Requires `max_autotune` to also be set

        - `max_autotune` which will profile to pick the best matmul configuration

        - `fallback_random` which is useful when debugging accuracy issues

        - `shape_padding` which pads matrix shapes to better align loads on GPUs especially for tensor cores

        - `triton.cudagraphs` which will reduce the overhead of python with CUDA graphs

        - `trace.enabled` which is the most useful debugging flag to turn on

        - `trace.graph_diagram` which will show you a picture of your graph after fusion

        - For inductor you can see the full list of configs that it supports by calling `torch._inductor.list_options()`
       disable (bool): Turn torch.compile() into a no-op for testing

    Example::

        @torch.compile(options={"triton.cudagraphs": True}, fullgraph=True)
        def foo(x):
            return torch.sin(x) + torch.cos(x)

    """
    _C._log_api_usage_once("torch.compile")
    if sys.version_info >= (3, 13):
        raise RuntimeError("Dynamo is not supported on Python 3.13+")

    # Decorator mode
    if model is None:
        def fn(model: Callable):
            if model is None:
                raise RuntimeError("Model can't be None")
            return compile(model,
                           fullgraph=fullgraph,
                           dynamic=dynamic,
                           backend=backend,
                           mode=mode,
                           options=options,
                           disable=disable)
        return fn

    if mode is not None and options is not None:
        raise RuntimeError("Either mode or options can be specified, but both can't be specified at the same time.")
    if mode is None and options is None:
        mode = "default"
    if backend == "inductor":
        backend = _TorchCompileInductorWrapper(mode, options, dynamic)
    else:
        backend = _TorchCompileWrapper(backend, mode, options, dynamic)

    return torch._dynamo.optimize(backend=backend, nopython=fullgraph, dynamic=dynamic, disable=disable)(model)


from torch import export as export

from torch._higher_order_ops import cond

def _register_device_module(device_type, module):
    r"""Register an external runtime module of the specific :attr:`device_type`
    supported by torch.

    After the :attr:`module` is registered correctly, the user can refer
    the external runtime module as part of torch with attribute torch.xxx.
    """
    # Make sure the device_type represent a supported device type for torch.
    device_type = torch.device(device_type).type
    m = sys.modules[__name__]
    if hasattr(m, device_type):
        raise RuntimeError(f"The runtime module of '{device_type}' has already "
                           f"been registered with '{getattr(m, device_type)}'")
    setattr(m, device_type, module)
    torch_module_name = '.'.join([__name__, device_type])
    sys.modules[torch_module_name] = module

# expose return_types
from . import return_types
from . import library
if not TYPE_CHECKING:
    from . import _meta_registrations

# Enable CUDA Sanitizer
if 'TORCH_CUDA_SANITIZER' in os.environ:
    import torch.cuda._sanitizer as csan

    csan.enable_cuda_sanitizer()

# Populate magic methods on SymInt and SymFloat
import torch.fx.experimental.sym_node

from torch import func as func
from torch.func import vmap


# Register MPS specific decomps
torch.backends.mps._init()

if not _running_with_deploy():
    from torch import compiler as compiler

    class _TritonLibrary:
        lib = torch.library.Library("triton", "DEF")
        ops_table: Dict[Tuple[str, str], Callable] = {}

        @classmethod
        def registerOp(cls, op_key, full_schema, op_impl, dispatch_key):
            if (op_key, dispatch_key) not in cls.ops_table:
                cls.lib.define(full_schema)
                cls.lib.impl("triton::" + op_key, op_impl, dispatch_key)
                cls.ops_table[(op_key, dispatch_key)] = op_impl

            return cls.ops_table[(op_key, dispatch_key)]


# Deprecated attributes
_deprecated_attrs = {
    "has_mps": torch.backends.mps.is_built,
    "has_cuda": torch.backends.cuda.is_built,
    "has_cudnn": torch.backends.cudnn.is_available,
    "has_mkldnn": torch.backends.mkldnn.is_available,
}

if TYPE_CHECKING:
    # Import the following modules during type checking to enable code intelligence features,
    # such as auto-completion in tools like pylance, even when these modules are not explicitly
    # imported in user code.
    from torch import _dynamo as _dynamo
    from torch import _inductor as _inductor
    from torch import onnx as onnx

else:
    _lazy_modules = {
        "_dynamo",
        "_inductor",
        "_export",
        # ONNX must be imported after _dynamo, _ops, _subclasses, fx, func and jit
        "onnx",
    }

    def __getattr__(name):
        # Deprecated attrs
        replacement = _deprecated_attrs.get(name)
        if replacement is not None:
            import warnings
            warnings.warn(f"'{name}' is deprecated, please use '{replacement.__module__}.{replacement.__name__}()'", stacklevel=2)
            return replacement()

        # Lazy modules
        if name in _lazy_modules:
            import importlib
            return importlib.import_module(f".{name}", __name__)

        raise AttributeError(f"module '{__name__}' has no attribute '{name}'")

def get_device_module(device: Optional[Union[torch.device, str]] = None):
    """
    Returns the module associated with a given device(e.g., torch.device('cuda'), "mtia:0", "xpu", ...).
    If no device is given, return the module for the current accelerator or CPU if none is present.
    """
    if isinstance(device, torch.device):
        device_module_name = device.type
    elif isinstance(device, str):
        device_module_name = torch.device(device).type
    elif device is None:
        # Using default accelerator type. If no accelerator is available, it automatically returns CPU device.
        device_module_name = torch._C._get_accelerator().type
    else:
        raise RuntimeError(f"Invalid value of device '{device}', expect torch.device, str, or None")
    device_module = getattr(torch, device_module_name, None)
    if device_module is None:
        raise RuntimeError(
            f"Device '{device_module_name}' does not have a corresponding module registered as 'torch.{device_module_name}'."
        )
    return device_module


def _constrain_as_size(symbol, min: Optional[builtins.int] = None, max: Optional[builtins.int] = None):
    """
    This indicates that a given int is size-like, and can be used in any context where a size is expected.
    You will typically use this when reading out integers from Tensors, e.g., max.item() or lengths.tolist()
    which then need to be used as tensor constructors. Providing these assertions to PyTorch can help resolve
      GuardOnDataDependentSymNode errors upon export, since we cannot guard on unbacked SymInts.

    This function has unusual semantics in some circumstances in framework
    code, we will treat this int as >= 2 (when we do a size-oblivious guard).
    This makes it easier to use the unbacked int in size contexts,
    as we will often attempt to guard on a size being zero/one
    (e.g., when computing the contiguity of a tensor, or testing if
    broadcasting can occur), which will not work on unbacked SymInts.
    However, if we conservatively assume that the size is not zero/one, we will
    end up with a graph that will still work even if the size is zero/one.

    For more details, see https://docs.google.com/document/d/1HSuTTVvYH1pTew89Rtpeu84Ht3nQEFTYhAX3Ypa_xJs/edit
    ```
    """
    torch.sym_constrain_range_for_size(symbol, min=min, max=max)


from . import _logging
_logging._init_logs()<|MERGE_RESOLUTION|>--- conflicted
+++ resolved
@@ -558,11 +558,7 @@
     __fn.__qualname__ = __fn.__name__ = __sym_name
     globals()[__sym_name] = __fn
 
-<<<<<<< HEAD
-del __fn, __name, __sym_name, _get_sym_math_fn  # type: ignore[possibly-undefined]
-=======
 del __fn, __name, __sym_name, _get_sym_math_fn
->>>>>>> e26ca3b0
 
 # Adding temporary shortcut
 sym_sqrt = globals()["_sym_sqrt"]
@@ -601,11 +597,8 @@
             ''').strip()) from None
     raise  # If __file__ is not None the cause is unknown, so just re-raise.
 
-<<<<<<< HEAD
 from torch import _C as _C  # it is safe to import _C at this point
 
-=======
->>>>>>> e26ca3b0
 __name, __obj = '', None
 for __name in dir(_C):
     if __name[0] != '_' and not __name.endswith('Base'):
@@ -1571,20 +1564,12 @@
     __obj = getattr(_C._VariableFunctions, __name)
     __obj.__module__ = 'torch'
     # Hide some APIs that should not be public
-<<<<<<< HEAD
-    if __name == 'segment_reduce':
-=======
     if __name == "segment_reduce":
->>>>>>> e26ca3b0
         # TODO: Once the undocumented FC window is passed, remove the line bellow
         globals()[__name] = __obj
         __name = "_" + __name
     globals()[__name] = __obj
-<<<<<<< HEAD
-    if not __name.startswith('_'):
-=======
     if not __name.startswith("_"):
->>>>>>> e26ca3b0
         __all__.append(__name)
 
 del __name, __obj
