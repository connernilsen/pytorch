//  Copyright © 2022 Apple Inc.
#define TORCH_ASSERT_ONLY_METHOD_OPERATORS
#include <ATen/native/mps/OperationUtils.h>

#include <ATen/AccumulateType.h>
#include <ATen/ExpandUtils.h>
#include <ATen/MemoryOverlap.h>
#include <ATen/WrapDimUtilsMulti.h>
#include <ATen/ceil_div.h>
#include <ATen/core/TensorBody.h>
#include <ATen/mps/MPSAllocatorInterface.h>
#include <ATen/mps/MPSProfiler.h>
#include <ATen/native/IndexKernel.h>
#include <ATen/native/IndexingUtils.h>
#include <ATen/native/LinearAlgebraUtils.h>
#include <ATen/native/Resize.h>
#include <ATen/native/TensorAdvancedIndexing.h>
#include <ATen/native/mps/MPSGraphVenturaOps.h>
#include <ATen/native/mps/operations/Indexing.h>
#include <c10/core/QScheme.h>
#include <c10/util/SmallVector.h>
#include <c10/util/irange.h>

#ifndef AT_PER_OPERATOR_HEADERS
#include <ATen/Functions.h>
#include <ATen/NativeFunctions.h>
#else
#include <ATen/ops/count_nonzero.h>
#include <ATen/ops/count_nonzero_native.h>
#include <ATen/ops/embedding_dense_backward_native.h>
#include <ATen/ops/flip_native.h>
#include <ATen/ops/index.h>
#include <ATen/ops/index_add_native.h>
#include <ATen/ops/index_fill_native.h>
#include <ATen/ops/index_put.h>
#include <ATen/ops/index_select_native.h>
#include <ATen/ops/masked_fill_native.h>
#include <ATen/ops/masked_scatter_native.h>
#include <ATen/ops/masked_select_native.h>
#include <ATen/ops/nonzero.h>
#include <ATen/ops/nonzero_native.h>
#endif

namespace at::native {
namespace mps {
static std::string getBitSizeString(ScalarType scalar_type) {
  size_t scalarBitSize = c10::elementSize(scalar_type) * 8;
  TORCH_CHECK(scalarBitSize <= 64, "Unsupported data type: ", getMPSTypeString(scalar_type));
  return std::to_string(scalarBitSize) + "bit";
}
static std::string getIndexFunctionName(ScalarType scalar_type,
                                        bool index_select,
                                        bool accumulate,
                                        bool serial,
                                        bool use_64bit_indexing) {
  std::string indexFunction = index_select     ? "index_select_"
      : (accumulate && (scalar_type != kBool)) ? "index_put_accumulate_"
                                               : (serial ? "index_put_serial_" : "index_put_");

  indexFunction += getBitSizeString(scalar_type);
  if (accumulate) {
    TORCH_CHECK(scalar_type == ScalarType::Float || scalar_type == ScalarType::Int,
                "Unsupported data type for accumulate case: ",
                getMPSTypeString(scalar_type));
    string dtypeString = (scalar_type == ScalarType::Float) ? "_float" : "_int";
    indexFunction += dtypeString;
  }
  indexFunction += use_64bit_indexing ? "_idx64" : "_idx32";
  return indexFunction;
}
static bool dispatchIndexKernel(TensorIteratorBase& iter,
                                IntArrayRef index_size,
                                IntArrayRef index_stride,
                                bool index_select,
                                bool accumulate) {
  using namespace mps;

  if (iter.numel() == 0) {
    return true;
  }
  const bool serial_index_put = at::globalContext().deterministicAlgorithms() && !accumulate && !index_select;

  const Tensor& inputTensor = iter.tensor(1);
  Tensor outputTensor = iter.tensor(0);
  MPSStream* mpsStream = getCurrentMPSStream();
  id<MTLDevice> device = MPSDevice::getInstance()->device();

  dispatch_sync_with_rethrow(mpsStream->queue(), ^() {
    @autoreleasepool {
      NSError* error = nil;
      constexpr uint32_t nOffsets = 3;
      const int64_t num_indices = index_size.size();
      const uint32_t numIters = serial_index_put ? iter.numel() : 1;
      uint32_t numThreads = iter.numel();
      const uint32_t nDim = iter.ndim();
      const IntArrayRef& iterShape = iter.shape();
      std::vector<uint32_t> iterShapeData(iterShape.size());
      std::vector<std::array<uint32_t, nOffsets>> strides(nDim);

      for (const auto i : c10::irange(iterShape.size())) {
        TORCH_CHECK(i <= UINT32_MAX);
        iterShapeData[i] = (uint32_t)(iterShape[i]);
      }

      for (const auto i : c10::irange(nDim)) {
        for (const auto offset : c10::irange(nOffsets)) {
          strides[i][offset] = iter.strides(offset)[i];
        }
      }

      MTLSize gridSize = MTLSizeMake(numThreads, 1, 1);
      id<MTLComputeCommandEncoder> computeEncoder = mpsStream->commandEncoder();
<<<<<<< HEAD
      id<MTLComputePipelineState> kernelDataOffsetsPSO =
          MPSDevice::getInstance()->metalIndexingPSO("kernel_index_offsets");
      id<MTLBuffer> kernelDataOffsets =
          (id<MTLBuffer>)getIMPSAllocator()->allocate(numThreads * sizeof(simd_uint3)).get();

      [computeEncoder setComputePipelineState:kernelDataOffsetsPSO];
      [computeEncoder setBytes:strides.data() length:sizeof(uint32_t) * nDim * nOffsets atIndex:0];
      [computeEncoder setBuffer:kernelDataOffsets offset:0 atIndex:1];
      [computeEncoder setBytes:iterShapeData.data() length:sizeof(uint32_t) * iterShape.size() atIndex:2];
      [computeEncoder setBytes:&nDim length:sizeof(uint32_t) atIndex:3];
      [computeEncoder setBytes:&nOffsets length:sizeof(uint32_t) atIndex:4];

      mtl_dispatch1DJob(computeEncoder, kernelDataOffsetsPSO, numThreads);
=======
      const bool use_64bit_indexing = !iter.can_use_32bit_indexing();
      auto kernelDataOffsets = generateKernelDataOffsets(computeEncoder, iter, use_64bit_indexing);
>>>>>>> e29eb39e

      auto indexFunction = getIndexFunctionName(
          inputTensor.scalar_type(), index_select, accumulate, serial_index_put, use_64bit_indexing);
      id<MTLComputePipelineState> indexSelectPSO = nil;
      id<MTLBuffer> indexAB = nil;
#if defined(__MAC_13_0)
      if (is_macos_13_or_newer(MacOSVersion::MACOS_VER_13_0_PLUS)) {
        indexSelectPSO = MPSDevice::getInstance()->metalIndexingPSO(indexFunction);
        size_t argumentBufferLength = sizeof(uint64_t) * num_indices;
        indexAB = [[device newBufferWithLength:argumentBufferLength options:0] autorelease];
        uint64_t* indexABContents = (uint64_t*)(indexAB.contents);
        for (uint32_t idx = 0; idx < num_indices; idx++) {
          const Tensor& indexTensor = iter.tensor(idx + 2);
          indexABContents[idx] =
              getMTLBufferStorage(indexTensor).gpuAddress + (indexTensor.storage_offset() * indexTensor.element_size());
          TORCH_CHECK(indexTensor.scalar_type() == ScalarType::Long, "index(): Expected dtype int64 for Index");
          [computeEncoder useResource:getMTLBufferStorage(indexTensor) usage:MTLResourceUsageRead];
        }
      } else
#endif
      {
        id<MTLLibrary> lib = MPSDevice::getInstance()->getMetalIndexingLibrary();
        id<MTLFunction> indexKernelFunction =
            [[lib newFunctionWithName:[NSString stringWithUTF8String:indexFunction.c_str()]] autorelease];
        id<MTLArgumentEncoder> argumentEncoder =
            [[indexKernelFunction newArgumentEncoderWithBufferIndex:0] autorelease];
        NSUInteger argumentBufferLength = argumentEncoder.encodedLength;
        indexAB = [[device newBufferWithLength:argumentBufferLength options:0] autorelease];
        [argumentEncoder setArgumentBuffer:indexAB offset:0];

        for (uint32_t idx = 0; idx < num_indices; idx++) {
          const Tensor& indexTensor = iter.tensor(idx + 2);
          [argumentEncoder setBuffer:getMTLBufferStorage(indexTensor)
                              offset:indexTensor.storage_offset() * indexTensor.element_size()
                             atIndex:idx];
          TORCH_CHECK(indexTensor.scalar_type() == ScalarType::Long, "index(): Expected dtype int64 for Index");
          [computeEncoder useResource:getMTLBufferStorage(indexTensor) usage:MTLResourceUsageRead];
        }

        indexSelectPSO = [[device newComputePipelineStateWithFunction:indexKernelFunction error:&error] autorelease];
        TORCH_CHECK(
            indexSelectPSO, "Failed to created pipeline state object, error: ", [[error description] UTF8String]);
      }
      // this function call is a no-op if MPS Profiler is not enabled
      getMPSProfiler().beginProfileKernel(indexSelectPSO, indexFunction, {inputTensor});

      [computeEncoder setComputePipelineState:indexSelectPSO];
      [computeEncoder setBuffer:indexAB offset:0 atIndex:0];
      [computeEncoder setBytes:index_size.data() length:sizeof(index_size[0]) * index_size.size() atIndex:1];
      [computeEncoder setBytes:index_stride.data() length:sizeof(index_stride[0]) * index_stride.size() atIndex:2];
      [computeEncoder setBuffer:kernelDataOffsets offset:0 atIndex:3];
      mtl_setBuffer(computeEncoder, inputTensor, 4);
      mtl_setBuffer(computeEncoder, outputTensor, 5);
      [computeEncoder setBytes:&num_indices length:sizeof(uint32_t) atIndex:6];
      if (serial_index_put) {
        [computeEncoder setBytes:&numIters length:sizeof(numIters) atIndex:7];
        gridSize = MTLSizeMake(1, 1, 1);
        numThreads = 1;
      } else {
        gridSize = MTLSizeMake(numThreads, 1, 1);
      }

      NSUInteger tgSize = indexSelectPSO.maxTotalThreadsPerThreadgroup;
      if (tgSize > numThreads) {
        tgSize = numThreads;
      }

      MTLSize threadGroupSize = MTLSizeMake(tgSize, 1, 1);
      [computeEncoder dispatchThreads:gridSize threadsPerThreadgroup:threadGroupSize];

      getMPSProfiler().endProfileKernel(indexSelectPSO);
    }
  });

  return true;
}

static void validateInputData(const TensorIteratorBase& iter,
                              IntArrayRef index_size,
                              IntArrayRef index_stride,
                              const std::string& op,
                              bool accumulate) {
  using namespace mps;

  const auto num_indices = index_size.size();
  TORCH_CHECK(num_indices <= 16, "Current limit allows up to 16 indices to be used in MPS indexing kernels");

  AT_ASSERT(num_indices == index_stride.size());
  AT_ASSERT(static_cast<int>(num_indices) == iter.ntensors() - 2);
  const Tensor& inputTensor = iter.tensor(1);
  const auto scalar_type = inputTensor.scalar_type();

  if (accumulate) {
    // No atomic support for the rest of dtypes
    TORCH_CHECK(scalar_type == ScalarType::Float || inputTensor.scalar_type() == ScalarType::Int ||
                scalar_type == ScalarType::Bool);
  } else {
    TORCH_CHECK(c10::isIntegralType(scalar_type, /*includesBool=*/true) || supportedFloatingType(scalar_type) ||
                    scalar_type == ScalarType::ComplexFloat || scalar_type == ScalarType::ComplexHalf,
                getMPSTypeString(inputTensor) + std::string(" not supported for index.Tensor_out"));
  }
}

static Tensor& masked_select_out_mps_impl(Tensor& result, const Tensor& self, const Tensor& mask) {
  NoNamesGuard guard;

  TORCH_CHECK(mask.scalar_type() == ScalarType::Bool, "masked_select: expected BoolTensor for mask");
  TORCH_CHECK(self.scalar_type() == result.scalar_type(),
              "masked_select(): self and result must have the same scalar type");

  auto mask_temp =
      (mask.dim() == 0) ? c10::MaybeOwned<Tensor>::owned(mask.unsqueeze(0)) : c10::MaybeOwned<Tensor>::borrowed(mask);
  auto self_temp =
      (self.dim() == 0) ? c10::MaybeOwned<Tensor>::owned(self.unsqueeze(0)) : c10::MaybeOwned<Tensor>::borrowed(self);

  // Cannot reassign to mask_temp and self_temp here! if they are
  // owning and expand_outplace returns a borrow, the returned borrow
  // would dangle.
  auto mask_self_expanded = expand_outplace(*mask_temp, *self_temp);
  at::index_out(result,
                *std::get<1>(mask_self_expanded),
                c10::List<c10::optional<at::Tensor>>({*std::move(std::get<0>(mask_self_expanded))}));

  return result;
}

static void index_kernel_mps(TensorIteratorBase& iter, IntArrayRef index_size, IntArrayRef index_stride) {
  @autoreleasepool {
    validateInputData(iter, index_size, index_stride, "index.Tensor_out", /*accumulate=*/false);
    dispatchIndexKernel(iter, index_size, index_stride, /*index_select=*/true, /*accumulate=*/false);
  }
}

static void index_put_kernel_mps(TensorIterator& iter,
                                 IntArrayRef index_size,
                                 IntArrayRef index_stride,
                                 bool accumulate) {
  @autoreleasepool {
    validateInputData(iter, index_size, index_stride, "index_put_impl", accumulate);
    dispatchIndexKernel(iter, index_size, index_stride, /*index_select=*/false, accumulate);
  }
}
} // namespace mps

static Tensor nonzero_fallback(const Tensor& self) {
  TORCH_WARN_ONCE("MPS: nonzero op is supported natively starting from macOS 13.0. ",
                  "Falling back on CPU. This may have performance implications.");

  return at::nonzero(self.to("cpu")).clone().to("mps");
}

Tensor& nonzero_out_mps(const Tensor& self, Tensor& out_) {
  if (!is_macos_13_or_newer()) {
    Tensor out_fallback = nonzero_fallback(self);
    at::native::resize_output(out_, out_fallback.sizes());
    out_.copy_(out_fallback.to("mps"));
    return out_;
  }

  int64_t nDim = self.dim();
  if (self.numel() == 0) {
    at::native::resize_output(out_, {0, nDim});
    return out_;
  }

  using namespace mps;
  const uint32_t maxDimensions = 16;

  TORCH_CHECK(self.numel() < std::numeric_limits<int>::max(),
              "nonzero is not supported for tensors with more than INT_MAX elements, \
  file a support request");
  TORCH_CHECK(
      out_.dtype() == at::kLong, "Expected object of scalar type ", at::kLong, " as out, but got ", out_.dtype());
  TORCH_CHECK(self.device() == out_.device(),
              "expected self and out to be on the same device, but got out on ",
              out_.device(),
              " and self on ",
              self.device());
  TORCH_CHECK(self.dim() <= maxDimensions, "nonzero is not supported for tensor with more than ", 16, " dimensions");
  TORCH_CHECK(out_.is_mps());

  MPSStream* stream = getCurrentMPSStream();
  struct CachedGraph : public MPSCachedGraph {
    CachedGraph(MPSGraph* graph) : MPSCachedGraph(graph) {}
    MPSGraphTensor* inputTensor_ = nil;
    MPSGraphTensor* outputTensor_ = nil;
    MPSGraphTensor* scatterDataTensor_ = nil;
  };

  dispatch_sync(stream->queue(), ^() {
    stream->synchronize(SyncType::COMMIT_AND_WAIT);
  });
  int64_t total_nonzero = at::count_nonzero(self).item<int64_t>();
  at::native::resize_output(out_, {total_nonzero, nDim});
  if (out_.numel() == 0) {
    return out_;
  }

  bool contiguous_output = out_.is_contiguous();
  Tensor out = out_;
  if (!contiguous_output) {
    out = at::empty(out_.sizes(), out_.scalar_type(), c10::nullopt, kMPS, c10::nullopt, c10::nullopt);
  }

  int64_t _apparentInputShape = 1;
  for (auto dim : self.sizes()) {
    _apparentInputShape *= dim;
  }
  MPSShape* apparentOutputShape = @[ @(total_nonzero * nDim) ];
  MPSShape* apparentInputShape = @[ @(_apparentInputShape) ];

  // Pseudocode:
  //
  // inputTensor     = [1,  0,  0,  3]
  // inputNonZero    = [1,  0,  0,  1]
  // indices         = [1,  1,  1,  2]
  // maskedIndices   = [0, -1, -1,  1]
  // coordinates     = [0,  1,  2,  3]
  // scatterResult   = [0,  3]

  @autoreleasepool {
    string key = "nonzero_out_mps" + getTensorsStringKey(self);
    auto cachedGraph = LookUpOrCreateCachedGraph<CachedGraph>(key, [&](auto mpsGraph, auto newCachedGraph) {
      MPSDataType inputDataType = getMPSDataType(self);
      MPSShape* inputShape = getMPSShape(self);

      MPSGraphTensor* inputTensor =
          mpsGraphRankedPlaceHolder(mpsGraph, getMPSScalarType(self.scalar_type()), apparentInputShape);
      MPSGraphTensor* scatterDataTensor = mpsGraphUnrankedPlaceHolder(mpsGraph, getMPSScalarType(out.scalar_type()));
      MPSGraphTensor* zeroTensor = [mpsGraph constantWithScalar:0.0 dataType:inputDataType];
      MPSGraphTensor* oneTensor = [mpsGraph constantWithScalar:1.0 dataType:MPSDataTypeInt32];
      MPSGraphTensor* minusMaxDimTensor = [mpsGraph constantWithScalar:-maxDimensions dataType:MPSDataTypeInt32];
      MPSGraphTensor* inputNotEqualToZeroTensor = [mpsGraph notEqualWithPrimaryTensor:inputTensor
                                                                      secondaryTensor:zeroTensor
                                                                                 name:nil];
      MPSGraphTensor* maskTensor = [mpsGraph castTensor:inputNotEqualToZeroTensor
                                                 toType:MPSDataTypeInt32
                                                   name:@"castToInt32"];
      MPSGraphTensor* indicesTensor = [mpsGraph cumulativeSumWithTensor:maskTensor axis:0 name:nil];
      MPSGraphTensor* indicesMinusOneTensor = [mpsGraph subtractionWithPrimaryTensor:indicesTensor
                                                                     secondaryTensor:oneTensor
                                                                                name:nil];
      MPSGraphTensor* maskedIndicesTensor = [mpsGraph selectWithPredicateTensor:inputNotEqualToZeroTensor
                                                            truePredicateTensor:indicesMinusOneTensor
                                                           falsePredicateTensor:minusMaxDimTensor
                                                                           name:nil];
      MPSGraphTensor* coordinatesTensor = [mpsGraph reshapeTensor:[mpsGraph coordinateAlongAxis:0
                                                                                      withShape:inputShape
                                                                                           name:nil]
                                                        withShape:@[ @-1 ]
                                                             name:nil];
      if (nDim > 1) {
        NSMutableArray<MPSGraphTensor*>* maskedIndicesTensorArray = [NSMutableArray arrayWithCapacity:nDim];
        NSMutableArray<MPSGraphTensor*>* coordinatesTensorArray = [NSMutableArray arrayWithCapacity:nDim];

        MPSGraphTensor* constantRankTensor = [mpsGraph constantWithScalar:nDim dataType:MPSDataTypeInt32];
        maskedIndicesTensorArray[0] = [mpsGraph multiplicationWithPrimaryTensor:maskedIndicesTensor
                                                                secondaryTensor:constantRankTensor
                                                                           name:nil];
        coordinatesTensorArray[0] = coordinatesTensor;
        for (int i = 1; i < nDim; i++) {
          maskedIndicesTensorArray[i] = [mpsGraph additionWithPrimaryTensor:maskedIndicesTensorArray[i - 1]
                                                            secondaryTensor:oneTensor
                                                                       name:nil];
          coordinatesTensorArray[i] = [mpsGraph reshapeTensor:[mpsGraph coordinateAlongAxis:i
                                                                                  withShape:inputShape
                                                                                       name:nil]
                                                    withShape:@[ @-1 ]
                                                         name:nil];
        }
        maskedIndicesTensor = [mpsGraph concatTensors:maskedIndicesTensorArray dimension:0 interleave:YES name:nil];
        coordinatesTensor = [mpsGraph concatTensors:coordinatesTensorArray dimension:0 interleave:YES name:nil];
      }

      MPSGraphTensor* outputTensor = [mpsGraph scatterWithDataTensor:scatterDataTensor
                                                       updatesTensor:coordinatesTensor
                                                       indicesTensor:maskedIndicesTensor
                                                                axis:0
                                                                mode:MPSGraphScatterModeSet
                                                                name:nil];

      newCachedGraph->inputTensor_ = inputTensor;
      newCachedGraph->scatterDataTensor_ = scatterDataTensor;
      newCachedGraph->outputTensor_ = outputTensor;
    });

    Placeholder selfPlaceholder = Placeholder(cachedGraph->inputTensor_, self, apparentInputShape);
    Placeholder outputPlaceholder = Placeholder(cachedGraph->outputTensor_, out, apparentOutputShape);
    Placeholder scatterPlaceholder = Placeholder(cachedGraph->scatterDataTensor_, out, apparentOutputShape);

    auto feeds = dictionaryFromPlaceholders(selfPlaceholder, scatterPlaceholder);
    runMPSGraph(stream, cachedGraph->graph(), feeds, outputPlaceholder);
  }

  if (!contiguous_output) {
    out_.copy_(out);
  }

  return out_;
}

Tensor nonzero_mps(const Tensor& self) {
  if (!is_macos_13_or_newer()) {
    return nonzero_fallback(self);
  }

  Tensor out = at::empty({0}, self.options().dtype(kLong));
  return nonzero_out_mps(self, out);
}

Tensor masked_select_mps(const Tensor& self, const Tensor& mask) {
  namedinference::compute_broadcast_outnames(self, mask);
  Tensor result = at::empty({0}, self.options());
  return mps::masked_select_out_mps_impl(result, self, mask);
}

Tensor& masked_select_out_mps(const Tensor& self, const Tensor& mask, Tensor& result) {
  namedinference::compute_broadcast_outnames(self, mask);
  return mps::masked_select_out_mps_impl(result, self, mask);
}

Tensor flip_mps(const Tensor& self, IntArrayRef dims) {
  using namespace mps;

  Tensor result = at::empty(self.sizes(), self.scalar_type(), c10::nullopt, kMPS, c10::nullopt, c10::nullopt);

  auto total_dims = self.dim();
  // It wraps the dims and checks that there are no repeated dims
  auto flip_dims_b = at::dim_list_to_bitset(dims, total_dims);
  NSMutableArray<NSNumber*>* ns_dims = [[NSMutableArray<NSNumber*> new] autorelease];

  for (const auto i : c10::irange(total_dims)) {
    if (flip_dims_b[i] && self.size(i) > 1 && self.stride(i) != 0) {
      [ns_dims addObject:[NSNumber numberWithInt:i]];
    }
  }

  // Nothing to do, we return fast
  if (self.numel() <= 1 || ns_dims.count == 0) {
    result.copy_(self);
    return result;
  }

  MPSStream* stream = getCurrentMPSStream();

  using CachedGraph = mps::MPSUnaryCachedGraph;

  MPSDataType inputDataType = getMPSScalarType(self.scalar_type());
  MPSDataType outputDataType = getMPSScalarType(self.scalar_type());
  if (!is_macos_13_or_newer()) {
    if (self.scalar_type() == kBool) {
      inputDataType = MPSDataTypeInt8;
    }
    if (result.scalar_type() == kBool) {
      outputDataType = MPSDataTypeInt8;
    }
  }
  @autoreleasepool {
    NSString* ns_dims_key = [[ns_dims valueForKey:@"description"] componentsJoinedByString:@","];
    // A key is used to identify the MPSGraph which was created once, and can be reused if the parameters, data types
    // etc match the earlier created MPSGraph
    string key = "flip_mps:" + getTensorsStringKey({self}) + ":" + string([ns_dims_key UTF8String]);
    auto cachedGraph = LookUpOrCreateCachedGraph<CachedGraph>(key, [&](auto mpsGraph, auto newCachedGraph) {
      MPSGraphTensor* inputTensor = mpsGraphRankedPlaceHolder(mpsGraph, inputDataType, getMPSShape(self));
      MPSGraphTensor* outputTensor = [mpsGraph reverseTensor:inputTensor axes:ns_dims name:nil];
      newCachedGraph->inputTensor_ = inputTensor;
      newCachedGraph->outputTensor_ = outputTensor;
    });

    // Create placeholders which use the keys of the CachedGraph to create inputs and outputs of the operation
    Placeholder inputPlaceholder =
        Placeholder(cachedGraph->inputTensor_, self, /*mpsShape*/ nil, /*gatherTensorData=*/true, inputDataType);
    Placeholder outputPlaceholder =
        Placeholder(cachedGraph->outputTensor_, result, /*mpsShape*/ nil, /*gatherTensorData=*/false, outputDataType);

    auto feeds = dictionaryFromPlaceholders(inputPlaceholder);
    runMPSGraph(stream, cachedGraph->graph(), feeds, outputPlaceholder);
  }

  return result;
}

TORCH_IMPL_FUNC(index_add_mps_out)
(const Tensor& self,
 int64_t dim,
 const Tensor& index,
 const Tensor& source,
 const Scalar& alpha,
 const Tensor& result) {
  using namespace mps;
  MPSStream* stream = getCurrentMPSStream();
  dim = maybe_wrap_dim(dim, self.dim());
  if (index.numel() == 0) {
    return;
  }

  TORCH_CHECK(source.scalar_type() != ScalarType::Long, "index_add(): Expected non int64 dtype for source.");
  auto casted_type = isFloatingType(source.scalar_type()) ? ScalarType::Float : ScalarType::Int;

  struct CachedGraph : public MPSCachedGraph {
    CachedGraph(MPSGraph* graph) : MPSCachedGraph(graph) {}
    MPSGraphTensor* inputTensor_ = nil;
    MPSGraphTensor* indexTensor_ = nil;
    MPSGraphTensor* sourceTensor_ = nil;
    MPSGraphTensor* alphaTensor_ = nil;
    MPSGraphTensor* outputTensor_ = nil;
  };

  @autoreleasepool {
    string key = "index_add_mps_out" + getTensorsStringKey({self, index, source}) + ":" + std::to_string(dim);
    auto cachedGraph = LookUpOrCreateCachedGraph<CachedGraph>(key, [&](auto mpsGraph, auto newCachedGraph) {
      MPSGraphTensor* inputTensor = mpsGraphRankedPlaceHolder(mpsGraph, self);
      MPSGraphTensor* indexTensor = mpsGraphRankedPlaceHolder(mpsGraph, index);
      MPSGraphTensor* sourceTensor = mpsGraphRankedPlaceHolder(mpsGraph, source);
      MPSGraphTensor* alphaTensor = mpsGraphScalarPlaceHolder(mpsGraph, getMPSScalarType(casted_type));
      MPSGraphTensor* castedInputTensor = inputTensor;
      MPSGraphTensor* castedSourceTensor = sourceTensor;
      if (source.scalar_type() != casted_type) {
        castedInputTensor = castMPSTensor(mpsGraph, castedInputTensor, casted_type);
        castedSourceTensor = castMPSTensor(mpsGraph, castedSourceTensor, casted_type);
      }
      MPSGraphTensor* alphaSourceSlice = [mpsGraph multiplicationWithPrimaryTensor:castedSourceTensor
                                                                   secondaryTensor:alphaTensor
                                                                              name:nil];

      MPSGraphTensor* outputTensor = [mpsGraph scatterWithDataTensor:castedInputTensor
                                                       updatesTensor:alphaSourceSlice
                                                       indicesTensor:indexTensor
                                                                axis:dim
                                                                mode:MPSGraphScatterModeAdd
                                                                name:nil];
      if (source.scalar_type() != casted_type) {
        outputTensor = castMPSTensor(mpsGraph, outputTensor, source.scalar_type());
      }
      newCachedGraph->inputTensor_ = inputTensor;
      newCachedGraph->indexTensor_ = indexTensor;
      newCachedGraph->sourceTensor_ = sourceTensor;
      newCachedGraph->alphaTensor_ = alphaTensor;
      newCachedGraph->outputTensor_ = outputTensor;
    });

    Placeholder selfPlaceholder = Placeholder(cachedGraph->inputTensor_, self);
    Placeholder indexPlaceholder = Placeholder(cachedGraph->indexTensor_, index);
    Placeholder sourcePlaceholder = Placeholder(cachedGraph->sourceTensor_, source);
    Placeholder outputPlaceholder = Placeholder(cachedGraph->outputTensor_, result);
    MPSScalar alpha_scalar = getMPSScalar(alpha, casted_type);

    NSDictionary<MPSGraphTensor*, MPSGraphTensorData*>* feeds = @{
      selfPlaceholder.getMPSGraphTensor() : selfPlaceholder.getMPSGraphTensorData(),
      indexPlaceholder.getMPSGraphTensor() : indexPlaceholder.getMPSGraphTensorData(),
      sourcePlaceholder.getMPSGraphTensor() : sourcePlaceholder.getMPSGraphTensorData(),
      cachedGraph->alphaTensor_ : getMPSGraphTensorFromScalar(stream, alpha_scalar),
    };
    runMPSGraph(stream, cachedGraph->graph(), feeds, outputPlaceholder);
  }
}

Tensor index_select_mps(const Tensor& self, int64_t dim, const Tensor& index) {
  IntArrayRef input_shape = self.sizes();
  auto num_input_dims = input_shape.size();

  auto num_indices = index.numel();
  TORCH_CHECK_INDEX(index.dim() <= 1, "index_select(): Index is supposed to be a vector");

  dim = maybe_wrap_dim(dim, self.dim());
  std::vector<int64_t> shape_data(num_input_dims);

  // Calculate new shape
  for (const auto i : c10::irange(num_input_dims)) {
    if (i == static_cast<decltype(i)>(dim)) {
      shape_data[i] = num_indices;
    } else {
      shape_data[i] = input_shape[i];
    }
  }

  IntArrayRef output_shape = IntArrayRef(shape_data.data(), num_input_dims);

  Tensor result = at::empty(output_shape, self.scalar_type(), c10::nullopt, kMPS, c10::nullopt, c10::nullopt);

  index_select_out_mps(self, dim, index, result);
  return result;
}

Tensor& index_select_out_mps(const Tensor& self, int64_t dim, const Tensor& index, Tensor& output) {
  using namespace mps;
  MPSStream* stream = getCurrentMPSStream();
  auto num_indices = index.numel();
  dim = maybe_wrap_dim(dim, self.dim());

  // Checks
  TORCH_CHECK_INDEX(index.dim() <= 1, "index_select(): Index is supposed to be a vector");
  TORCH_CHECK(!(self.dim() == 0 && num_indices != 1),
              "index_select(): Index to scalar can have only 1 value, got ",
              num_indices,
              " value(s)");
  TORCH_CHECK(index.scalar_type() == ScalarType::Long || index.scalar_type() == ScalarType::Int,
              "index_select(): Expected dtype int32 or int64 for index");
  TORCH_CHECK(self.scalar_type() == output.scalar_type(),
              "index_select(): self and output must have the same scalar type");
  TORCH_CHECK(dim == 0 || dim < self.dim(), "index_select(): Indexing dim ", dim, " is out of bounds of tensor");
  TORCH_CHECK(output.dim() == 0 || index.size(-1) == output.size(dim),
              "index_select(): index and output must have the same size at `dim`th dimension, but got ",
              index.size(-1),
              " and ",
              output.size(dim),
              ".");
  TORCH_CHECK(!self.is_complex(), "index_select(): Yet not supported for complex");

  for (const auto i : irange(self.dim())) {
    if (i == dim)
      continue;
    TORCH_CHECK(self.size(i) == output.size(i),
                "index_select(): self and output must have the same dimensions except for `dim`th dimension, but got ",
                self.size(i),
                " and ",
                output.size(i),
                " at dimension ",
                i,
                ".");
  }

  // Empty index
  if (num_indices == 0 || self.numel() == 0) {
    return output;
  }

  // Scalar input
  if (self.dim() == 0 && self.numel() == 1) {
    output.copy_(self);
    return output;
  }

  // Derive from MPSCachedGraph
  struct CachedGraph : public MPSCachedGraph {
    CachedGraph(MPSGraph* graph) : MPSCachedGraph(graph) {}
    MPSGraphTensor* inputTensor_ = nil;
    MPSGraphTensor* indexTensor_ = nil;
    MPSGraphTensor* outputTensor_ = nil;
  };

  auto inputType = getMPSDataType(self);
  auto outputType = getMPSDataType(output);
  if (inputType == MPSDataTypeUInt8 || (!is_macos_13_or_newer() && inputType == MPSDataTypeBool)) {
    inputType = MPSDataTypeInt8;
  }
  if (outputType == MPSDataTypeUInt8 || (!is_macos_13_or_newer() && outputType == MPSDataTypeBool)) {
    outputType = MPSDataTypeInt8;
  }

  @autoreleasepool {
    string key = "index_select_out_mps" + getTensorsStringKey({self, index}) + ":" + std::to_string(dim);
    auto cachedGraph = LookUpOrCreateCachedGraph<CachedGraph>(key, [&](auto mpsGraph, auto newCachedGraph) {
      MPSGraphTensor* inputTensor = mpsGraphRankedPlaceHolder(mpsGraph, inputType, getMPSShape(self));
      MPSGraphTensor* indexTensor = mpsGraphRankedPlaceHolder(mpsGraph, index);

      MPSGraphTensor* outputTensor = [mpsGraph gatherWithUpdatesTensor:inputTensor
                                                         indicesTensor:indexTensor
                                                                  axis:dim
                                                       batchDimensions:0
                                                                  name:nil];

      newCachedGraph->inputTensor_ = inputTensor;
      newCachedGraph->indexTensor_ = indexTensor;
      newCachedGraph->outputTensor_ = outputTensor;
    });

    Placeholder selfPlaceholder = Placeholder(cachedGraph->inputTensor_,
                                              self,
                                              /*mpsShape=*/nullptr,
                                              /*gatherTensorData=*/true,
                                              /*dataType=*/inputType);
    Placeholder indexPlaceholder = Placeholder(cachedGraph->indexTensor_, index);
    Placeholder outputPlaceholder = Placeholder(cachedGraph->outputTensor_,
                                                output,
                                                /*mpsShape=*/nullptr,
                                                /*gatherTensorData=*/false,
                                                /*dataType=*/outputType);

    auto feeds = dictionaryFromPlaceholders(selfPlaceholder, indexPlaceholder);
    runMPSGraph(stream, cachedGraph->graph(), feeds, outputPlaceholder);
  }

  return output;
}

Tensor& masked_fill__mps(Tensor& self, const Tensor& mask, const Scalar& value) {
  using namespace mps;

  if (self.numel() == 0) {
    return self;
  }
  TORCH_CHECK(self.device() == mask.device(),
              "expected self and mask to be on the same device, but got mask on ",
              mask.device(),
              " and self on ",
              self.device());
  TORCH_CHECK(mask.scalar_type() == kBool, "expected mask dtype to be Bool but got ", mask.scalar_type());
  auto maybe_outnames = namedinference::broadcast_to_outnames(self, mask, "masked_fill_");

  c10::MaybeOwned<Tensor> b_mask = expand_inplace(self, mask, "masked_fill_");

  struct CachedGraph : public MPSCachedGraph {
    CachedGraph(MPSGraph* graph) : MPSCachedGraph(graph) {}
    MPSGraphTensor* inputTensor_ = nil;
    MPSGraphTensor* maskTensor_ = nil;
    MPSGraphTensor* valueTensor_ = nil;
    MPSGraphTensor* outputTensor_ = nil;
  };

  MPSDataType inputDataType = getMPSScalarType(self.scalar_type());
  MPSDataType maskDataType = getMPSScalarType(b_mask->scalar_type());
  // Workaround for `selectWithPredicateTensor` on macOS Monterey where bool data type may cause a hang
  // The issue is fixed in macOS Ventura (13.0)
  if (!is_macos_13_or_newer()) {
    if (self.scalar_type() == kBool) {
      inputDataType = MPSDataTypeInt8;
    }
    maskDataType = MPSDataTypeInt8;
  }

  MPSStream* stream = getCurrentMPSStream();
  MPSScalar valueScalar = getMPSScalar(value, value.type());
  @autoreleasepool {
    string key = "masked_fill" + getTensorsStringKey({self, *b_mask}) + ":" + getMPSTypeString(value.type());
    auto cachedGraph = LookUpOrCreateCachedGraph<CachedGraph>(key, [&](auto mpsGraph, auto newCachedGraph) {
      MPSGraphTensor* inputTensor = mpsGraphRankedPlaceHolder(mpsGraph, inputDataType, getMPSShape(self));
      MPSGraphTensor* maskTensor = mpsGraphRankedPlaceHolder(mpsGraph, maskDataType, getMPSShape(*b_mask));
      MPSGraphTensor* valueTensor = mpsGraphScalarPlaceHolder(mpsGraph, value);

      MPSDataType valueType = getMPSScalarType(value.type());
      MPSGraphTensor* castValueTensor = valueTensor;
      if (valueType != inputDataType) {
        castValueTensor = [mpsGraph castTensor:valueTensor toType:inputDataType name:@"castValueTensor"];
      }

      MPSGraphTensor* outputTensor = [mpsGraph selectWithPredicateTensor:maskTensor
                                                     truePredicateTensor:castValueTensor
                                                    falsePredicateTensor:inputTensor
                                                                    name:nil];

      newCachedGraph->inputTensor_ = inputTensor;
      newCachedGraph->maskTensor_ = maskTensor;
      newCachedGraph->valueTensor_ = valueTensor;
      newCachedGraph->outputTensor_ = outputTensor;
    });

    Placeholder selfPlaceholder =
        Placeholder(cachedGraph->inputTensor_, self, /*mpsShape*/ nil, /*gatherTensorData=*/true, inputDataType);
    Placeholder maskPlaceholder =
        Placeholder(cachedGraph->maskTensor_, *b_mask, /*mpsShape*/ nil, /*gatherTensorData=*/true, maskDataType);
    Placeholder outputPlaceholder =
        Placeholder(cachedGraph->outputTensor_, self, /*mpsShape*/ nil, /*gatherTensorData=*/false, inputDataType);

    // Create dictionary of inputs and outputs
    NSDictionary<MPSGraphTensor*, MPSGraphTensorData*>* feeds = @{
      selfPlaceholder.getMPSGraphTensor() : selfPlaceholder.getMPSGraphTensorData(),
      maskPlaceholder.getMPSGraphTensor() : maskPlaceholder.getMPSGraphTensorData(),
      cachedGraph->valueTensor_ : getMPSGraphTensorFromScalar(stream, valueScalar)
    };

    runMPSGraph(stream, cachedGraph->graph(), feeds, outputPlaceholder);
  }
  namedinference::propagate_names_if_nonempty(self, maybe_outnames);
  return self;
}

Tensor embedding_dense_backward_mps(const Tensor& grad_,
                                    const Tensor& indices,
                                    int64_t num_weights,
                                    int64_t padding_idx,
                                    bool scale_grad_by_freq) {
  // TODO: implement padding_idx & scale_grad_by_freq.
  using namespace at::native::mps;
  struct CachedGraph : public MPSCachedGraph {
    CachedGraph(MPSGraph* graph) : MPSCachedGraph(graph) {}
    MPSGraphTensor* incomingGradTensor_ = nil;
    MPSGraphTensor* indicesTensor_ = nil;
    MPSGraphTensor* outgoingGradTensor_ = nil;
  };

  IntArrayRef incoming_gradient_shape = grad_.sizes();
  int64_t num_incoming_gradient_dims = incoming_gradient_shape.size();

  IntArrayRef indices_shape = indices.sizes();
  int64_t num_indices_dims = indices_shape.size();

  int64_t D = incoming_gradient_shape[num_incoming_gradient_dims - 1];
  c10::SmallVector<int64_t, 2> outgoing_gradient_shape{num_weights, D};
  Tensor outgoing_gradient = at::empty(
      IntArrayRef(outgoing_gradient_shape), grad_.scalar_type(), c10::nullopt, kMPS, c10::nullopt, c10::nullopt);

  if (outgoing_gradient.numel() == 0) {
    return outgoing_gradient;
  }

  auto stream = at::mps::getCurrentMPSStream();

  @autoreleasepool {
    string key = "edb_mps:" + getTensorsStringKey({grad_, indices}) + ":num_weights" + std::to_string(num_weights) +
        ":padding_idx" + std::to_string(padding_idx) + ":scaled" + std::to_string(scale_grad_by_freq);
    auto cachedGraph = LookUpOrCreateCachedGraph<CachedGraph>(key, [&](auto mpsGraph, auto newCachedGraph) {
      MPSGraphTensor* incomingGradTensor = mpsGraphUnrankedPlaceHolder(mpsGraph, getMPSDataType(grad_));

      MPSGraphTensor* indicesTensor = mpsGraphUnrankedPlaceHolder(mpsGraph, getMPSDataType(indices));

      MPSGraphTensor* reshapedIndicesTensor = indicesTensor;

      MPSGraphTensor* castGradTensor = incomingGradTensor;
      MPSDataType dataType = mps::getMPSDataType(grad_);
      // issue 105486100, scatterNDWithUpdatesTensor produces wrong result for float16
      if (dataType == MPSDataTypeFloat16) {
        castGradTensor = [mpsGraph castTensor:incomingGradTensor toType:MPSDataTypeFloat32 name:@"castGradTensor"];
      }
      if (num_indices_dims != 0) {
        reshapedIndicesTensor = [mpsGraph expandDimsOfTensor:indicesTensor axes:@[ @-1 ] name:nil];
      }

      auto outgoingGradTensor = [mpsGraph scatterNDWithUpdatesTensor:castGradTensor
                                                       indicesTensor:reshapedIndicesTensor
                                                               shape:getMPSShape(IntArrayRef(outgoing_gradient_shape))
                                                     batchDimensions:0
                                                                mode:MPSGraphScatterModeAdd
                                                                name:@"edb"];
      if (dataType == MPSDataTypeFloat16) {
        outgoingGradTensor = [mpsGraph castTensor:outgoingGradTensor toType:MPSDataTypeFloat16 name:@"castGradTensor"];
      }
      newCachedGraph->incomingGradTensor_ = incomingGradTensor;
      newCachedGraph->indicesTensor_ = indicesTensor;
      newCachedGraph->outgoingGradTensor_ = outgoingGradTensor;
    });
    auto incomingGradPlaceholder = Placeholder(cachedGraph->incomingGradTensor_, grad_);
    auto indicesPlaceholder = Placeholder(cachedGraph->indicesTensor_, indices);
    auto outgoingGradPlaceholder = Placeholder(cachedGraph->outgoingGradTensor_, outgoing_gradient);

    auto feeds = dictionaryFromPlaceholders(incomingGradPlaceholder, indicesPlaceholder);
    runMPSGraph(stream, cachedGraph->graph(), feeds, outgoingGradPlaceholder);
  }
  return outgoing_gradient;
}

Tensor& masked_fill__mps(Tensor& self, const Tensor& mask, const Tensor& value) {
  TORCH_CHECK(value.dim() == 0,
              "masked_fill_ only supports a 0-dimensional value tensor, but got tensor "
              "with ",
              value.dim(),
              " dimension(s).");
  return masked_fill__mps(self, mask, value.item());
}

Tensor& masked_scatter__mps(Tensor& self, const Tensor& mask, const Tensor& source) {
  at::assert_no_internal_overlap(self);
  TORCH_CHECK(self.scalar_type() == source.scalar_type(),
              "masked_scatter: expected self and source to have same dtypes but got",
              self.scalar_type(),
              " and ",
              source.scalar_type());

  if (self.numel() == 0) {
    return self;
  }

  TORCH_CHECK(mask.scalar_type() == ScalarType::Byte || mask.scalar_type() == ScalarType::Bool,
              "masked_scatter: expected BoolTensor or ByteTensor for mask");

  auto mask_temp =
      (mask.dim() == 0) ? c10::MaybeOwned<Tensor>::owned(mask.unsqueeze(0)) : c10::MaybeOwned<Tensor>::borrowed(mask);
  auto self_temp =
      (self.dim() == 0) ? c10::MaybeOwned<Tensor>::owned(self.unsqueeze(0)) : c10::MaybeOwned<Tensor>::borrowed(self);

  // Cannot reassign to mask_temp and self_temp here! if they are
  // owning and expand_outplace returns a borrow, the returned borrow
  // would dangle.
  auto mask_self_expanded = expand_outplace(*mask_temp, *self_temp);
  auto indices =
      at::native::expandTensors(*std::get<1>(mask_self_expanded),
                                c10::List<c10::optional<at::Tensor>>({*std::move(std::get<0>(mask_self_expanded))}));
  // next broadcast all index tensors together
  try {
    indices = at::expand_outplace(indices);
  } catch (std::exception& e) {
    TORCH_CHECK_INDEX(false, "shape mismatch: indexing tensors could not be broadcast together");
  }

  if (!indices[0].has_storage() || indices[0].numel() == 0) {
    return self;
  }

  c10::List<c10::optional<Tensor>> final_indices;
  final_indices.reserve(indices.size());

  for (const auto index : indices) {
    final_indices.push_back(index);
  }
  return at::index_put_out(self, *std::get<1>(mask_self_expanded), final_indices, source.resize_(indices[0].numel()));
}

Tensor& index_fill_mps_(Tensor& self, int64_t dim, const Tensor& index, const Tensor& source) {
  using namespace mps;
  MPSStream* stream = getCurrentMPSStream();
  auto num_indices = index.numel();
  dim = maybe_wrap_dim(dim, self.dim());

  // Checks
  TORCH_CHECK_INDEX(index.dim() <= 1, "index_fill_(): Index is supposed to be a vector");
  TORCH_CHECK(index.scalar_type() == ScalarType::Long || index.scalar_type() == ScalarType::Int,
              "index_fill_(): Expected dtype int32 or int64 for index");
  TORCH_CHECK(dim == 0 || dim < self.dim(), "index_fill_(): Indexing dim ", dim, " is out of bounds of tensor");

  // Empty index
  if (num_indices == 0) {
    return self;
  }

  // Scalar input
  if (self.dim() == 0 && self.numel() == 1) {
    return self.copy_(source);
  }

  // Derive from MPSCachedGraph
  struct CachedGraph : public MPSCachedGraph {
    CachedGraph(MPSGraph* graph) : MPSCachedGraph(graph) {}
    MPSGraphTensor* inputTensor_ = nil;
    MPSGraphTensor* indexTensor_ = nil;
    MPSGraphTensor* updateTensor_ = nil;
    MPSGraphTensor* outputTensor_ = nil;
  };

  auto inputType = getMPSDataType(self);
  auto sourceType = getMPSDataType(source);
  if (inputType == MPSDataTypeUInt8 || inputType == MPSDataTypeBool) {
    inputType = MPSDataTypeInt8;
  }

  std::vector<int64_t> source_shape(self.sizes().begin(), self.sizes().end());
  source_shape[dim] = index.numel();
  auto expanded_source = source.expand(source_shape);

  @autoreleasepool {
    string key = "index_fill_mps_" + getTensorsStringKey({self, index, expanded_source}) + ":" + std::to_string(dim);
    auto cachedGraph = LookUpOrCreateCachedGraph<CachedGraph>(key, [&](auto mpsGraph, auto newCachedGraph) {
      MPSGraphTensor* inputTensor = mpsGraphRankedPlaceHolder(mpsGraph, inputType, getMPSShape(self));
      MPSGraphTensor* indexTensor = mpsGraphRankedPlaceHolder(mpsGraph, index);
      MPSGraphTensor* updateTensor = mpsGraphRankedPlaceHolder(mpsGraph, expanded_source);
      MPSGraphTensor* castedUpdateTensor = updateTensor;
      if (inputType != sourceType) {
        castedUpdateTensor = castMPSTensor(mpsGraph, updateTensor, inputType);
      }
      MPSGraphTensor* outputTensor = [mpsGraph scatterWithDataTensor:inputTensor
                                                       updatesTensor:castedUpdateTensor
                                                       indicesTensor:indexTensor
                                                                axis:(NSInteger)dim
                                                                mode:MPSGraphScatterModeSet
                                                                name:nil];
      newCachedGraph->inputTensor_ = inputTensor;
      newCachedGraph->indexTensor_ = indexTensor;
      newCachedGraph->updateTensor_ = updateTensor;
      newCachedGraph->outputTensor_ = outputTensor;
    });

    Placeholder selfPlaceholder = Placeholder(cachedGraph->inputTensor_,
                                              self,
                                              /*mpsShape=*/nullptr,
                                              /*gatherTensorData=*/true,
                                              /*dataType=*/inputType);
    Placeholder indexPlaceholder = Placeholder(cachedGraph->indexTensor_, index);
    Placeholder updatePlaceholder = Placeholder(cachedGraph->updateTensor_,
                                                expanded_source,
                                                /*mpsShape=*/nullptr,
                                                /*gatherTensorData=*/true,
                                                /*dataType=*/sourceType);
    Placeholder outputPlaceholder = Placeholder(cachedGraph->outputTensor_,
                                                self,
                                                /*mpsShape=*/nullptr,
                                                /*gatherTensorData=*/false,
                                                /*dataType=*/inputType);

    auto feeds = dictionaryFromPlaceholders(selfPlaceholder, indexPlaceholder, updatePlaceholder);
    runMPSGraph(stream, cachedGraph->graph(), feeds, outputPlaceholder);
  }
  return self;
}

Tensor& index_fill_mps_(Tensor& self, int64_t dim, const Tensor& index, const Scalar& source) {
  return self.index_fill_(dim, index, mps::wrapped_scalar_tensor_mps(source, self.device()));
}

REGISTER_DISPATCH(index_stub, &mps::index_kernel_mps);
REGISTER_DISPATCH(index_put_stub, &mps::index_put_kernel_mps);
} // namespace at::native<|MERGE_RESOLUTION|>--- conflicted
+++ resolved
@@ -68,6 +68,7 @@
   indexFunction += use_64bit_indexing ? "_idx64" : "_idx32";
   return indexFunction;
 }
+
 static bool dispatchIndexKernel(TensorIteratorBase& iter,
                                 IntArrayRef index_size,
                                 IntArrayRef index_stride,
@@ -88,46 +89,13 @@
   dispatch_sync_with_rethrow(mpsStream->queue(), ^() {
     @autoreleasepool {
       NSError* error = nil;
-      constexpr uint32_t nOffsets = 3;
       const int64_t num_indices = index_size.size();
       const uint32_t numIters = serial_index_put ? iter.numel() : 1;
       uint32_t numThreads = iter.numel();
-      const uint32_t nDim = iter.ndim();
-      const IntArrayRef& iterShape = iter.shape();
-      std::vector<uint32_t> iterShapeData(iterShape.size());
-      std::vector<std::array<uint32_t, nOffsets>> strides(nDim);
-
-      for (const auto i : c10::irange(iterShape.size())) {
-        TORCH_CHECK(i <= UINT32_MAX);
-        iterShapeData[i] = (uint32_t)(iterShape[i]);
-      }
-
-      for (const auto i : c10::irange(nDim)) {
-        for (const auto offset : c10::irange(nOffsets)) {
-          strides[i][offset] = iter.strides(offset)[i];
-        }
-      }
-
-      MTLSize gridSize = MTLSizeMake(numThreads, 1, 1);
+
       id<MTLComputeCommandEncoder> computeEncoder = mpsStream->commandEncoder();
-<<<<<<< HEAD
-      id<MTLComputePipelineState> kernelDataOffsetsPSO =
-          MPSDevice::getInstance()->metalIndexingPSO("kernel_index_offsets");
-      id<MTLBuffer> kernelDataOffsets =
-          (id<MTLBuffer>)getIMPSAllocator()->allocate(numThreads * sizeof(simd_uint3)).get();
-
-      [computeEncoder setComputePipelineState:kernelDataOffsetsPSO];
-      [computeEncoder setBytes:strides.data() length:sizeof(uint32_t) * nDim * nOffsets atIndex:0];
-      [computeEncoder setBuffer:kernelDataOffsets offset:0 atIndex:1];
-      [computeEncoder setBytes:iterShapeData.data() length:sizeof(uint32_t) * iterShape.size() atIndex:2];
-      [computeEncoder setBytes:&nDim length:sizeof(uint32_t) atIndex:3];
-      [computeEncoder setBytes:&nOffsets length:sizeof(uint32_t) atIndex:4];
-
-      mtl_dispatch1DJob(computeEncoder, kernelDataOffsetsPSO, numThreads);
-=======
       const bool use_64bit_indexing = !iter.can_use_32bit_indexing();
       auto kernelDataOffsets = generateKernelDataOffsets(computeEncoder, iter, use_64bit_indexing);
->>>>>>> e29eb39e
 
       auto indexFunction = getIndexFunctionName(
           inputTensor.scalar_type(), index_select, accumulate, serial_index_put, use_64bit_indexing);
@@ -182,12 +150,11 @@
       mtl_setBuffer(computeEncoder, inputTensor, 4);
       mtl_setBuffer(computeEncoder, outputTensor, 5);
       [computeEncoder setBytes:&num_indices length:sizeof(uint32_t) atIndex:6];
+      MTLSize gridSize = MTLSizeMake(numThreads, 1, 1);
       if (serial_index_put) {
         [computeEncoder setBytes:&numIters length:sizeof(numIters) atIndex:7];
         gridSize = MTLSizeMake(1, 1, 1);
         numThreads = 1;
-      } else {
-        gridSize = MTLSizeMake(numThreads, 1, 1);
       }
 
       NSUInteger tgSize = indexSelectPSO.maxTotalThreadsPerThreadgroup;
