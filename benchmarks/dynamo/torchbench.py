--- conflicted
+++ resolved
@@ -86,8 +86,6 @@
         return obj
 
     return maybe_list_to_set(data)
-<<<<<<< HEAD
-=======
 
 
 def process_hf_reformer_output(out):
@@ -112,7 +110,6 @@
     "hf_Reformer": process_hf_reformer_output,
     "hf_Whisper": process_hf_whisper_output,
 }
->>>>>>> f34905f6
 
 
 class TorchBenchmarkRunner(BenchmarkRunner):
@@ -168,13 +165,10 @@
     @property
     def non_deterministic_models(self):
         return self._config["non_deterministic"]
-<<<<<<< HEAD
-=======
 
     @property
     def get_output_amp_train_process_func(self):
         return process_train_model_output
->>>>>>> f34905f6
 
     @property
     def skip_not_suitable_for_training_models(self):
@@ -313,8 +307,6 @@
                 extra_args=extra_args,
             )
         model, example_inputs = benchmark.get_module()
-<<<<<<< HEAD
-=======
         if model_name in [
             "basic_gnn_edgecnn",
             "basic_gnn_gcn",
@@ -323,7 +315,6 @@
         ]:
             _reassign_parameters(model)
 
->>>>>>> f34905f6
         # Models that must be in train mode while training
         if is_training and (
             not use_eval_mode or model_name in self._config["only_training"]
