--- conflicted
+++ resolved
@@ -10,13 +10,6 @@
 
 
 
-<<<<<<< HEAD
-DALLE2_pytorch,eager_fail_to_run,0
-
-
-
-=======
->>>>>>> e53d9590
 LearningToPaint,pass,0
 
 
@@ -89,7 +82,7 @@
 
 
 
-detectron2_maskrcnn_r_101_fpn,pass,64
+detectron2_maskrcnn_r_101_fpn,pass,63
 
 
 
@@ -97,7 +90,7 @@
 
 
 
-detectron2_maskrcnn_r_50_fpn,pass,64
+detectron2_maskrcnn_r_50_fpn,pass,63
 
 
 
@@ -337,7 +330,7 @@
 
 
 
-vision_maskrcnn,pass,28
+vision_maskrcnn,pass,27
 
 
 
