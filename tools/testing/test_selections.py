from __future__ import annotations

import math
import os
import subprocess
from pathlib import Path
<<<<<<< HEAD
from typing import Callable, Sequence
=======

from typing import Callable, Dict, FrozenSet, List, Optional, Sequence, Tuple
>>>>>>> 065c3869

from tools.stats.import_test_stats import get_disabled_tests, get_slow_tests
from tools.testing.test_run import ShardedTest, TestRun

REPO_ROOT = Path(__file__).resolve().parent.parent.parent

IS_MEM_LEAK_CHECK = os.getenv("PYTORCH_TEST_CUDA_MEM_LEAK_CHECK", "0") == "1"
BUILD_ENVIRONMENT = os.getenv("BUILD_ENVIRONMENT", "")
USE_3_PROCS = "sm86" in BUILD_ENVIRONMENT or "cuda" not in BUILD_ENVIRONMENT

# NUM_PROCS_FOR_SHARDING_CALC must remain consistent across all shards of a job
# to ensure that sharding is consistent, NUM_PROCS is the actual number of procs
# used to run tests.  If they are not equal, the only consequence should be
# unequal shards.
IS_ROCM = os.path.exists("/opt/rocm")
NUM_PROCS = 1 if IS_MEM_LEAK_CHECK else 3 if USE_3_PROCS else 2
NUM_PROCS_FOR_SHARDING_CALC = NUM_PROCS if not IS_ROCM or IS_MEM_LEAK_CHECK else 2
THRESHOLD = 60 * 10  # 10 minutes

# See Note [ROCm parallel CI testing]
# Special logic for ROCm GHA runners to query number of GPUs available.
# torch.version.hip was not available to check if this was a ROCm self-hosted runner.
# Must check for ROCm runner in another way. We look for /opt/rocm directory.
if IS_ROCM and not IS_MEM_LEAK_CHECK:
    try:
        # This is the same logic used in GHA health check, see .github/templates/common.yml.j2
        lines = (
            subprocess.check_output(["rocminfo"], encoding="ascii").strip().split("\n")
        )
        count = 0
        for line in lines:
            if " gfx" in line:
                count += 1
        assert count > 0  # there must be at least 1 GPU
        # Limiting to 8 GPUs(PROCS)
        NUM_PROCS = min(count, 8)
    except subprocess.CalledProcessError as e:
        # The safe default for ROCm GHA runners is to run tests serially.
        NUM_PROCS = 1


class ShardJob:
    def __init__(self) -> None:
        self.serial: list[ShardedTest] = []
        self.parallel: list[ShardedTest] = []

    def get_total_time(self) -> float:
        """Default is the value for which to substitute if a test has no time"""
        procs = [0.0 for _ in range(NUM_PROCS_FOR_SHARDING_CALC)]
        for test in self.parallel:
            min_index = procs.index(min(procs))
            procs[min_index] += test.get_time()
        time = max(procs) + sum(test.get_time() for test in self.serial)
        return time

    def convert_to_tuple(self) -> tuple[float, list[ShardedTest]]:
        return (self.get_total_time(), self.serial + self.parallel)


def get_with_pytest_shard(
    tests: Sequence[TestRun],
    test_file_times: dict[str, float],
    test_class_times: dict[str, dict[str, float]] | None,
) -> list[ShardedTest]:
    sharded_tests: list[ShardedTest] = []

    for test in tests:
        duration = get_duration(test, test_file_times, test_class_times or {})

        if duration and duration > THRESHOLD:
            num_shards = math.ceil(duration / THRESHOLD)
            for i in range(num_shards):
                sharded_tests.append(
                    ShardedTest(test, i + 1, num_shards, duration / num_shards)
                )
        else:
            sharded_tests.append(ShardedTest(test, 1, 1, duration))
    return sharded_tests


def get_duration(
    test: TestRun,
    test_file_times: dict[str, float],
    test_class_times: dict[str, dict[str, float]],
) -> float | None:
    """Calculate the time for a TestRun based on the given test_file_times and
    test_class_times.  Returns None if the time is unknown."""
    file_duration = test_file_times.get(test.test_file, None)
    if test.is_full_file():
        return file_duration

    def get_duration_for_classes(
        test_file: str, test_classes: frozenset[str]
    ) -> float | None:
        duration: float = 0

        for test_class in test_classes:
            class_duration = test_class_times.get(test_file, {}).get(test_class, None)
            if class_duration is None:
                return None
            duration += class_duration
        return duration

    included = test.included()
    excluded = test.excluded()
    included_classes_duration = get_duration_for_classes(test.test_file, included)
    excluded_classes_duration = get_duration_for_classes(test.test_file, excluded)

    if included_classes_duration is None or excluded_classes_duration is None:
        # Didn't get the time for all classes, so time is unknown
        return None

    if included:
        return included_classes_duration
    assert (
        excluded
    ), f"TestRun {test} is not full file but doesn't have included or excluded classes"
    if file_duration is None:
        return None
    return file_duration - excluded_classes_duration


def shard(
    sharded_jobs: list[ShardJob],
    pytest_sharded_tests: Sequence[ShardedTest],
    estimated_time_limit: float | None = None,
    serial: bool = False,
) -> None:
    # Modifies sharded_jobs in place
    if len(sharded_jobs) == 0:
        assert (
            len(pytest_sharded_tests) == 0
        ), "No shards provided but there are tests to shard"
        return

    round_robin_index = 0

    def _get_min_sharded_job(
        sharded_jobs: list[ShardJob], test: ShardedTest
    ) -> ShardJob:
        if test.time is None:
            nonlocal round_robin_index
            job = sharded_jobs[round_robin_index % len(sharded_jobs)]
            round_robin_index += 1
            return job
        return min(sharded_jobs, key=lambda j: j.get_total_time())

    def _shard_serial(
        tests: Sequence[ShardedTest], sharded_jobs: list[ShardJob]
    ) -> None:
        assert estimated_time_limit is not None, "Estimated time limit must be provided"
        new_sharded_jobs = sharded_jobs
        for test in tests:
            if (
                len(sharded_jobs) > 1
                and sharded_jobs[-1].get_total_time() > estimated_time_limit
            ):
                new_sharded_jobs = sharded_jobs[:-1]
            min_sharded_job = _get_min_sharded_job(new_sharded_jobs, test)
            min_sharded_job.serial.append(test)

    def _shard_parallel(
        tests: Sequence[ShardedTest], sharded_jobs: list[ShardJob]
    ) -> None:
        for test in tests:
            min_sharded_job = _get_min_sharded_job(sharded_jobs, test)
            min_sharded_job.parallel.append(test)

    if serial:
        _shard_serial(pytest_sharded_tests, sharded_jobs)
    else:
        _shard_parallel(pytest_sharded_tests, sharded_jobs)

    return


def calculate_shards(
    num_shards: int,
    tests: Sequence[TestRun],
    test_file_times: dict[str, float],
    test_class_times: dict[str, dict[str, float]] | None,
    must_serial: Callable[[str], bool] | None = None,
    sort_by_time: bool = True,
) -> list[tuple[float, list[ShardedTest]]]:
    must_serial = must_serial or (lambda x: True)
    test_class_times = test_class_times or {}

    # Divide tests into pytest shards
    if sort_by_time:
        known_tests = [
            x
            for x in tests
            if get_duration(x, test_file_times, test_class_times) is not None
        ]
        unknown_tests = [x for x in tests if x not in known_tests]

        pytest_sharded_tests = sorted(
            get_with_pytest_shard(known_tests, test_file_times, test_class_times),
            key=lambda j: j.get_time(),
            reverse=True,
        ) + get_with_pytest_shard(unknown_tests, test_file_times, test_class_times)
    else:
        pytest_sharded_tests = get_with_pytest_shard(
            tests, test_file_times, test_class_times
        )
    del tests

    serial_tests = [test for test in pytest_sharded_tests if must_serial(test.name)]
    parallel_tests = [test for test in pytest_sharded_tests if test not in serial_tests]

    serial_time = sum(test.get_time() for test in serial_tests)
    parallel_time = sum(test.get_time() for test in parallel_tests)
    total_time = serial_time + parallel_time / NUM_PROCS_FOR_SHARDING_CALC
    estimated_time_per_shard = total_time / num_shards
    # Separate serial tests from parallel tests as much as possible to maximize
    # parallelism by putting all the serial tests on the first num_serial_shards
    # shards. The estimated_time_limit is the estimated time it should take for
    # the least filled serial shard. Ex if we have 8 min of serial tests, 20 min
    # of parallel tests, 6 shards, and 2 procs per machine, we would expect each
    # machine to take 3 min and should aim for 3 serial shards, with shards 1
    # and 2 taking 3 min and shard 3 taking 2 min.  The estimated time limit
    # would be 2 min. This ensures that the first few shard contains as many
    # serial tests as possible and as few parallel tests as possible. The least
    # filled/last (in the example, the 3rd) shard may contain a lot of both
    # serial and parallel tests.
    estimated_time_limit = 0.0
    if estimated_time_per_shard != 0:
        estimated_time_limit = serial_time % estimated_time_per_shard
    if estimated_time_limit <= 0.01:
        estimated_time_limit = estimated_time_per_shard
    if total_time == 0:
        num_serial_shards = num_shards
    else:
        num_serial_shards = max(math.ceil(serial_time / total_time * num_shards), 1)

    sharded_jobs = [ShardJob() for _ in range(num_shards)]
    shard(
        sharded_jobs=sharded_jobs[:num_serial_shards],
        pytest_sharded_tests=serial_tests,
        estimated_time_limit=estimated_time_limit,
        serial=True,
    )
    shard(
        sharded_jobs=sharded_jobs,
        pytest_sharded_tests=parallel_tests,
        serial=False,
    )

    return [job.convert_to_tuple() for job in sharded_jobs]


def get_test_case_configs(dirpath: str) -> None:
    get_slow_tests(dirpath=dirpath)
    get_disabled_tests(dirpath=dirpath)<|MERGE_RESOLUTION|>--- conflicted
+++ resolved
@@ -4,12 +4,7 @@
 import os
 import subprocess
 from pathlib import Path
-<<<<<<< HEAD
 from typing import Callable, Sequence
-=======
-
-from typing import Callable, Dict, FrozenSet, List, Optional, Sequence, Tuple
->>>>>>> 065c3869
 
 from tools.stats.import_test_stats import get_disabled_tests, get_slow_tests
 from tools.testing.test_run import ShardedTest, TestRun
