--- conflicted
+++ resolved
@@ -7,12 +7,7 @@
 import os
 import pathlib
 import shutil
-<<<<<<< HEAD
-from pathlib import Path
 from typing import Any, Callable, cast, Dict
-=======
-from typing import Any, Callable, cast, Dict, List, Optional, Union
->>>>>>> ba2171bb
 from urllib.request import urlopen
 
 REPO_ROOT = pathlib.Path(__file__).resolve().parent.parent.parent
@@ -41,11 +36,7 @@
 
 
 def fetch_and_cache(
-<<<<<<< HEAD
-    dirpath: str | Path,
-=======
-    dirpath: Union[str, pathlib.Path],
->>>>>>> ba2171bb
+    dirpath: str | pathlib.Path,
     name: str,
     url: str,
     process_fn: Callable[[dict[str, Any]], dict[str, Any]],
